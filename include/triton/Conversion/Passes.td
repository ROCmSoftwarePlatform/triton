--- conflicted
+++ resolved
@@ -73,7 +73,6 @@
     ];
 }
 
-<<<<<<< HEAD
 //===----------------------------------------------------------------------===//
 // RockToGPU
 //===----------------------------------------------------------------------===//
@@ -97,7 +96,9 @@
                            "mlir::func::FuncDialect",
                            "mlir::gpu::GPUDialect",
                            "mlir::memref::MemRefDialect"];
-=======
+}
+
+
 def TritonConvertArithToIndex : Pass<"triton-convert-arith-to-index", "mlir::ModuleOp"> {
 
     let summary = "Convert arith to index";
@@ -110,7 +111,6 @@
     }];
 
     let dependentDialects = ["mlir::index::IndexDialect"];
->>>>>>> 0c1dd98f
 }
 
 #endif