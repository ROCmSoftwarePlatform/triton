#ifndef TRITON_DIALECT_TRITONGPU_IR_DIALECT_H_
#define TRITON_DIALECT_TRITONGPU_IR_DIALECT_H_

#include "mlir/Dialect/GPU/IR/GPUDialect.h"
#include "mlir/Dialect/Tensor/IR/Tensor.h"
#include "mlir/IR/BuiltinOps.h"
#include "mlir/IR/Dialect.h"

// TritonGPU depends on Triton
#include "triton/Dialect/Triton/IR/Dialect.h"
#include "triton/Dialect/TritonGPU/IR/Attributes.h"
#include "triton/Dialect/TritonGPU/IR/Dialect.h.inc"
#include "triton/Dialect/TritonGPU/IR/Traits.h"

#define GET_OP_CLASSES
#include "triton/Dialect/TritonGPU/IR/Ops.h.inc"

namespace mlir {
namespace triton {
namespace gpu {

unsigned getTotalElemsPerThread(Type type);

unsigned getTotalElemsPerThread(Attribute layout, ArrayRef<int64_t> shape,
                                Type eltTy);

SmallVector<unsigned> getElemsPerThread(Type type);

// Returns the number of threads per warp that may have access to replicated
// elements. If you want non-replicated threads, use
// getThreadsPerWarpWithUniqueData.
SmallVector<unsigned> getThreadsPerWarp(Attribute layout);

unsigned getWarpSize(Attribute layout);

// Returns the number of warps per CTA that may have access to replicated
// elements. If you want non-replicated warps, use getWarpsPerCTAWithUniqueData.
SmallVector<unsigned> getWarpsPerCTA(Attribute layout);

SmallVector<unsigned> getSizePerThread(Attribute layout);

// Returns the number of contiguous elements that each thread
// has access to, on each dimension of the tensor. E.g.
// for a blocked layout with sizePerThread = [1, 4], returns [1, 4],
// regardless of the shape of the tensor.
SmallVector<unsigned> getContigPerThread(Attribute layout);

// Returns the number of non-replicated contiguous elements that each thread
// has access to, on each dimension of the tensor. For a blocked layout
// with sizePerThread = [1, 4] and tensor shape = [128, 1], the elements
// for thread 0 would be [A_{0, 0}, A_{0, 0}, A_{0, 0}, A_{0, 0}], returns [1,
// 1]. Whereas for a tensor shape [128, 128], the elements for thread 0 would be
// [A_{0, 0}, A_{0, 1}, A_{0, 2}, A_{0, 3}], returns [1, 4].
SmallVector<unsigned> getUniqueContigPerThread(Attribute layout,
                                               ArrayRef<int64_t> tensorShape);

// Returns the number of threads per warp that have access to non-replicated
// elements of the tensor. E.g. for a blocked layout with sizePerThread = [1,
// 1], threadsPerWarp = [2, 16] and tensor shape = [2, 2], threads 0, 1, 16, 17
// have access to the full tensor, whereas the other threads have access to
// replicated elements, so this function returns [2, 2].
SmallVector<unsigned>
getThreadsPerWarpWithUniqueData(Attribute layout,
                                ArrayRef<int64_t> tensorShape);

// Returns the number of warps per CTA that have access to non-replicated
// elements of the tensor. E.g. for a blocked layout with sizePerThread = [1,
// 1], threadsPerWarp = [2, 16], warpsPerCTA = [1, 4] and tensor shape = [2, 2],
// returns [1, 1], since the first warp has access to the full tensor, whereas
// the other warps have access to replicated elements.
SmallVector<unsigned>
getWarpsPerCTAWithUniqueData(Attribute layout, ArrayRef<int64_t> tensorShape);

SmallVector<unsigned> getOrder(Attribute layout);

CTALayoutAttr getCTALayout(Attribute layout);

SmallVector<unsigned> getCTAsPerCGA(Attribute layout);

SmallVector<unsigned> getCTASplitNum(Attribute layout);

SmallVector<unsigned> getCTAOrder(Attribute layout);

/* The difference between ShapePerCTATile and ShapePerCTA:
 * (1) ShapePerCTATile is defined by SizePerThread * ThreadsPerWarp *
 *     WarpsPerCTA in each dimension and is independent from the tensor shape.
 * (2) ShapePerCTA is defined by shape / CTASplitNum in each dimension.
 * (3) In the implementation of emitIndices, ShapePerCTATile will
 *     be replicated or wrapped to fit ShapePerCTA.
 */
SmallVector<unsigned>
getShapePerCTATile(Attribute layout,
                   ArrayRef<int64_t> tensorShape = ArrayRef<int64_t>());

SmallVector<int64_t> getShapePerCTA(ArrayRef<unsigned> CTASplitNum,
                                    ArrayRef<int64_t> shape);
SmallVector<int64_t> getShapePerCTA(Attribute layout, ArrayRef<int64_t> shape);
SmallVector<int64_t> getShapePerCTA(Type type);

unsigned getNumWarpsPerCTA(Attribute layout);

unsigned getNumCTAs(Attribute layout);

bool isaDistributedLayout(Attribute layout);

<<<<<<< HEAD
bool hasSharedEncoding(Value value);
=======
bool sameBlockedEncodings(BlockedEncodingAttr blockedA,
                          BlockedEncodingAttr blockedB);

bool sameMfmaEncodings(MfmaEncodingAttr mfmaA, MfmaEncodingAttr mfmaB);

bool isSharedEncoding(Value value);
>>>>>>> bcea3051

bool isExpensiveCat(CatOp cat, Attribute targetEncoding);

// Return true if a view between the two types cannot be implemented as a no-op.
bool isExpensiveView(Type srcType, Type dstType);

// Return a blocked encoding where the shape is distributed contiguously amonsgt
// the threads, warps, CTAs with 1 element per threads.
triton::gpu::BlockedEncodingAttr
getDefaultBlockedEncoding(MLIRContext *context, ArrayRef<int64_t> shape,
                          int numWarps, int threadsPerWarp, int numCTAs);

} // namespace gpu
} // namespace triton
} // namespace mlir

#endif // TRITON_DIALECT_TRITONGPU_IR_DIALECT_H_<|MERGE_RESOLUTION|>--- conflicted
+++ resolved
@@ -103,16 +103,11 @@
 
 bool isaDistributedLayout(Attribute layout);
 
-<<<<<<< HEAD
-bool hasSharedEncoding(Value value);
-=======
 bool sameBlockedEncodings(BlockedEncodingAttr blockedA,
                           BlockedEncodingAttr blockedB);
 
 bool sameMfmaEncodings(MfmaEncodingAttr mfmaA, MfmaEncodingAttr mfmaB);
-
-bool isSharedEncoding(Value value);
->>>>>>> bcea3051
+bool hasSharedEncoding(Value value);
 
 bool isExpensiveCat(CatOp cat, Attribute targetEncoding);
 
