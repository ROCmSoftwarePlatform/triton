#include "ReduceOpToLLVM.h"
#include "Utility.h"
#include "mlir/Dialect/LLVMIR/NVVMDialect.h"
#include "triton/Dialect/TritonGPU/Transforms/Utility.h"
#include "triton/Dialect/TritonNvidiaGPU/Transforms/Utility.h"

using namespace mlir;
using namespace mlir::triton;

using ::mlir::LLVM::delinearize;
using ::mlir::LLVM::linearize;
using ::mlir::LLVM::loadShared;
using ::mlir::LLVM::shflSync;
using ::mlir::LLVM::storeShared;
using ::mlir::triton::gpu::getOrder;
using ::mlir::triton::gpu::getTotalElemsPerThread;

struct ReduceOpConversion
    : public ConvertTritonGPUOpToLLVMPattern<triton::ReduceOp> {
public:
  ReduceOpConversion(
      TritonGPUToLLVMTypeConverter &typeConverter, ModuleAllocation &allocation,
      ConvertTritonGPUOpToLLVMPatternBase::IndexCacheInfo &indexCacheInfo,
      int computeCapability, PatternBenefit benefit)
      : ConvertTritonGPUOpToLLVMPattern<triton::ReduceOp>(
            typeConverter, allocation, indexCacheInfo, benefit),
        computeCapability(computeCapability) {}

  LogicalResult
  matchAndRewrite(triton::ReduceOp op, OpAdaptor adaptor,
                  ConversionPatternRewriter &rewriter) const override {
    ReduceOpHelper helper(op);
    assert(helper.isSupportedLayout() &&
           "Unexpected srcLayout in ReduceOpConversion");
    Location loc = op->getLoc();

llvm::outs() << "beforeUnpackInputs\n";

    auto srcValues = unpackInputs(loc, op, adaptor, rewriter);
    std::map<SmallVector<unsigned>, SmallVector<Value>> accs;
    std::map<SmallVector<unsigned>, SmallVector<Value>> indices;

llvm::outs() << "beforeReduceWinthinThreads\n";
    // First reduce all the values along axis within each thread.
    reduceWithinThreads(helper, srcValues, accs, indices, rewriter);

llvm::outs() << "afterReduceWinthinThreads\n";
    // Then reduce across threads within a warp.
    reduceWithinWarps(helper, accs, rewriter);

    if (helper.isWarpSynchronous()) {
llvm::outs() << "inisWarpSynchronous\n";
      // If all the values to be reduced are within the same warp there is
      // nothing left to do.
      packResults(helper, accs, rewriter);
      return success();
    }

    // Compute a shared memory base per operand.
    auto smemShape = helper.getScratchConfig();

llvm::outs() << "beforeStoreWarpReduceToSharedMemory\n";

    SmallVector<Value> smemBases =
        getSmemBases(helper, op, smemShape, rewriter);
llvm::outs() << "afterGetSmemBase\n";
    storeWarpReduceToSharedMemory(helper, accs, indices, smemBases, rewriter);
    sync(rewriter, loc, op);

llvm::outs() << "afterStoreToLDS\n";

    // The second round of shuffle reduction
    //   now the problem size: sizeInterWarps, s1, s2, .. , sn
    //   where sizeInterWarps is 2^m
    //
    // Each thread needs to process:
    //   elemsPerThread = sizeInterWarps * s1 * s2 .. Sn / numThreads
    accumulatePartialReductions(helper, smemBases, rewriter);

llvm::outs() << "afterAccumulatePartialReductions\n";

    // We could avoid this barrier in some of the layouts, however this is not
    // the general case.
    // TODO: optimize the barrier in case the layouts are accepted.
    sync(rewriter, loc, op);

    // set output values
    loadReductionAndPackResult(helper, smemShape, smemBases, rewriter);

llvm::outs() << "afterLoadReductionAndPackResult\n";

    return success();
  }

private:
  int computeCapability;

  void accumulate(ConversionPatternRewriter &rewriter, Region &combineOp,
                  SmallVector<Value> &acc, ValueRange cur, bool isFirst) const {
    if (isFirst) {
      acc = SmallVector<Value>(cur.begin(), cur.end());
      return;
    }

    // Create a new copy of the reduce block, and inline it
    Block *currentBlock = rewriter.getBlock();
    Region &parent = *currentBlock->getParent();
    rewriter.cloneRegionBefore(combineOp, &parent.front());
    auto &newReduce = parent.front();
    auto returnOp = dyn_cast<triton::ReduceReturnOp>(newReduce.getTerminator());
    llvm::outs() << "acc_size = " << acc.size() << "\n";
    llvm::SmallVector<Value> combineArgs(2 * acc.size());
    for (unsigned i = 0; i < acc.size(); ++i) {
      combineArgs[i] = acc[i];
      combineArgs[acc.size() + i] = cur[i];
    }

    rewriter.inlineBlockBefore(&newReduce, &*rewriter.getInsertionPoint(),
                               combineArgs);

    auto results = returnOp.getResult();
    for (unsigned i = 0; i < acc.size(); ++i) {
      acc[i] = results[i];
    }

    // Delete the terminator, which is no longer used
    rewriter.eraseOp(returnOp);
  }

  SmallVector<SmallVector<Value>>
  unpackInputs(Location loc, triton::ReduceOp op, OpAdaptor adaptor,
               ConversionPatternRewriter &rewriter) const {
    auto types = op.getInputTypes();
    auto operands = adaptor.getOperands();
    unsigned srcElems = getTotalElemsPerThread(types[0]);
    SmallVector<SmallVector<Value>> srcValues(srcElems);
    llvm::outs() << "numOperands = " << op.getNumOperands() << "\n";
    llvm::outs() << "srcElements = " << srcElems << "\n";
    for (unsigned i = 0; i < op.getNumOperands(); ++i) {
      auto values = getTypeConverter()->unpackLLElements(loc, operands[i],
                                                         rewriter, types[i]);
      assert(values.size() == srcValues.size());
      for (unsigned j = 0; j < srcValues.size(); ++j) {
        srcValues[j].push_back(values[j]);
      }
    }
    return srcValues;
  }

  SmallVector<Value> getSmemBases(ReduceOpHelper &helper, triton::ReduceOp op,
                                  SmallVector<unsigned> smemShape,
                                  ConversionPatternRewriter &rewriter) const {
    auto loc = op.getLoc();
    unsigned elems = product<unsigned>(smemShape);
    // indices will store the index of the op operands in descending order
    // of their bitwidths
    std::vector<unsigned> indices(op.getNumOperands());
    std::iota(indices.begin(), indices.end(), 0);
    std::sort(indices.begin(), indices.end(), [&](unsigned i, unsigned j) {
      return op.getElementTypes()[i].getIntOrFloatBitWidth() >
             op.getElementTypes()[j].getIntOrFloatBitWidth();
    });
    // Assign base index to each operand in their order in indices
    std::map<unsigned, Value> indexToBase;
    indexToBase[indices[0]] =
        bitcast(getSharedMemoryBase(loc, rewriter, op.getOperation()),
                getElementPtrType(op, indices[0]));
    for (unsigned i = 1; i < op.getNumOperands(); ++i) {
      indexToBase[indices[i]] =
          bitcast(gep(getElementPtrType(op, indices[i - 1]),
                      indexToBase[indices[i - 1]], i32_val(elems)),
                  getElementPtrType(op, indices[i]));
    }
    // smemBases[k] is the base pointer for the k-th operand
    SmallVector<Value> smemBases(op.getNumOperands());
    for (unsigned i = 0; i < op.getNumOperands(); ++i) {
      smemBases[i] = indexToBase[i];
    }
    return smemBases;
  }

  void sync(ConversionPatternRewriter &rewriter, Location loc,
            triton::ReduceOp op) const {
    // TODO[shuhaoj]: change hard code style of numThreads. Hide async_agent
    // attr.
    if (getWSAgentId(op)) {
      barSync(rewriter, op, getAgentIds(op).front(), 128);
    } else {
      barrier();
    }
  }

  // Check if the reduction can use a redux op and return the kind.
  std::optional<NVVM::ReduxKind> matchReduxKind(triton::ReduceOp op) const {
  #ifdef USE_ROCM
    return std::nullopt;
  #endif
    if (computeCapability < 80)
      return std::nullopt;
    if (op.getNumOperands() != 1 || op.getNumResults() != 1)
      return std::nullopt;
    Block *block = &(*op.getCombineOp().begin());
    Operation *yield = block->getTerminator();
    Operation *reduceOp = yield->getOperand(0).getDefiningOp();
    if (!reduceOp || reduceOp->getNumOperands() != 2 ||
        reduceOp->getNumResults() != 1)
      return std::nullopt;
    auto intType = reduceOp->getResultTypes()[0].dyn_cast<IntegerType>();
    if (!intType || intType.getWidth() > 32)
      return std::nullopt;
    if (reduceOp->getOperand(0) != block->getArgument(0) ||
        reduceOp->getOperand(1) != block->getArgument(1))
      return std::nullopt;
    if (isa<arith::AddIOp>(reduceOp))
      return NVVM::ReduxKind::ADD;
    if (isa<arith::AndIOp>(reduceOp))
      return NVVM::ReduxKind::AND;
    if (isa<arith::OrIOp>(reduceOp))
      return NVVM::ReduxKind::OR;
    if (isa<arith::XOrIOp>(reduceOp))
      return NVVM::ReduxKind::XOR;
    if (isa<arith::MinSIOp>(reduceOp))
      return NVVM::ReduxKind::MIN;
    if (isa<arith::MinUIOp>(reduceOp))
      return NVVM::ReduxKind::UMIN;
    if (isa<arith::MaxSIOp>(reduceOp))
      return NVVM::ReduxKind::MAX;
    if (isa<arith::MaxUIOp>(reduceOp))
      return NVVM::ReduxKind::UMAX;
    return std::nullopt;
  }

  // Reduce along op axis for elements that are in the same thread. The
  // accumulated value is stored in accs.
  void reduceWithinThreads(
      ReduceOpHelper &helper, SmallVector<SmallVector<Value>> &srcValues,
      std::map<SmallVector<unsigned>, SmallVector<Value>> &accs,
      std::map<SmallVector<unsigned>, SmallVector<Value>> &indices,
      ConversionPatternRewriter &rewriter) const {
    triton::ReduceOp op = helper.getOperation();
    llvm::outs() << "reduce_op = " << op << "\n";
    RankedTensorType operandType = op.getInputTypes()[0];
    llvm::outs() << "operandType = " << operandType << "\n";
    llvm::outs() << "srcLayout = " << helper.getSrcLayout() << "\n";
    // Assumes offsets don't actually depend on type
    SmallVector<SmallVector<unsigned>> offset =
        emitOffsetForLayout(helper.getSrcLayout(), operandType);
    unsigned srcElems = getTotalElemsPerThread(operandType);
    llvm::outs() << "srcElems = " << srcElems << ", op_axis = " << op.getAxis() << "\n";
    auto *combineOp = &op.getCombineOp();
    auto srcIndices =
        emitIndices(op.getLoc(), rewriter, helper.getSrcLayout(), operandType);
    // reduce within threads
    for (unsigned i = 0; i < srcElems; ++i) {
      SmallVector<unsigned> key = offset[i];
      llvm::outs() << "key = [" << key[0] << ", " << key[1] << "]\n";
      key[op.getAxis()] = 0;
      bool isFirst = accs.find(key) == accs.end();
      accumulate(rewriter, *combineOp, accs[key], srcValues[i], isFirst);
      if (isFirst)
        indices[key] = srcIndices[i];
    }
  }

  // Apply warp reduction across the given number of contiguous lanes using op
  // region and the accumulator values as source.
  void warpReduce(ConversionPatternRewriter &rewriter, Location loc,
                  SmallVector<Value> &acc, triton::ReduceOp op,
                  unsigned numLaneToReduce, unsigned interleave) const {
    llvm::outs() << "warpSizeUsed0---------------\n";
    if (auto kind = matchReduxKind(op)) {
    llvm::outs() << "warpSizeUsed00---------------\n";
      // Based on benchmarking on A100 redux op gives a speed up only when doing
      // a single reduction (not partioned) and when the mask is static.
      // Therefore we currently only enable it to reduce across all the lanes.
      if (numLaneToReduce == 32) {
        assert(acc.size() == 1);
        Value mask = i32_val(0xFFFFFFFF);
        // Even though we currently don't use redux for partitioned reduction
        // the code below supports it in case we want to tweak the heuristic.
        if (numLaneToReduce < 32) {
          // For partitioned reduction we need to caluclate the mask so that
          // each group of numLaneToReduce threads has the correct mask.
          unsigned bitmask = (1 << numLaneToReduce) - 1;
          Value threadId = getThreadId(rewriter, loc);
          llvm::outs() << "warpSizeUsed1\n";
          Value laneId = urem(threadId, i32_val(32));
          llvm::outs() << "warpSizeUsed2\n";
          mask = shl(i32_val(bitmask),
                     and_(laneId, i32_val(~(numLaneToReduce - 1))));
        }
        for (unsigned i = 0; i < acc.size(); ++i) {
          unsigned bitwidth = acc[i].getType().cast<IntegerType>().getWidth();
          if (bitwidth < 32) {
            if (*kind == NVVM::ReduxKind::MIN || *kind == NVVM::ReduxKind::MAX)
              acc[i] = sext(i32_ty, acc[i]);
            else
              acc[i] = zext(i32_ty, acc[i]);
          }
          acc[i] = rewriter.create<NVVM::ReduxOp>(loc, acc[i].getType(), acc[0],
                                                  *kind, mask);
          if (bitwidth < 32)
            acc[i] = trunc(int_ty(bitwidth), acc[i]);
        }
        return;
      }
    }

    llvm::outs() << "acc_size1111 = " << acc.size() << "\n";
    llvm::outs() << "numLaneToReduce = " << numLaneToReduce << "\n";
    for (unsigned N = numLaneToReduce / 2; N > 0; N >>= 1) {
      SmallVector<Value> shfl(acc.size());
      unsigned shuffleIdx = N;
#ifdef USE_ROCM
      auto srcTys = op.getInputTypes();
      auto inputTy = srcTys[0].cast<RankedTensorType>();
      llvm::outs() << "inputTy = " << inputTy << "\n";
      auto inMfma =
        inputTy.getEncoding().dyn_cast<triton::gpu::MfmaEncodingAttr>();
      if (inMfma && inMfma.getIsTransposed()) {
        assert(numLaneToReduce == 2 || numLaneToReduce == 4);
        // for mfma 32x32 adjacent threads in y dimension in transposed MFMA
        // layout are 32 apart: [[0 0 0 0 32 32 32 32 ...] [1 1 1 1 33 33 33 33
        // ...] ...]. for mfma 16x16 adjacent threads in y dimension in
        // transposed MFMA layout are 16 apart: [[0 0 0 0 16 16 16 16 32 32 32
        // 32 ...] [1 1 1 1 33 33 33 33 ...] ...].
        const int warpSize = 64;
        shuffleIdx = warpSize / N / 2;
      }
#endif
      llvm::outs() << "shuffleIdx = " << shuffleIdx << "\n";
      for (unsigned i = 0; i < acc.size(); ++i) {
	      shfl[i] = shflSync(loc, rewriter, acc[i], shuffleIdx * interleave);
      }
      accumulate(rewriter, op.getCombineOp(), acc, shfl, false);
    }
  }

  // Reduce across threads within each warp.
  void
  reduceWithinWarps(ReduceOpHelper &helper,
                    std::map<SmallVector<unsigned>, SmallVector<Value>> &accs,
                    ConversionPatternRewriter &rewriter) const {
    triton::ReduceOp op = helper.getOperation();
    unsigned sizeIntraWarps = helper.getIntraWarpSizeWithUniqueData();
    unsigned threadOffsetOnReductionAxis =
        helper.getThreadOffsetOnReductionAxis();
    llvm::outs() << "sizeIntraWarps = " << sizeIntraWarps << "\n";
    llvm::outs() << "threadOffsetOnReductionAxis = " << threadOffsetOnReductionAxis << "\n";
    for (auto it : accs) {
      const SmallVector<unsigned> &key = it.first;
      llvm::outs() << "key = " << key[0] << ", " << key[1] << "\n";
      SmallVector<Value> &acc = accs[key];
      warpReduce(rewriter, op.getLoc(), acc, op, sizeIntraWarps,
                 threadOffsetOnReductionAxis);
    }
  }

  // Pack the accumualtor values and replace the reduce op with the result.
  void packResults(ReduceOpHelper &helper,
                   std::map<SmallVector<unsigned>, SmallVector<Value>> &accs,
                   ConversionPatternRewriter &rewriter) const {
    triton::ReduceOp op = helper.getOperation();
    Location loc = op.getLoc();
    unsigned axis = op.getAxis();
    SmallVector<Value> results(op.getNumOperands());
    for (unsigned i = 0; i < op.getNumOperands(); ++i) {
      if (auto resultTy =
              op.getResult()[i].getType().dyn_cast<RankedTensorType>()) {
        auto resultLayout = resultTy.getEncoding().cast<SliceEncodingAttr>();
        unsigned resultElems = getTotalElemsPerThread(resultTy);
        SmallVector<SmallVector<unsigned>> resultOffset =
            emitOffsetForLayout(resultLayout, resultTy);
        SmallVector<Value> resultVals;
        for (int j = 0; j < resultElems; j++) {
          auto key = resultOffset[j];
          key.insert(key.begin() + axis, 0);
          resultVals.push_back(accs[key][i]);
        }
        results[i] = getTypeConverter()->packLLElements(loc, resultVals,
                                                        rewriter, resultTy);
      } else
        results[i] = accs.begin()->second[i];
    }
    rewriter.replaceOp(op, results);
  }

  // Return the type of the shared memory pointer for operand i.
  Type getElementPtrType(triton::ReduceOp op, int i) const {
    auto ty = op.getInputTypes()[i].getElementType();
    auto llvmElemTy = getTypeConverter()->convertType(ty);
    return LLVM::LLVMPointerType::get(llvmElemTy, 3);
  }

  SmallVector<Value>
  getMultiDimWarpId(ReduceOpHelper &helper, Value &warpId, Location &loc,
                    ConversionPatternRewriter &rewriter) const {
    auto srcLayout = helper.getSrcLayout();
    auto srcShape = helper.getSrcShape();
    auto order = getOrder(srcLayout);
    SmallVector<Value> multiDimWarpId;

    // 2x2 warps with slice dim = 0, warpId = 2 ends up writing at the same
    // address as warpId = 0 since the warpsPerCTA is [1, 2], need to figure out
    // a way to properly delinearize warpId in the slice case
    if (auto sliceLayout = srcLayout.dyn_cast<SliceEncodingAttr>()) {
      auto parentLayout = sliceLayout.getParent();
      auto parentWarpsPerCTA = triton::gpu::getWarpsPerCTA(parentLayout);
      auto parentOrder = triton::gpu::getOrder(parentLayout);
      multiDimWarpId =
          delinearize(rewriter, loc, warpId, parentWarpsPerCTA, parentOrder);
      multiDimWarpId.erase(multiDimWarpId.begin() + sliceLayout.getDim());
    } else {
      auto warpsPerCTA =
          triton::gpu::getWarpsPerCTAWithUniqueData(srcLayout, srcShape);
      multiDimWarpId = delinearize(rewriter, loc, warpId, warpsPerCTA, order);
    }
    return multiDimWarpId;
  }

  void storeWarpReduceToSharedMemory(
      ReduceOpHelper &helper,
      std::map<SmallVector<unsigned>, SmallVector<Value>> &accs,
      std::map<SmallVector<unsigned>, SmallVector<Value>> &indices,
      SmallVector<Value> &smemBases,
      ConversionPatternRewriter &rewriter) const {
    triton::ReduceOp op = helper.getOperation();
    Location loc = op.getLoc();
    Value threadId = getThreadId(rewriter, loc);

    auto srcLayout = helper.getSrcLayout();
    llvm::outs() << "srcLayout11 = " << srcLayout << "\n";
    unsigned wavefront_size = triton::gpu::getWarpSize(srcLayout);
    Value warpSize = i32_val(wavefront_size);
    Value warpId = udiv(threadId, warpSize);
    Value laneId = urem(threadId, warpSize);
    auto srcShape = helper.getSrcShape();
    llvm::outs() << "srcShape11 = [" << srcShape[0] << ", " << srcShape[1] << "]\n";
    unsigned axis = op.getAxis();
    llvm::outs() << "axis = " << axis << "\n";
    auto smemShape = helper.getScratchConfig();
    llvm::outs() << "smemShape11 = [" << smemShape[0] << ", " << smemShape[1] << "]\n";

    auto threadsPerWarp =
        triton::gpu::getThreadsPerWarpWithUniqueData(srcLayout, srcShape);
    llvm::outs() << "threadsPerWarp11 = [" << threadsPerWarp[0] << ", " << threadsPerWarp[1] << "]\n";

    auto order = getOrder(srcLayout);
    llvm::outs() << "order11 = [" << order[0] << ", " << order[1] << "]\n";

    SmallVector<Value> multiDimLaneId =
        delinearize(rewriter, loc, laneId, threadsPerWarp, order);
    Value laneIdAxis = multiDimLaneId[axis];
    Value zero = i32_val(0);
    Value laneZero = icmp_eq(laneIdAxis, zero);

    SmallVector<Value> multiDimWarpId =
        getMultiDimWarpId(helper, warpId, loc, rewriter);
    Value warpIdAxis = multiDimWarpId[axis];

    auto smemOrder = helper.getOrderWithAxisAtBeginning();
    llvm::outs() << "smemOrder = [" << smemOrder[0] << ", " << smemOrder[1] << "]\n";
    llvm::outs() << "accs_size = " << accs.size() << "\n";
    for (auto it : accs) {
      const SmallVector<unsigned> &key = it.first;
      SmallVector<Value> acc = it.second;

      SmallVector<Value> writeIdx = indices[key];
      writeIdx[axis] = warpIdAxis;
      Value writeOffset =
          linearize(rewriter, loc, writeIdx, smemShape, smemOrder);
      for (unsigned i = 0; i < op.getNumOperands(); ++i) {
        auto elemPtrTy = getElementPtrType(op, i);
        Value writePtr = gep(elemPtrTy, smemBases[i], writeOffset);
        storeShared(rewriter, loc, writePtr, acc[i], laneZero);
      }
    }
  }

  // Load the reduction of each warp and accumulate them to a final value and
  // store back to shared memory.
  void accumulatePartialReductions(ReduceOpHelper &helper,
                                   SmallVector<Value> &smemBases,
                                   ConversionPatternRewriter &rewriter) const {
    triton::ReduceOp op = helper.getOperation();
    auto srcLayout = helper.getSrcLayout();
    llvm::outs() << "222srcLayout = " << srcLayout << "\n";
    auto smemShape = helper.getScratchConfig();
    llvm::outs() << "222smemShape = [" << smemShape[0] << ", " << smemShape[1] << "]\n";
    unsigned elems = product<unsigned>(smemShape);
    unsigned sizeInterWarps = helper.getInterWarpSizeWithUniqueData();
    llvm::outs() << "22elems = " << elems << ", sizeInterWarps = " << sizeInterWarps << "\n";
    Location loc = op.getLoc();

    unsigned wavefront_size = triton::gpu::getWarpSize(srcLayout);
    llvm::outs() << "wavefront_size = " << wavefront_size << "\n";
    Value warpSize = i32_val(wavefront_size);

    Value threadId = getThreadId(rewriter, loc);
<<<<<<< HEAD
=======
    unsigned wavefront_size = triton::gpu::getWarpSize(srcLayout);
    Value warpSize = i32_val(wavefront_size);
>>>>>>> 315528f3
    Value laneId = urem(threadId, warpSize);
    Value zero = i32_val(0);

    auto mod = op.getOperation()->getParentOfType<ModuleOp>();
    unsigned numThreads =
        product<unsigned>(triton::gpu::getWarpsPerCTA(srcLayout)) *
        triton::gpu::TritonGPUDialect::getThreadsPerWarp(mod);
    llvm::outs() << "numThreads = " << numThreads << "\n";
    unsigned elemsPerThread = std::max<unsigned>(elems / numThreads, 1);
    llvm::outs() << "elemsPerThread = " << elemsPerThread << "\n";
    Value threadIsNeeded = icmp_slt(threadId, i32_val(elems));
    Value readOffset = threadId;
    for (unsigned round = 0; round < elemsPerThread; ++round) {
      llvm::outs() << "-------round = " << round << "\n";
      SmallVector<Value> acc(op.getNumOperands());
      for (unsigned i = 0; i < op.getNumOperands(); ++i) {
        auto elemPtrTy = getElementPtrType(op, i);
        Value readPtr = gep(elemPtrTy, smemBases[i], readOffset);
        acc[i] = loadShared(rewriter, loc, readPtr, threadIsNeeded);
      }
      warpReduce(rewriter, loc, acc, op, sizeInterWarps, 1 /* interleave */);
      // only the first thread in each sizeInterWarps is writing
      Value writeOffset = readOffset;
      SmallVector<Value> writePtrs(op.getNumOperands());
      for (unsigned i = 0; i < op.getNumOperands(); ++i) {
        auto elemPtrTy = getElementPtrType(op, i);
        writePtrs[i] = gep(elemPtrTy, smemBases[i], writeOffset);
      }

      Value laneIdModSizeInterWarps = urem(laneId, i32_val(sizeInterWarps));
      Value laneIdModSizeInterWarpsIsZero =
          icmp_eq(laneIdModSizeInterWarps, zero);
      Value pred = and_(threadIsNeeded, laneIdModSizeInterWarpsIsZero);

<<<<<<< HEAD
=======

>>>>>>> 315528f3
      for (unsigned i = 0; i < op.getNumOperands(); ++i) {
#if USE_ROCM
        // This barrier is known to be critical for Navi 2x/3x
        if (i > 0 && wavefront_size == 32) {
            GCNBuilder BuilderMemfenceLDS;
            BuilderMemfenceLDS.create<>("s_waitcnt lgkmcnt(0)")->operator()();
            BuilderMemfenceLDS.launch(rewriter, loc, void_ty(rewriter.getContext()));
        }
#endif
        storeShared(rewriter, loc, writePtrs[i], acc[i], pred);
      }

      if (round != elemsPerThread - 1) {
        readOffset = add(readOffset, i32_val(numThreads));
      }
    }
  }

  // Load the final reduction from shared memory and replace the reduce result
  // with it.
  void loadReductionAndPackResult(ReduceOpHelper &helper,
                                  SmallVector<unsigned> smemShape,
                                  SmallVector<Value> &smemBases,
                                  ConversionPatternRewriter &rewriter) const {
    triton::ReduceOp op = helper.getOperation();
    Location loc = op.getLoc();
    auto srcLayout = helper.getSrcLayout();
    auto axis = op.getAxis();
    auto smemOrder = helper.getOrderWithAxisAtBeginning();
    SmallVector<Value> results(op.getNumOperands());
    for (unsigned i = 0; i < op.getNumOperands(); ++i) {
      if (auto resultTy =
              op.getResult()[i].getType().dyn_cast<RankedTensorType>()) {
        // nd-tensor where n >= 1
        auto resultLayout = resultTy.getEncoding().cast<SliceEncodingAttr>();
        unsigned resultElems = getTotalElemsPerThread(resultTy);
        auto resultIndices = emitIndices(loc, rewriter, resultLayout, resultTy);
        assert(resultIndices.size() == resultElems);

        SmallVector<Value> resultVals(resultElems);
        for (size_t j = 0; j < resultElems; ++j) {
          SmallVector<Value> readIdx = resultIndices[j];
          readIdx.insert(readIdx.begin() + op.getAxis(), i32_val(0));
          Value readOffset =
              linearize(rewriter, loc, readIdx, smemShape, smemOrder);
          Value readPtr =
              gep(getElementPtrType(op, i), smemBases[i], readOffset);
          resultVals[j] = load(readPtr);
        }

        results[i] = getTypeConverter()->packLLElements(loc, resultVals,
                                                        rewriter, resultTy);
      } else {
        // 0d-tensor -> scalar
        results[i] = load(smemBases[i]);
      }
    }
    rewriter.replaceOp(op, results);
  }
};

void populateReduceOpToLLVMPatterns(
    TritonGPUToLLVMTypeConverter &typeConverter, RewritePatternSet &patterns,
    int numWarps, ModuleAxisInfoAnalysis &axisInfoAnalysis,
    ModuleAllocation &allocation,
    ConvertTritonGPUOpToLLVMPatternBase::IndexCacheInfo &indexCacheInfo,
    int computeCapability, PatternBenefit benefit) {
  patterns.add<ReduceOpConversion>(typeConverter, allocation, indexCacheInfo,
                                   computeCapability, benefit);
}<|MERGE_RESOLUTION|>--- conflicted
+++ resolved
@@ -497,11 +497,8 @@
     Value warpSize = i32_val(wavefront_size);
 
     Value threadId = getThreadId(rewriter, loc);
-<<<<<<< HEAD
-=======
     unsigned wavefront_size = triton::gpu::getWarpSize(srcLayout);
     Value warpSize = i32_val(wavefront_size);
->>>>>>> 315528f3
     Value laneId = urem(threadId, warpSize);
     Value zero = i32_val(0);
 
@@ -536,10 +533,7 @@
           icmp_eq(laneIdModSizeInterWarps, zero);
       Value pred = and_(threadIsNeeded, laneIdModSizeInterWarpsIsZero);
 
-<<<<<<< HEAD
-=======
-
->>>>>>> 315528f3
+
       for (unsigned i = 0; i < op.getNumOperands(); ++i) {
 #if USE_ROCM
         // This barrier is known to be critical for Navi 2x/3x
