#include "TypeConverter.h"
#include "Utility.h"
#include "mlir/Dialect/LLVMIR/LLVMDialect.h"
#include "triton/Conversion/MLIRTypes.h"

using namespace mlir;
using namespace mlir::triton;

using ::mlir::triton::gpu::BlockedEncodingAttr;
using ::mlir::triton::gpu::DotOperandEncodingAttr;
using ::mlir::triton::gpu::getTotalElemsPerThread;
using ::mlir::triton::gpu::MfmaEncodingAttr;
using ::mlir::triton::gpu::MmaEncodingAttr;
using ::mlir::triton::gpu::SharedEncodingAttr;
using ::mlir::triton::gpu::SliceEncodingAttr;

TritonGPUToLLVMTypeConverter::TritonGPUToLLVMTypeConverter(
    MLIRContext *ctx, LowerToLLVMOptions &option,
    const DataLayoutAnalysis *analysis)
    : LLVMTypeConverter(ctx, option, analysis) {
  addConversion([&](triton::PointerType type) -> std::optional<Type> {
    return convertTritonPointerType(type);
  });
  addConversion([&](RankedTensorType type) -> std::optional<Type> {
    return convertTritonTensorType(type);
  });
  // Internally store float8 as int8
  addConversion([&](mlir::Float8E4M3B11FNUZType type) -> std::optional<Type> {
    return IntegerType::get(type.getContext(), 8);
  });
  addConversion([&](mlir::Float8E4M3FNType type) -> std::optional<Type> {
    return IntegerType::get(type.getContext(), 8);
  });
  addConversion([&](mlir::Float8E4M3FNUZType type) -> std::optional<Type> {
    return IntegerType::get(type.getContext(), 8);
  });
  addConversion([&](mlir::Float8E5M2Type type) -> std::optional<Type> {
    return IntegerType::get(type.getContext(), 8);
  });
  addConversion([&](mlir::Float8E5M2FNUZType type) -> std::optional<Type> {
    return IntegerType::get(type.getContext(), 8);
  });
  // Internally store bfloat16 as int16
  addConversion([&](BFloat16Type type) -> std::optional<Type> {
    return IntegerType::get(type.getContext(), 16);
  });
}

Type TritonGPUToLLVMTypeConverter::convertTritonPointerType(
    triton::PointerType type) {
  auto ctx = type.getContext();
  auto pointeeType = type.getPointeeType();
  if (pointeeType.isa<RankedTensorType>()) {
    auto rankedTensorType = pointeeType.cast<RankedTensorType>();
    // struct { offset0, offset1, shape0, shape1, stride0,
    // stride1, base_ptr};
    auto eleType = rankedTensorType.getElementType();
    auto shape = rankedTensorType.getShape();
    SmallVector<Type, 4> types;
    // offsets
    for (size_t i = 0; i < shape.size(); ++i)
      types.push_back(IntegerType::get(ctx, 32));
    // shapes, strides
    for (size_t i = 0; i < 2 * shape.size(); ++i)
      types.push_back(IntegerType::get(ctx, 64));

    types.push_back(
        LLVM::LLVMPointerType::get(eleType, type.getAddressSpace()));

    return LLVM::LLVMStructType::getLiteral(ctx, types);
  }
  return LLVM::LLVMPointerType::get(convertType(type.getPointeeType()),
                                    type.getAddressSpace());
}

Value TritonGPUToLLVMTypeConverter::packLLElements(
    Location loc, ValueRange resultVals, ConversionPatternRewriter &rewriter,
    Type type) {
  auto structType = this->convertType(type).dyn_cast<LLVM::LLVMStructType>();
  if (!structType) {
    assert(resultVals.size() == 1);
    return *resultVals.begin();
  }

  auto elementTypes = structType.getBody();
  if (elementTypes.size() != resultVals.size()) {
    emitError(loc) << " size mismatch when packing elements for LLVM struct"
                   << " expected " << elementTypes.size() << " but got "
                   << resultVals.size();
  }
  Value llvmStruct = rewriter.create<LLVM::UndefOp>(loc, structType);
  for (const auto &v : llvm::enumerate(resultVals)) {
    if (!v.value()) {
      emitError(loc)
          << "cannot insert null values into struct, but tried to insert"
          << v.value();
    }
    if (v.value().getType() != elementTypes[v.index()]) {
      emitError(loc) << "invalid element type in packLLEElements. Expected "
                     << elementTypes[v.index()] << " but got "
                     << v.value().getType();
    }
    llvmStruct = insert_val(structType, llvmStruct, v.value(), v.index());
  }
  return llvmStruct;
}

SmallVector<Value> TritonGPUToLLVMTypeConverter::packMfmaOperand(
    const SmallVector<Value> &inValues, Type srcTy,
    ConversionPatternRewriter &rewriter, Location loc) {
  auto tensorTy = srcTy.dyn_cast<RankedTensorType>();
  if (!tensorTy)
    return inValues;
  auto encoding = tensorTy.getEncoding().dyn_cast<DotOperandEncodingAttr>();
  if (!(encoding && encoding.getParent().isa<MfmaEncodingAttr>())) {
    return inValues;
  }

  auto structType = this->convertType(srcTy).dyn_cast<LLVM::LLVMStructType>();
  auto elementTypes = structType.getBody();
  assert(elementTypes.size() > 0);
  mlir::VectorType vecTy = elementTypes[0].dyn_cast<mlir::VectorType>();
  if (!vecTy) return inValues;

  unsigned size = vecTy.getNumElements();

  SmallVector<Value> result;
  for (int i = 0; i < inValues.size(); i += size) {
    Value valVec = undef(vecTy);
    for (unsigned j = 0; j < size; ++j) {
      valVec = insert_element(vecTy, valVec, inValues[i + j], i32_val(j));
    }
    result.push_back(valVec);
  }

  return result;
}

SmallVector<Value> TritonGPUToLLVMTypeConverter::unpackLLElements(
    Location loc, Value llvmStruct, ConversionPatternRewriter &rewriter,
    Type type) {
  assert(bool(llvmStruct) && "can not unpack null values");
  if (llvmStruct.getType().isIntOrIndexOrFloat() ||
      llvmStruct.getType().isa<triton::PointerType>() ||
      llvmStruct.getType().isa<LLVM::LLVMPointerType>())
    return {llvmStruct};
  ArrayRef<Type> types =
      llvmStruct.getType().cast<LLVM::LLVMStructType>().getBody();
  SmallVector<Value> results(types.size());
  for (unsigned i = 0; i < types.size(); ++i) {
    Type type = types[i];
    results[i] = extract_val(type, llvmStruct, i);
  }
  return results;
}

Type TritonGPUToLLVMTypeConverter::getElementTypeForStruct(
    RankedTensorType type) {
  auto ctx = type.getContext();
  Attribute layout = type.getEncoding();
  Type elemTy = convertType(type.getElementType());
  auto dotOpLayout = layout.dyn_cast<DotOperandEncodingAttr>();
  if (!dotOpLayout)
    return elemTy;

#ifdef USE_ROCM
  if (auto mfmaParent = dotOpLayout.getParent().dyn_cast<MfmaEncodingAttr>()) {
    if (elemTy.isF32())
      return elemTy;
    if (elemTy.isInteger(16)) // aka BF16
      return vec_ty(elemTy, dotOpLayout.getKWidth());
    if (elemTy.isF16())
      return vec_ty(elemTy, 4);
<<<<<<< HEAD
    if (elemTy.isInteger(8) and dotOpLayout.getKWidth() == 4)
      return IntegerType::get(ctx, 32);
    if (elemTy.isInteger(8) and dotOpLayout.getKWidth() == 8)
=======
    if (elemTy.isInteger(8) && dotOpLayout.getKWidth() == 4)
      return IntegerType::get(ctx, 32);
    if (elemTy.isInteger(8) && dotOpLayout.getKWidth() == 8)
>>>>>>> 8c5007b4
      return IntegerType::get(ctx, 64);
  }
#endif

  auto mmaParent = dotOpLayout.getParent().dyn_cast<MmaEncodingAttr>();
  if (!mmaParent)
    return elemTy;
  int bitwidth = elemTy.getIntOrFloatBitWidth();
  assert(bitwidth <= 32);
  return IntegerType::get(ctx, 32);
}

Type TritonGPUToLLVMTypeConverter::convertTritonTensorType(
    RankedTensorType type) {
  auto ctx = type.getContext();
  Attribute layout = type.getEncoding();
  SmallVector<int64_t> shape(type.getShape().begin(), type.getShape().end());
  Type eltType = getElementTypeForStruct(type);

  if (auto shared_layout = layout.dyn_cast<SharedEncodingAttr>()) {
    SmallVector<Type, 4> types;
    // base ptr
    auto ptrType = LLVM::LLVMPointerType::get(eltType, 3);
    types.push_back(ptrType);
    // shape dims
    auto rank = type.getRank();
    // offsets + strides
    for (auto i = 0; i < rank * 2; i++) {
      types.push_back(IntegerType::get(ctx, 32));
    }
    return LLVM::LLVMStructType::getLiteral(ctx, types);
  }

  unsigned numElementsPerThread = getTotalElemsPerThread(type);
  SmallVector<Type, 4> types(numElementsPerThread, eltType);
  return LLVM::LLVMStructType::getLiteral(ctx, types);
}<|MERGE_RESOLUTION|>--- conflicted
+++ resolved
@@ -171,15 +171,9 @@
       return vec_ty(elemTy, dotOpLayout.getKWidth());
     if (elemTy.isF16())
       return vec_ty(elemTy, 4);
-<<<<<<< HEAD
     if (elemTy.isInteger(8) and dotOpLayout.getKWidth() == 4)
       return IntegerType::get(ctx, 32);
-    if (elemTy.isInteger(8) and dotOpLayout.getKWidth() == 8)
-=======
-    if (elemTy.isInteger(8) && dotOpLayout.getKWidth() == 4)
-      return IntegerType::get(ctx, 32);
     if (elemTy.isInteger(8) && dotOpLayout.getKWidth() == 8)
->>>>>>> 8c5007b4
       return IntegerType::get(ctx, 64);
   }
 #endif
