#include "triton/Analysis/Utility.h"
#include "triton/Conversion/TritonGPUToLLVM/Patterns.h"
#include "triton/Dialect/Triton/IR/Dialect.h"
#include "triton/Dialect/TritonGPU/IR/Attributes.h"
#include "triton/Dialect/TritonGPU/IR/Dialect.h"

using namespace mlir;
using namespace mlir::triton;

namespace {

static void addAttrs(Operation *op, ArrayRef<mlir::NamedAttribute> attrs) {
  for (const NamedAttribute attr : attrs)
    op->setAttr(attr.getName(), attr.getValue());
}

} // namespace

namespace mlir::triton::gpu {

void decomposeSplatOpToSharedLayoutConversion(ModuleOp module) {
  int numWarps = triton::gpu::TritonGPUDialect::getNumWarps(module);
  int numCTAs = triton::gpu::TritonGPUDialect::getNumCTAs(module);
  int threadsPerWarp = triton::gpu::TritonGPUDialect::getThreadsPerWarp(module);
  module.walk([&](triton::SplatOp splatOp) -> void {
    auto dstType = cast<RankedTensorType>(splatOp.getType());
    auto shared =
        dyn_cast<triton::gpu::SharedEncodingAttr>(dstType.getEncoding());
    if (shared) {
      OpBuilder builder(splatOp);
      SmallVector<unsigned, 4> sizePerThread(dstType.getRank(), 1);
      auto newType = RankedTensorType::get(
          dstType.getShape(), dstType.getElementType(),
          triton::gpu::BlockedEncodingAttr::get(
              module.getContext(), dstType.getShape(), sizePerThread,
              getOrder(shared), numWarps, threadsPerWarp, numCTAs));
      auto newSplat = builder.create<triton::SplatOp>(splatOp.getLoc(), newType,
                                                      splatOp.getSrc());
      auto newConvert = builder.create<triton::gpu::ConvertLayoutOp>(
          splatOp.getLoc(), dstType, newSplat.getResult());
      splatOp.replaceAllUsesWith(newConvert.getResult());
      splatOp.erase();
    }
  });
}

void decomposeTensorCoreToDotLayoutConversion(ModuleOp module,
                                              ShortcutFn shortcutFn) {
  int numWarps = triton::gpu::TritonGPUDialect::getNumWarps(module);
  int numCTAs = triton::gpu::TritonGPUDialect::getNumCTAs(module);
  int threadsPerWarp = triton::gpu::TritonGPUDialect::getThreadsPerWarp(module);

  module.walk([&](triton::gpu::ConvertLayoutOp cvtOp) -> void {
    OpBuilder builder(cvtOp);
    auto srcType = cast<RankedTensorType>(cvtOp.getSrc().getType());
    auto dstType = cast<RankedTensorType>(cvtOp.getType());
    auto srcMma = dyn_cast<MmaEncodingTrait>(srcType.getEncoding());
    auto dstDotOp =
        dyn_cast<triton::gpu::DotOperandEncodingAttr>(dstType.getEncoding());
    if (srcMma && dstDotOp && !shortcutFn(srcType, dstType)) {
      auto tmpType = RankedTensorType::get(
          dstType.getShape(), dstType.getElementType(),
          triton::gpu::BlockedEncodingAttr::get(
              module.getContext(), srcType.getShape(), getSizePerThread(srcMma),
              getOrder(srcMma), numWarps, threadsPerWarp, numCTAs));
      auto tmp = builder.create<triton::gpu::ConvertLayoutOp>(
          cvtOp.getLoc(), tmpType, cvtOp.getSrc());
      addAttrs(tmp, cvtOp->getAttrs());
      auto newConvert = builder.create<triton::gpu::ConvertLayoutOp>(
          cvtOp.getLoc(), dstType, tmp);
      addAttrs(newConvert, cvtOp->getAttrs());
      cvtOp.replaceAllUsesWith(newConvert.getResult());
      cvtOp.erase();
    }
  });
}

void decomposeBlockedToDotLayoutConversion(ModuleOp module) {
  int numWarps = triton::gpu::TritonGPUDialect::getNumWarps(module);
  int numCTAs = triton::gpu::TritonGPUDialect::getNumCTAs(module);
  int threadsPerWarp = triton::gpu::TritonGPUDialect::getThreadsPerWarp(module);
  module.walk([&](triton::gpu::ConvertLayoutOp cvtOp) -> void {
    OpBuilder builder(cvtOp);
    auto srcType = cast<RankedTensorType>(cvtOp.getSrc().getType());
    auto dstType = cast<RankedTensorType>(cvtOp.getType());
<<<<<<< HEAD
    if (!cvtNeedsSharedMemory(srcType, dstType))
=======
    if (isMoeLDSBypass() && !cvtNeedsSharedMemory(srcType, dstType))
>>>>>>> 8cb3e91f
      return;
    auto srcBlocked =
        dyn_cast<triton::gpu::BlockedEncodingAttr>(srcType.getEncoding());
    auto dstDotOp =
        dyn_cast<triton::gpu::DotOperandEncodingAttr>(dstType.getEncoding());
    if (srcBlocked && dstDotOp) {
      Attribute sharedMemorySpace =
          triton::gpu::SharedMemorySpaceAttr::get(srcType.getContext());
      auto tmpType = MemDescType::get(
          dstType.getShape(), dstType.getElementType(),
          triton::gpu::SharedEncodingAttr::get(
              module.getContext(), dstDotOp, srcType.getShape(),
              srcBlocked.getOrder(), srcBlocked.getCTALayout(),
              srcType.getElementType()),
          sharedMemorySpace);
      auto tmp = builder.create<triton::gpu::LocalAllocOp>(
          cvtOp.getLoc(), tmpType, cvtOp.getSrc());
      addAttrs(tmp, cvtOp->getAttrs());
      auto newConvert = builder.create<triton::gpu::LocalLoadOp>(cvtOp.getLoc(),
                                                                 dstType, tmp);
      addAttrs(newConvert, cvtOp->getAttrs());
      cvtOp.replaceAllUsesWith(newConvert.getResult());
      cvtOp.erase();
    }
  });
}

} // namespace mlir::triton::gpu<|MERGE_RESOLUTION|>--- conflicted
+++ resolved
@@ -83,11 +83,7 @@
     OpBuilder builder(cvtOp);
     auto srcType = cast<RankedTensorType>(cvtOp.getSrc().getType());
     auto dstType = cast<RankedTensorType>(cvtOp.getType());
-<<<<<<< HEAD
-    if (!cvtNeedsSharedMemory(srcType, dstType))
-=======
     if (isMoeLDSBypass() && !cvtNeedsSharedMemory(srcType, dstType))
->>>>>>> 8cb3e91f
       return;
     auto srcBlocked =
         dyn_cast<triton::gpu::BlockedEncodingAttr>(srcType.getEncoding());
