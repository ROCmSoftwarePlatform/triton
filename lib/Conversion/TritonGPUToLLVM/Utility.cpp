--- conflicted
+++ resolved
@@ -169,11 +169,7 @@
 
 static Value commonShflSync(Location loc, ConversionPatternRewriter &rewriter,
                             Value val, int i, const std::string &shuffleType,
-<<<<<<< HEAD
-                            const std::string &clamp) {
-=======
                             const std::string &clamp, Value laneId = Value()) {
->>>>>>> b25557ad
   unsigned bits = val.getType().getIntOrFloatBitWidth();
 
   if (bits == 64) {
@@ -181,13 +177,8 @@
     Value vec = bitcast(val, vecTy);
     Value val0 = extract_element(f32_ty, vec, i32_val(0));
     Value val1 = extract_element(f32_ty, vec, i32_val(1));
-<<<<<<< HEAD
-    val0 = commonShflSync(loc, rewriter, val0, i, shuffleType, clamp);
-    val1 = commonShflSync(loc, rewriter, val1, i, shuffleType, clamp);
-=======
     val0 = commonShflSync(loc, rewriter, val0, i, shuffleType, clamp, laneId);
     val1 = commonShflSync(loc, rewriter, val1, i, shuffleType, clamp, laneId);
->>>>>>> b25557ad
     vec = undef(vecTy);
     vec = insert_element(vecTy, vec, val0, i32_val(0));
     vec = insert_element(vecTy, vec, val1, i32_val(1));
@@ -261,13 +252,8 @@
 }
 
 Value shflUpSync(Location loc, ConversionPatternRewriter &rewriter, Value val,
-<<<<<<< HEAD
-                 int i) {
-  return commonShflSync(loc, rewriter, val, i, "up", "0x0");
-=======
                  int i, Value laneId) {
   return commonShflSync(loc, rewriter, val, i, "up", "0x0", laneId);
->>>>>>> b25557ad
 }
 
 Value addStringToModule(Location loc, ConversionPatternRewriter &rewriter,
