#include "Utility.h"
#include "TypeConverter.h"
#include "mlir/Dialect/LLVMIR/NVVMDialect.h"
#include "triton/Dialect/NVGPU/IR/Dialect.h"

#if USE_ROCM
#include "mlir/Dialect/LLVMIR/ROCDLDialect.h"
#endif
namespace mlir {

namespace LLVM {
using namespace mlir::triton;

Value createConstantI32(Location loc, OpBuilder &rewriter, int32_t v) {
  auto i32ty = rewriter.getIntegerType(32);
  return rewriter.create<LLVM::ConstantOp>(loc, i32ty,
                                           IntegerAttr::get(i32ty, v));
}

Value createConstantBF16(Location loc, OpBuilder &rewriter, float v) {
  auto type = type::bf16Ty(rewriter.getContext());
  return rewriter.create<LLVM::ConstantOp>(loc, type,
                                           rewriter.getFloatAttr(type, v));
}

Value createConstantF16(Location loc, OpBuilder &rewriter, float v) {
  auto type = type::f16Ty(rewriter.getContext());
  return rewriter.create<LLVM::ConstantOp>(loc, type,
                                           rewriter.getF16FloatAttr(v));
}

Value createConstantF32(Location loc, OpBuilder &rewriter, float v) {
  auto type = type::f32Ty(rewriter.getContext());
  return rewriter.create<LLVM::ConstantOp>(loc, type,
                                           rewriter.getF32FloatAttr(v));
}

Value createConstantF64(Location loc, OpBuilder &rewriter, float v) {
  auto type = type::f64Ty(rewriter.getContext());
  return rewriter.create<LLVM::ConstantOp>(loc, type,
                                           rewriter.getF64FloatAttr(v));
}

// Create an index type constant.
Value createIndexConstant(OpBuilder &builder, Location loc,
                          TypeConverter *converter, int64_t value) {
  Type ty = converter->convertType(builder.getIndexType());
  return builder.create<LLVM::ConstantOp>(loc, ty,
                                          builder.getIntegerAttr(ty, value));
}

// Create an integer constant of \param width bits.
Value createLLVMIntegerConstant(OpBuilder &builder, Location loc, short width,
                                int64_t value) {
  Type ty = builder.getIntegerType(width);
  return builder.create<LLVM::ConstantOp>(loc, ty,
                                          builder.getIntegerAttr(ty, value));
}

// A wrapper of LoadDSmemOp when vec = 1
// (1) Get bitwidth from elemTy
// (2) Create LoadDSmemOp
// (3) Bitcast result from dataTy (u16/u32/u64) back to elemTy
Value createLoadDSmem(Location loc, PatternRewriter &rewriter, Value addr,
                      Value ctaId) {
  assert(addr.getType().isa<LLVMPointerType>() &&
         "addr must be a pointer type");
  auto ptrTy = addr.getType().cast<LLVMPointerType>();
  assert(ptrTy.getAddressSpace() == 3 && "Invalid addr space for load_dsmem");
  auto elemTy = ptrTy.getElementType();
  unsigned bitwidth = elemTy.getIntOrFloatBitWidth();
  Value ret =
      rewriter.create<triton::nvgpu::LoadDSmemOp>(loc, addr, ctaId, bitwidth);
  return bitcast(ret, elemTy);
}

// A wrapper of LoadDSmemOp when vec > 1
// (1) Get bitwidth from elemTy
// (2) Create LoadDSmemOp and extract results from retStruct
// (3) Bitcast results from dataTy (u16/u32/u64) back to elemTy
SmallVector<Value> createLoadDSmem(Location loc, PatternRewriter &rewriter,
                                   Value addr, Value ctaId, unsigned vec) {
  assert(addr.getType().isa<LLVMPointerType>() &&
         "addr must be a pointer type");
  auto ptrTy = addr.getType().cast<LLVMPointerType>();
  assert(ptrTy.getAddressSpace() == 3 && "Invalid addr space for load_dsmem");
  auto elemTy = ptrTy.getElementType();
  unsigned bitwidth = elemTy.getIntOrFloatBitWidth();
  Value retStruct = rewriter.create<triton::nvgpu::LoadDSmemOp>(
      loc, addr, ctaId, bitwidth, vec);
  SmallVector<Value> retVals;
  for (unsigned i = 0; i < vec; ++i) {
    auto dataTy = rewriter.getIntegerType(bitwidth);
    Value data = extract_val(dataTy, retStruct, i);
    retVals.push_back(bitcast(data, elemTy));
  }
  return retVals;
}

// A wrapper of StoreDSmemOp when vec = 1
// (1) Get bitwidth from elemTy
// (2) Bitcast value from elemTy to dataTy (u16/u32/u64)
// (3) Create StoreDSmemOp
void createStoreDSmem(Location loc, PatternRewriter &rewriter, Value addr,
                      Value ctaId, Value value, Value pred) {
  assert(addr.getType().isa<LLVMPointerType>() &&
         "addr must be a pointer type");
  auto ptrTy = addr.getType().cast<LLVMPointerType>();
  assert(ptrTy.getAddressSpace() == 3 && "Invalid addr space for load_dsmem");
  auto elemTy = ptrTy.getElementType();
  unsigned bitwidth = elemTy.getIntOrFloatBitWidth();
  auto dataTy = rewriter.getIntegerType(bitwidth);
  Value data = bitcast(value, dataTy);
  rewriter.create<triton::nvgpu::StoreDSmemOp>(loc, addr, ctaId, data, pred);
}

// A wrapper of StoreDSmemOp when vec = 1 and pred = 1
void createStoreDSmem(Location loc, PatternRewriter &rewriter, Value addr,
                      Value ctaId, Value value) {
  Value pred = int_val(/*width=*/1, 1);
  createStoreDSmem(loc, rewriter, addr, ctaId, value, pred);
}

// A wrapper of StoreDSmemOp when vec > 1
// (1) Get bitwidth from elemTy
// (2) Bitcast values from elemTy to dataTy (u16/u32/u64)
// (3) Create StoreDSmemOp
void createStoreDSmem(Location loc, PatternRewriter &rewriter, Value addr,
                      Value ctaId, ArrayRef<Value> values, Value pred) {
  assert(addr.getType().isa<LLVMPointerType>() &&
         "addr must be a pointer type");
  auto ptrTy = addr.getType().cast<LLVMPointerType>();
  assert(ptrTy.getAddressSpace() == 3 && "Invalid addr space for load_dsmem");
  auto elemTy = ptrTy.getElementType();
  unsigned bitwidth = elemTy.getIntOrFloatBitWidth();
  auto dataTy = rewriter.getIntegerType(bitwidth);
  SmallVector<Value> data;
  for (unsigned i = 0; i < values.size(); ++i)
    data.push_back(bitcast(values[i], dataTy));
  rewriter.create<triton::nvgpu::StoreDSmemOp>(loc, addr, ctaId, data, pred);
}

// A wrapper of StoreDSmemOp when vec > 1 and pred = 1
void createStoreDSmem(Location loc, PatternRewriter &rewriter, Value addr,
                      Value ctaId, ArrayRef<Value> values) {
  Value pred = int_val(/*width=*/1, 1);
  createStoreDSmem(loc, rewriter, addr, ctaId, values, pred);
}

SharedMemoryObject
getSharedMemoryObjectFromStruct(Location loc, Value llvmStruct,
                                ConversionPatternRewriter &rewriter) {
  ArrayRef<Type> types =
      llvmStruct.getType().cast<LLVM::LLVMStructType>().getBody();
  SmallVector<Value> elems(types.size());
  for (unsigned i = 0; i < types.size(); ++i) {
    Type type = types[i];
    elems[i] = extract_val(type, llvmStruct, i);
  }

  auto rank = (elems.size() - 1) / 2;
  return {/*base=*/elems[0],
          /*strides=*/{elems.begin() + 1, elems.begin() + 1 + rank},
          /*offsets=*/{elems.begin() + 1 + rank, elems.end()}};
}

SmallVector<Value>
getStridesFromShapeAndOrder(ArrayRef<int64_t> shape, ArrayRef<unsigned> order,
                            Location loc, ConversionPatternRewriter &rewriter) {
  auto rank = shape.size();
  SmallVector<Value> strides(rank);
  int64_t stride = 1;
  for (auto idx : order) {
    strides[idx] = i32_val(stride);
    stride *= shape[idx];
  }
  return strides;
}

// Convert an \param index to a multi-dim coordinate given \param shape and
// \param order.
SmallVector<Value> delinearize(ConversionPatternRewriter &rewriter,
                               Location loc, Value linear,
                               ArrayRef<unsigned> shape,
                               ArrayRef<unsigned> order) {
  unsigned rank = shape.size();
  assert(rank == order.size());
  auto reordered = reorder(shape, order);
  SmallVector<Value> reorderedMultiDim(rank);
  if (auto constantOp = linear.getDefiningOp<arith::ConstantOp>()) {
    unsigned intVal =
        constantOp.getValue().cast<IntegerAttr>().getValue().getSExtValue();
    reorderedMultiDim = delinearize(rewriter, loc, intVal, reordered);
  } else {
    reorderedMultiDim = delinearize(rewriter, loc, linear, reordered);
  }
  SmallVector<Value> multiDim(rank);
  for (unsigned i = 0; i < rank; ++i) {
    multiDim[order[i]] = reorderedMultiDim[i];
  }
  return multiDim;
}

SmallVector<Value> delinearize(ConversionPatternRewriter &rewriter,
                               Location loc, unsigned linear,
                               ArrayRef<unsigned> shape) {
  unsigned rank = shape.size();
  assert(rank > 0);
  SmallVector<Value> multiDim(rank);
  unsigned remained = linear;
  for (auto &&en : llvm::enumerate(shape)) {
    unsigned dimSize = en.value();
    multiDim[en.index()] = i32_val(remained % dimSize);
    remained = remained / dimSize;
  }
  return multiDim;
}

SmallVector<Value> delinearize(ConversionPatternRewriter &rewriter,
                               Location loc, Value linear,
                               ArrayRef<unsigned> shape) {
  unsigned rank = shape.size();
  assert(rank > 0);
  SmallVector<Value> multiDim(rank);
  Value remained = linear;
  for (auto &&en : llvm::enumerate(shape)) {
    Value dimSize = i32_val(en.value());
    multiDim[en.index()] = urem(remained, dimSize);
    remained = udiv(remained, dimSize);
  }
  return multiDim;
}

Value linearize(ConversionPatternRewriter &rewriter, Location loc,
                ArrayRef<Value> multiDim, ArrayRef<unsigned> shape,
                ArrayRef<unsigned> order) {
  return linearize(rewriter, loc, reorder<Value>(multiDim, order),
                   reorder<unsigned>(shape, order));
}

Value linearize(ConversionPatternRewriter &rewriter, Location loc,
                ArrayRef<Value> multiDim, ArrayRef<unsigned> shape) {
  auto rank = multiDim.size();
  Value linear = i32_val(0);
  if (rank > 0) {
    linear = multiDim.back();
    for (auto [dim, dimShape] :
         llvm::reverse(llvm::zip(multiDim.drop_back(), shape.drop_back()))) {
      Value dimSize = i32_val(dimShape);
      linear = add(mul(linear, dimSize), dim);
    }
  }
  return linear;
}

Value storeShared(ConversionPatternRewriter &rewriter, Location loc, Value ptr,
                  Value val, Value pred) {
#if USE_ROCM
<<<<<<< HEAD
  // 
  // return val;
  rewriter.create<scf::IfOp>(loc, pred,
    [&](OpBuilder& builder, Location loc) {
      store(val, ptr);
      builder.create<scf::YieldOp>(loc);
    },
    [&](OpBuilder& builder, Location loc) {
      // store(val, ptr);
      builder.create<scf::YieldOp>(loc);
    }
    );
=======
  store(val, ptr);
>>>>>>> f47c9bc2
  return val;
#else
  MLIRContext *ctx = rewriter.getContext();
  unsigned bits = std::max(8u, val.getType().getIntOrFloatBitWidth());
  const char *c = bits == 64 ? "l" : (bits == 16 ? "h" : "r");

  PTXBuilder builder;
  auto *ptrOpr = builder.newAddrOperand(ptr, "r");
  auto *valOpr = builder.newOperand(val, c);
  auto &st = builder.create<>("st")->shared().b(bits);
  st(ptrOpr, valOpr).predicate(pred, "b");
  return builder.launch(rewriter, loc, void_ty(ctx));
#endif
}

Value loadShared(ConversionPatternRewriter &rewriter, Location loc, Value ptr,
                 Value pred) {
#if USE_ROCM
<<<<<<< HEAD
  // return load(ptr);
  auto loaded = rewriter.create<scf::IfOp>(loc, pred,
    [&](OpBuilder& builder, Location loc) {
      auto loadVal = load(ptr);
      // auto loadVal = builder.create<LLVM::LoadOp>(loc, ptr);
      builder.create<scf::YieldOp>(loc, ValueRange(loadVal));
    },
    [&](OpBuilder& builder, Location loc) {
      // Value zeroConst;
      auto loadVal = f32_val(0.0);
      // auto loadVal = load(ptr);
      builder.create<mlir::scf::YieldOp>(loc, ValueRange({loadVal}));
    }
    );
  return loaded->getResult(0);
=======
  return load(ptr);
>>>>>>> f47c9bc2
#else
  MLIRContext *ctx = rewriter.getContext();
  auto ptrTy = ptr.getType().cast<LLVMPointerType>();
  assert(ptrTy.getAddressSpace() == 3 && "Invalid addr space for loadShared");
  auto elemTy = ptrTy.getElementType();
  unsigned bitwidth = std::max(8u, elemTy.getIntOrFloatBitWidth());

  const char *c = bitwidth == 64 ? "=l" : (bitwidth == 16 ? "=h" : "=r");

  PTXBuilder builder;
  auto *dOpr = builder.newOperand(c);
  auto *ptrOpr = builder.newAddrOperand(ptr, "r");
  auto &ld = builder.create<>("ld")->shared().b(bitwidth);
  ld(dOpr, ptrOpr).predicate(pred, "b");
  return builder.launch(rewriter, loc, elemTy);
#endif
}

static Value commonShflSync(Location loc, ConversionPatternRewriter &rewriter,
                            Value val, Value i, int strideInt, NVVM::ShflKind mode,
                            Value clamp, Value laneId = Value()) {
  unsigned bits = val.getType().getIntOrFloatBitWidth();

#ifdef USE_ROCM
  //On AMD, the ds_swizzle_b32 and ds_permute_b32 instructions work on 32bit/dwords
  //so we need promote to 32 here.
  auto valType = val.getType();
  if (!valType.isInteger(32) && bits <= 32) {
    if (!valType.isIntOrIndex())
      val = bitcast(val, int_ty(bits));
    if (bits < 32)
      val = sext(i32_ty, val);

    val = commonShflSync(loc, rewriter, val, i, strideInt, mode, clamp, laneId);

    if (bits < 32)
      val = trunc(int_ty(bits), val);
    if (!valType.isIntOrIndex())
      val = bitcast(val, valType);
    return val;
  }
#endif

  if (bits == 64) {
    Type vecTy = vec_ty(f32_ty, 2);
    Value vec = bitcast(val, vecTy);
    Value val0 = extract_element(f32_ty, vec, i32_val(0));
    Value val1 = extract_element(f32_ty, vec, i32_val(1));
    val0 = commonShflSync(loc, rewriter, val0, i, strideInt, mode, clamp, laneId);
    val1 = commonShflSync(loc, rewriter, val1, i, strideInt, mode, clamp, laneId);
    vec = undef(vecTy);
    vec = insert_element(vecTy, vec, val0, i32_val(0));
    vec = insert_element(vecTy, vec, val1, i32_val(1));
    return bitcast(vec, val.getType());
  }

#ifdef USE_ROCM
  auto bpermute = [&](Value lane) {
    // Multiple lineId by 4. (More on permute instruction semantics:
    // https://www.amd.com/content/dam/amd/en/documents/instinct-tech-docs/instruction-set-architectures/instinct-mi200-cdna2-instruction-set-architecture.pdf#page=180
    Value byteOffset = i32_val(2);
    Value permuteAddr = shl(lane, byteOffset);
    return rewriter.create<ROCDL::DsBpermuteOp>(loc, valType, permuteAddr, val);
  };

  switch (mode) {
  case NVVM::ShflKind::bfly:
    if (strideInt > 16) {
      Value threadId =
          rewriter
              .create<UnrealizedConversionCastOp>(
                  loc, TypeRange{i32_ty},
                  ValueRange{rewriter.create<::mlir::gpu::ThreadIdOp>(
                      loc, rewriter.getIndexType(), ::mlir::gpu::Dimension::x)})
              .getResult(0);
      Value stride = i32_val(32);
      Value lineId = xor_(threadId, stride);
      return bpermute(lineId);
    } else {
      // This map facilates the butterfly shuffle pattern for a stride less
      // than 16. The pattern stride is the key of the map.
      DenseMap<short, unsigned int> masks{
          {16, 0x401F}, {8, 0x201F}, {4, 0x101F}, {2, 0x081F}, {1, 0x041F}};
      Value offset = i32_val(masks[strideInt]);
      return rewriter.create<ROCDL::DsSwizzleOp>(loc, valType, val, offset);
    }
    break;
  case NVVM::ShflKind::up: {
    Value mask = icmp_slt(laneId, i);
    Value delta = sub(laneId, i);
    Value index = select(mask, laneId, delta);
    return bpermute(index);
  }
  case NVVM::ShflKind::idx:
    return bpermute(i);
  default:
    assert(false && "Unsupported ShflKind");
    break;
  }
  return Value();
#else
  Type type = val.getType();
  if (type != i32_ty) {
    val = bitcast(val, int_ty(bits));
    if (bits < 32)
      val = zext(i32_ty, val);
  }
  Value mask = i32_val(0xFFFFFFFF);
  Value result = rewriter.create<NVVM::ShflOp>(loc, i32_ty, mask, val, i, clamp,
                                               mode, UnitAttr());
  if (type != i32_ty) {
    if (bits < 32)
      result = trunc(int_ty(bits), result);
    result = bitcast(result, type);
  }
  return result;
#endif
}

Value shflSync(Location loc, ConversionPatternRewriter &rewriter, Value val,
               int i) {
  return commonShflSync(loc, rewriter, val, i32_val(i), i, NVVM::ShflKind::bfly,
                        i32_val(0x1f));
}

Value shflUpSync(Location loc, ConversionPatternRewriter &rewriter, Value val,
                 int i, Value laneId) {
  return commonShflSync(loc, rewriter, val, i32_val(i), i, NVVM::ShflKind::up,
		  i32_val(0x0), laneId);
}

Value shflIdxSync(Location loc, ConversionPatternRewriter &rewriter, Value val,
                  int i) {
  return shflIdxSync(loc, rewriter, val, i32_val(i));
}

Value shflIdxSync(Location loc, ConversionPatternRewriter &rewriter, Value val,
                  Value i) {
  return commonShflSync(loc, rewriter, val, i, 0, NVVM::ShflKind::idx,
                        i32_val(0x1f));
}

Value getSRegValue(OpBuilder &b, Location loc, const std::string &sRegStr) {
  PTXBuilder builder;
  auto &mov = builder.create("mov")->o("u32");
  auto *destOpr = builder.newOperand("=r");
  auto *sRegOpr = builder.newConstantOperand(sRegStr);
  mov(destOpr, sRegOpr);
  Value val = builder.launch(b, loc, b.getIntegerType(32), false);
  return val;
}

Value addStringToModule(Location loc, ConversionPatternRewriter &rewriter,
                        StringRef key, StringRef content) {
  auto moduleOp = rewriter.getBlock()->getParent()->getParentOfType<ModuleOp>();
  auto ctx = moduleOp.getContext();
  unsigned stringNumber = 0;
  SmallString<16> stringConstName;
  do {
    stringConstName.clear();
    (key + Twine(stringNumber++)).toStringRef(stringConstName);
  } while (moduleOp.lookupSymbol(stringConstName));

  llvm::SmallString<64> contentStr(content);
  size_t contentSize = contentStr.size_in_bytes();
  auto globalType = LLVM::LLVMArrayType::get(i8_ty, contentSize);

  LLVM::GlobalOp global;
  {
    ConversionPatternRewriter::InsertionGuard guard(rewriter);
    rewriter.setInsertionPointToStart(moduleOp.getBody());
    global = rewriter.create<LLVM::GlobalOp>(
        UnknownLoc::get(ctx), globalType,
        /*isConstant=*/true, LLVM::Linkage::Internal, stringConstName,
        rewriter.getStringAttr(contentStr));
  }

  Value zero = i32_val(0);
  Type globalPtrType =
      LLVM::LLVMPointerType::get(globalType, global.getAddrSpace());
  Value globalPtr = rewriter.create<LLVM::AddressOfOp>(
      UnknownLoc::get(ctx), globalPtrType, global.getSymName());
  Value stringStart =
      rewriter.create<LLVM::GEPOp>(UnknownLoc::get(ctx), ptr_ty(i8_ty),
                                   globalPtr, SmallVector<Value>({zero, zero}));
  return stringStart;
}

} // namespace LLVM

bool isF8(Type eType) {
  return eType.isFloat8E4M3FNUZ() or eType.isFloat8E4M3FN() or
         eType.isFloat8E5M2() or eType.isFloat8E5M2FNUZ();
}

} // namespace mlir<|MERGE_RESOLUTION|>--- conflicted
+++ resolved
@@ -256,22 +256,16 @@
 Value storeShared(ConversionPatternRewriter &rewriter, Location loc, Value ptr,
                   Value val, Value pred) {
 #if USE_ROCM
-<<<<<<< HEAD
-  // 
-  // return val;
   rewriter.create<scf::IfOp>(loc, pred,
     [&](OpBuilder& builder, Location loc) {
       store(val, ptr);
       builder.create<scf::YieldOp>(loc);
     },
     [&](OpBuilder& builder, Location loc) {
-      // store(val, ptr);
       builder.create<scf::YieldOp>(loc);
     }
     );
-=======
-  store(val, ptr);
->>>>>>> f47c9bc2
+  //store(val, ptr);
   return val;
 #else
   MLIRContext *ctx = rewriter.getContext();
@@ -290,7 +284,6 @@
 Value loadShared(ConversionPatternRewriter &rewriter, Location loc, Value ptr,
                  Value pred) {
 #if USE_ROCM
-<<<<<<< HEAD
   // return load(ptr);
   auto loaded = rewriter.create<scf::IfOp>(loc, pred,
     [&](OpBuilder& builder, Location loc) {
@@ -306,9 +299,6 @@
     }
     );
   return loaded->getResult(0);
-=======
-  return load(ptr);
->>>>>>> f47c9bc2
 #else
   MLIRContext *ctx = rewriter.getContext();
   auto ptrTy = ptr.getType().cast<LLVMPointerType>();
