--- conflicted
+++ resolved
@@ -262,14 +262,12 @@
 }
 
 Value loadShared(ConversionPatternRewriter &rewriter, Location loc, Value ptr,
-<<<<<<< HEAD
-                 Value pred) {
+                 Type elemTy, Value pred) {
+
+
 #if USE_ROCM
   return load(ptr);
 #else
-=======
-                 Type elemTy, Value pred) {
->>>>>>> 969c5bb1
   MLIRContext *ctx = rewriter.getContext();
   auto ptrTy = ptr.getType().cast<LLVMPointerType>();
   assert(ptrTy.getAddressSpace() == 3 && "Invalid addr space for loadShared");
