#include "ElementwiseOpToLLVM.h"

using namespace mlir;
using namespace mlir::triton;
using ::mlir::triton::gpu::getTotalElemsPerThread;

typedef std::function<SmallVector<Value>(Location, ConversionPatternRewriter &,
                                         const SmallVector<Value> &)>
    ConverterT;

/* ----- FP8E5M2 ------ */
// This data-type is the standard FP8E5M2 format

#ifdef USE_ROCM
static SmallVector<Value>
Fp16_to_Fp8E5M2(Location loc, ConversionPatternRewriter &rewriter,
                   const SmallVector<Value> &v) {
  auto fp16x2VecTy = vec_ty(f16_ty, 2);
  Value fp16x2Vec0 = undef(fp16x2VecTy);
  Value fp16x2Vec1 = undef(fp16x2VecTy);
  fp16x2Vec0 = insert_element(fp16x2VecTy, fp16x2Vec0, v[0], i32_val(0));
  fp16x2Vec0 = insert_element(fp16x2VecTy, fp16x2Vec0, v[1], i32_val(1));
  fp16x2Vec1 = insert_element(fp16x2VecTy, fp16x2Vec1, v[2], i32_val(0));
  fp16x2Vec1 = insert_element(fp16x2VecTy, fp16x2Vec1, v[3], i32_val(1));

  Value a0 = bitcast(fp16x2Vec0, i32_ty);
  Value a1 = bitcast(fp16x2Vec1, i32_ty);
  
  auto fp8x4VecTy = vec_ty(i8_ty, 4);
  a0 = bitcast(a0, fp8x4VecTy); 
  a1 = bitcast(a1, fp8x4VecTy); 

  return {extract_element(i8_ty, a0, i32_val(1)),
	  extract_element(i8_ty, a0, i32_val(3)),
	  extract_element(i8_ty, a1, i32_val(1)),
	  extract_element(i8_ty, a1, i32_val(3))
	  };
}
#else
const std::string Fp16_to_Fp8E5M2 =
    "{                            \n"
    ".reg .b32 a<2>;              \n"
    "and.b32 a0, $1, 0xfffefffe;  \n"   // a0 &= 0xfffefffe
    "and.b32 a1, $2, 0xfffefffe;  \n"   // (strip lowest bit)
    "add.u32 a0, a0, 0x00800080;  \n"   // a0 += 0x00800080
    "add.u32 a1, a1, 0x00800080;  \n"   // (round to nearest)
    "prmt.b32 $0, a0, a1, 0x7531; \n\t" // output = a1a0
    "}";
#endif

#ifdef USE_ROCM
static Value cvtFp16ToFp32(Location loc,
                                ConversionPatternRewriter &rewriter,
                                const Value &v) {
  GCNBuilder builder;
  auto &cvt = *builder.create("v_cvt_f32_f16");
  auto res = builder.newOperand("=v");
  auto operand = builder.newOperand(v, "v");
  cvt(res, operand);
  return builder.launch(rewriter, loc, f32_ty, false);
}

static Value cvtFp32ToFp16(Location loc,
                                ConversionPatternRewriter &rewriter,
                                const Value &v) {
  GCNBuilder builder;
  auto &cvt = *builder.create("v_cvt_f16_f32");
  auto res = builder.newOperand("=v");
  auto operand = builder.newOperand(v, "v");
  cvt(res, operand);
  return builder.launch(rewriter, loc, f16_ty, false);
}

static SmallVector<Value> convert_val_Fp16_to_Fp8(
  Location loc, ConversionPatternRewriter &rewriter, 
  Value v0, Value v1, const std::string& fp8_format) {
  assert(fp8_format == "fp8" or fp8_format == "bf8");
  std::string ins_str = "v_cvt_pk_" + fp8_format + "_f32";

  auto f32_0 = cvtFp16ToFp32(loc, rewriter, v0);
  auto f32_1 = cvtFp16ToFp32(loc, rewriter, v1);

  GCNBuilder builder;
  auto &cvt = *builder.create(ins_str);
  auto res = builder.newOperand("=v");
  auto operand0 = builder.newOperand(f32_0, "v");
  auto operand1 = builder.newOperand(f32_1, "v");
  cvt(res, operand0, operand1);
  auto fp8x4Vec = builder.launch(rewriter, loc, i32_ty, false);

  auto fp8x4VecTy = vec_ty(i8_ty, 4);
  auto a1 = bitcast(fp8x4Vec, fp8x4VecTy);

  SmallVector<Value> ret(2);
  ret[0] = extract_element(i8_ty, a1, i32_val(0));
  ret[1] = extract_element(i8_ty, a1, i32_val(1));

  return ret;
}

static SmallVector<Value> convert_val_Fp8_to_Fp16(
  Location loc, ConversionPatternRewriter &rewriter, 
  Value v0, Value v1, const std::string& fp8_format) {
  assert(fp8_format == "fp8" or fp8_format == "bf8");
  std::string ins_str = "v_cvt_pk_f32_" + fp8_format;

  auto fp8x4VecTy = vec_ty(i8_ty, 4);
  Value fp8x4Vec = undef(fp8x4VecTy);
  fp8x4Vec = insert_element(fp8x4VecTy, fp8x4Vec, v0, i32_val(0));
  fp8x4Vec = insert_element(fp8x4VecTy, fp8x4Vec, v1, i32_val(1));
  auto i32v = bitcast(fp8x4Vec, i32_ty);

  GCNBuilder builder1;
  auto &cvt = *builder1.create("ins_str");
  auto res = builder1.newOperand("=v");
  auto operand = builder1.newOperand(i32v, "v");
  cvt(res, operand);
  auto i64v = builder1.launch(rewriter, loc, i64_ty, false);
  auto fp32x2VecTy = vec_ty(f32_ty, 2);
  auto fp32x2Vec = bitcast(i64v, fp32x2VecTy);

  auto f32_0 = extract_element(f32_ty, fp32x2Vec, i32_val(0));
  auto f32_1 = extract_element(f32_ty, fp32x2Vec, i32_val(1));

  SmallVector<Value> ret(2);
  ret[0] = cvtFp32ToFp16(loc, rewriter, f32_0);
  ret[1] = cvtFp32ToFp16(loc, rewriter, f32_1);

  return ret;
}
#endif

#ifdef USE_ROCM
static Value Fp16_to_Fp8E5M2FNUZ_oneValue(
  Location loc, ConversionPatternRewriter &rewriter, Value v) {
  auto vi16 = bitcast(v, i16_ty);
  auto e = and_(i16_ty, vi16, int_val(16, 0x7C00));
  auto sign = and_(i16_ty, vi16, int_val(16, 0x8000));

  // normal value
  auto a = and_(i16_ty, vi16, int_val(16, 0x7FFFF));
  auto a1 = add(i16_ty, a, int_val(16, 0x0400));
  auto o1 = or_(i16_ty, a1, sign);

  // subnormal value, e is 0
  auto m = and_(i16_ty, vi16, int_val(16, 0x03FF));
  auto m2 = shl(m, int_val(16, 1));
  auto o2 = or_(i16_ty, sign, or_(i16_ty, int_val(16, 1), m2));

  auto e_is_zero = icmp_eq(e, int_val(16, 0));
  auto e_is_all1 = icmp_eq(e, int_val(16, 0x7C00));

  auto ot = select(e_is_zero, o2, o1);
  auto o = select(e_is_all1, vi16, ot);
  auto fp8x2VecTy = vec_ty(i8_ty, 2);
  auto res = bitcast(o, fp8x2VecTy); 

  return extract_element(i8_ty, res, i32_val(1));
}

static SmallVector<Value>
Fp16_to_Fp8E5M2FNUZ_SW(Location loc, ConversionPatternRewriter &rewriter,
                   const SmallVector<Value> &v) {
  SmallVector<Value> result(4);
  result[0] = Fp16_to_Fp8E5M2FNUZ_oneValue(loc, rewriter, v[0]);
  result[1] = Fp16_to_Fp8E5M2FNUZ_oneValue(loc, rewriter, v[1]);
  result[2] = Fp16_to_Fp8E5M2FNUZ_oneValue(loc, rewriter, v[2]);
  result[3] = Fp16_to_Fp8E5M2FNUZ_oneValue(loc, rewriter, v[3]);
  return result;
}

static SmallVector<Value> Fp16_to_Fp8E5M2FNUZ_HW(
  Location loc, ConversionPatternRewriter &rewriter, 
  const SmallVector<Value>& v) {
  auto r01 = convert_val_Fp16_to_Fp8(loc, rewriter, v[0], v[1], "bf8");
  auto r23 = convert_val_Fp16_to_Fp8(loc, rewriter, v[2], v[3], "bf8");

  return {r01[0], r01[1], r23[0], r23[1]};
}

ConverterT Fp16_to_Fp8E5M2FNUZ(int computeCapability) {
  return computeCapability >= 300 ? Fp16_to_Fp8E5M2FNUZ_HW : Fp16_to_Fp8E5M2FNUZ_SW;
}
#endif

#ifdef USE_ROCM
static SmallVector<Value>
Fp8E5M2_to_Fp16(Location loc, ConversionPatternRewriter &rewriter,
                   const SmallVector<Value> &v) {
  auto fp8x4VecTy = vec_ty(i8_ty, 4);
  Value a0 = undef(fp8x4VecTy);
  a0 = insert_element(fp8x4VecTy, a0, int_val(8,0), i32_val(0));
  a0 = insert_element(fp8x4VecTy, a0, v[0], i32_val(1));
  a0 = insert_element(fp8x4VecTy, a0, int_val(8,0), i32_val(2));
  a0 = insert_element(fp8x4VecTy, a0, v[1], i32_val(3));
  a0 = bitcast(a0, i32_ty);
  Value a1 = undef(fp8x4VecTy);
  a1 = insert_element(fp8x4VecTy, a1, int_val(8,0), i32_val(0));
  a1 = insert_element(fp8x4VecTy, a1, v[2], i32_val(1));
  a1 = insert_element(fp8x4VecTy, a1, int_val(8,0), i32_val(2));
  a1 = insert_element(fp8x4VecTy, a1, v[3], i32_val(3));
  a1 = bitcast(a1, i32_ty);

  auto fp16x2VecTy = vec_ty(f16_ty, 2);
  auto fp16x2Vec0 = bitcast(a0, fp16x2VecTy);
  auto fp16x2Vec1 = bitcast(a1, fp16x2VecTy);

  return { extract_element(f16_ty, fp16x2Vec0, i32_val(0)),
	   extract_element(f16_ty, fp16x2Vec0, i32_val(1)),
	   extract_element(f16_ty, fp16x2Vec1, i32_val(0)),
	   extract_element(f16_ty, fp16x2Vec1, i32_val(1))
	 };
}
#else
const std::string Fp8E5M2_to_Fp16 = "{                           \n"
                                    "prmt.b32 $0, 0, $2, 0x5140; \n\t"
                                    "prmt.b32 $1, 0, $2, 0x7362; \n\t"
                                    "}";
#endif

#ifdef USE_ROCM
static Value Fp8E5M2FNUZ_to_Fp16_oneValue(
  Location loc, ConversionPatternRewriter &rewriter, Value v) {
  auto fp8x2VecTy = vec_ty(i8_ty, 2);
  Value a = undef(fp8x2VecTy);
  a = insert_element(fp8x2VecTy, a, int_val(8, 0), i32_val(0));
  a = insert_element(fp8x2VecTy, a, v, i32_val(1));
  a = bitcast(a, i16_ty);

  auto e = and_(i16_ty, a, int_val(16, 0x7C00));
  auto m = and_(i16_ty, a, int_val(16, 0x0300));
  auto sign = and_(i16_ty, a, int_val(16, 0x8000));

  // check whether all exponents are zeros
  auto e_is_zero = icmp_eq(e, int_val(16, 0x0));

  // case 1, e is zero, need to move m right by 1 bit
  auto m1 = lshr(i16_ty, m, int_val(16, 1));
  auto o0 = or_(i16_ty, sign, m1);

  // case 2, e is nonzero, sub exponent by 1
  auto e1 = sub(i16_ty, e, int_val(16, 0x0400));

  auto e_is_one = icmp_eq(e, int_val(16, 0x0400));
  auto m2 = add(i16_ty, m1, int_val(16, 0x0200));

  auto o1 = or_(i16_ty, sign, or_(i16_ty, m, e1));
  auto o2 = or_(i16_ty, sign, m2);

  auto o12 = select(e_is_one, o2, o1);
  auto o = select(e_is_zero, o0, o12);

  return bitcast(o, f16_ty);
}

static SmallVector<Value>
Fp8E5M2FNUZ_to_Fp16_SW(Location loc, ConversionPatternRewriter &rewriter,
                   const SmallVector<Value> &v) {
  SmallVector<Value> result(4);
  result[0] = Fp8E5M2FNUZ_to_Fp16_oneValue(loc, rewriter, v[0]);
  result[1] = Fp8E5M2FNUZ_to_Fp16_oneValue(loc, rewriter, v[1]);
  result[2] = Fp8E5M2FNUZ_to_Fp16_oneValue(loc, rewriter, v[2]);
  result[3] = Fp8E5M2FNUZ_to_Fp16_oneValue(loc, rewriter, v[3]);
  return result;
}


static SmallVector<Value>
Fp8E5M2FNUZ_to_Fp16_HW(Location loc, ConversionPatternRewriter &rewriter,
                   const SmallVector<Value> &v) {
  auto r01 = convert_val_Fp8_to_Fp16(loc, rewriter, v[0], v[1], "bf8");
  auto r23 = convert_val_Fp8_to_Fp16(loc, rewriter, v[2], v[3], "bf8");
  return {r01[0], r01[1], r23[0], r23[1]};
}

ConverterT Fp8E5M2FNUZ_to_Fp16(int computeCapability) {
  return (computeCapability >= 300) ? Fp8E5M2FNUZ_to_Fp16_HW : Fp8E5M2FNUZ_to_Fp16_SW;
}
#endif

#ifdef USE_ROCM
static SmallVector<Value>
Fp8E5M2_to_Bf16(Location loc, ConversionPatternRewriter &rewriter,
                   const SmallVector<Value> &v) {
  auto fp8x4VecTy = vec_ty(i8_ty, 4);
  Value a0 = undef(fp8x4VecTy);
  a0 = insert_element(fp8x4VecTy, a0, int_val(8,0), i32_val(0));
  a0 = insert_element(fp8x4VecTy, a0, v[0], i32_val(1));
  a0 = insert_element(fp8x4VecTy, a0, int_val(8,0), i32_val(2));
  a0 = insert_element(fp8x4VecTy, a0, v[1], i32_val(3));
  a0 = bitcast(a0, i32_ty);

  Value a1 = undef(fp8x4VecTy);
  a1 = insert_element(fp8x4VecTy, a1, int_val(8,0), i32_val(0));
  a1 = insert_element(fp8x4VecTy, a1, v[2], i32_val(1));
  a1 = insert_element(fp8x4VecTy, a1, int_val(8,0), i32_val(2));
  a1 = insert_element(fp8x4VecTy, a1, v[3], i32_val(3));
  a1 = bitcast(a1, i32_ty);

  Value b0 = and_(i32_ty, a0, i32_val(0x7fff7fff));
  Value b1 = and_(i32_ty, a1, i32_val(0x7fff7fff));
  b0 = lshr(i32_ty, b0, i32_val(3));
  b1 = lshr(i32_ty, b1, i32_val(3));

  b0 = add(i32_ty, b0, i32_val(0x38003800));
  b1 = add(i32_ty, b1, i32_val(0x38003800));
  Value sign0 = and_(i32_ty, a0, i32_val(0x80008000));
  Value sign1 = and_(i32_ty, a1, i32_val(0x80008000));


  auto bf16x2VecTy = vec_ty(i16_ty, 2);
  Value bf16x2Vec0 = or_(i32_ty, sign0, b0);
  Value bf16x2Vec1 = or_(i32_ty, sign1, b1);
  bf16x2Vec0 = bitcast(bf16x2Vec0, bf16x2VecTy);
  bf16x2Vec1 = bitcast(bf16x2Vec1, bf16x2VecTy);

  return { extract_element(i16_ty, bf16x2Vec0, i32_val(0)),
	   extract_element(i16_ty, bf16x2Vec0, i32_val(1)),
	   extract_element(i16_ty, bf16x2Vec1, i32_val(0)),
	   extract_element(i16_ty, bf16x2Vec1, i32_val(1))
	 };
}
#else
const std::string Fp8E5M2_to_Bf16 =
    "{                                      \n"
    ".reg .b32 a<2>, b<2>;                  \n" // if input = 0xf1f2f3f4
    "prmt.b32 a0, 0, $2, 0x5140;            \n" // a0 = 0xf300f400
    "prmt.b32 a1, 0, $2, 0x7362;            \n" // a1 = 0xf100f200
    "lop3.b32 b0, a0, 0x7fff7fff, 0, 0xc0;  \n" // b0 = a0 & 0x7fff7fff
    "lop3.b32 b1, a1, 0x7fff7fff, 0, 0xc0;  \n" // (strip sign)
    "shr.b32  b0, b0, 3;                    \n" // b0 >>= 3
    "shr.b32  b1, b1, 3;                    \n" // shift into bf16 position
    "add.u32  b0, b0, 0x38003800;           \n" // b0.exp += 2**7-2**4
                                                // exponent compensate = 112
    "add.u32  b1, b1, 0x38003800;           \n" // b1 += 112<<7 | 112<<7<<16
    "lop3.b32 $0, b0, 0x80008000, a0, 0xf8; \n" // out0 = b0|(0x80008000&a0)
    "lop3.b32 $1, b1, 0x80008000, a1, 0xf8; \n" // (restore sign)
    "}";
#endif

#ifdef USE_ROCM
static SmallVector<Value>
Bf16_to_Fp8E5M2(Location loc, ConversionPatternRewriter &rewriter,
                   const SmallVector<Value> &v) {
  auto bf16x2VecTy = vec_ty(i16_ty, 2);
  Value bf16x2Vec0 = undef(bf16x2VecTy);
  Value bf16x2Vec1 = undef(bf16x2VecTy);
  bf16x2Vec0 = insert_element(bf16x2VecTy, bf16x2Vec0, v[0], i32_val(0));
  bf16x2Vec0 = insert_element(bf16x2VecTy, bf16x2Vec0, v[1], i32_val(1));
  bf16x2Vec1 = insert_element(bf16x2VecTy, bf16x2Vec1, v[2], i32_val(0));
  bf16x2Vec1 = insert_element(bf16x2VecTy, bf16x2Vec1, v[3], i32_val(1));
  bf16x2Vec0 = bitcast(bf16x2Vec0, i32_ty);
  bf16x2Vec1 = bitcast(bf16x2Vec1, i32_ty);

  Value sign0 = and_(i32_ty, bf16x2Vec0, i32_val(0x80008000));
  Value sign1 = and_(i32_ty, bf16x2Vec1, i32_val(0x80008000));
  auto fp8x4VecTy = vec_ty(i8_ty, 4);
  Value sign = undef(fp8x4VecTy);
  sign0 = bitcast(sign0, fp8x4VecTy);
  sign1 = bitcast(sign1, fp8x4VecTy);
  sign = insert_element( fp8x4VecTy, sign, extract_element(i8_ty, sign0, i32_val(1)), i32_val(0) );
  sign = insert_element( fp8x4VecTy, sign, extract_element(i8_ty, sign0, i32_val(3)), i32_val(1) );
  sign = insert_element( fp8x4VecTy, sign, extract_element(i8_ty, sign1, i32_val(1)), i32_val(2) );
  sign = insert_element( fp8x4VecTy, sign, extract_element(i8_ty, sign1, i32_val(3)), i32_val(3) );
  sign = bitcast(sign, i32_ty);

  Value nosign0 = and_(i32_ty, bf16x2Vec0, i32_val(0x7fff7fff));
  Value nosign1 = and_(i32_ty, bf16x2Vec1, i32_val(0x7fff7fff));

  Value nosign_0_0 = and_(i32_ty, nosign0, i32_val(0xffff0000));
  nosign_0_0 = umax(i32_ty, nosign_0_0, i32_val(0x38000000));
  nosign_0_0 = umin(i32_ty, nosign_0_0, i32_val(0x57e00000));
  Value nosign_0_1 = and_(i32_ty, nosign0, i32_val(0x0000ffff));
  nosign_0_1 = umax(i32_ty, nosign_0_1, i32_val(0x3800));
  nosign_0_1 = umin(i32_ty, nosign_0_1, i32_val(0x57e0));
  nosign0 = or_(i32_ty, nosign_0_0, nosign_0_1);

  Value nosign_1_0 = and_(i32_ty, nosign1, i32_val(0xffff0000));
  nosign_1_0 = umax(i32_ty, nosign_1_0, i32_val(0x38000000));
  nosign_1_0 = umin(i32_ty, nosign_1_0, i32_val(0x57e00000));
  Value nosign_1_1 = and_(i32_ty, nosign1, i32_val(0x0000ffff));
  nosign_1_1 = umax(i32_ty, nosign_1_1, i32_val(0x3800));
  nosign_1_1 = umin(i32_ty, nosign_1_1, i32_val(0x57e0));
  nosign1 = or_(i32_ty, nosign_1_0, nosign_1_1);

  nosign0 = add(i32_ty, nosign0, i32_val(0x00100010));
  nosign1 = add(i32_ty, nosign1, i32_val(0x00100010));
  nosign0 = sub(i32_ty, nosign0, i32_val(0x38003800));
  nosign1 = sub(i32_ty, nosign1, i32_val(0x38003800));
  nosign0 = shl(i32_ty, nosign0, i32_val(3));
  nosign1 = shl(i32_ty, nosign1, i32_val(3));

  nosign0 = bitcast(nosign0, fp8x4VecTy);
  nosign1 = bitcast(nosign1, fp8x4VecTy);
  Value nosign = undef(fp8x4VecTy);
  nosign = insert_element( fp8x4VecTy, nosign, extract_element(i8_ty, nosign0, i32_val(1)), i32_val(0) );
  nosign = insert_element( fp8x4VecTy, nosign, extract_element(i8_ty, nosign0, i32_val(3)), i32_val(1) );
  nosign = insert_element( fp8x4VecTy, nosign, extract_element(i8_ty, nosign1, i32_val(1)), i32_val(2) );
  nosign = insert_element( fp8x4VecTy, nosign, extract_element(i8_ty, nosign1, i32_val(3)), i32_val(3) );
  nosign = bitcast(nosign, i32_ty);

  Value fp8x4Vec = or_(i32_ty, nosign, sign);
  fp8x4Vec = bitcast(fp8x4Vec, fp8x4VecTy);
  return {extract_element(i8_ty, fp8x4Vec, i32_val(0)),
	  extract_element(i8_ty, fp8x4Vec, i32_val(1)),
	  extract_element(i8_ty, fp8x4Vec, i32_val(2)),
	  extract_element(i8_ty, fp8x4Vec, i32_val(3))};
}
#else
const std::string Bf16_to_Fp8E5M2 =
    "{                                           \n" // bf16=fp8>>3 + 112<<7
    ".reg .u32 sign, sign<2>, nosign, nosign<2>; \n" // fp8_min = 0b00000000
    ".reg .u32 fp8_min, fp8_max, rn_;            \n" // fp8_max = 0b11111111
    "mov.u32 fp8_min, 0x38003800;                \n" // so bf16_min = 0x3800
    "mov.u32 fp8_max, 0x57e057e0;                \n" // so bf16_max = 0x57e0
    "mov.u32 rn_, 0x00100010;                    \n" // round to nearest
    "and.b32 sign0, $1, 0x80008000;              \n" // sign0=in0&0x80008000
    "and.b32 sign1, $2, 0x80008000;              \n" // (store sign)
    "prmt.b32 sign, sign0, sign1, 0x7531;        \n"
    "and.b32 nosign0, $1, 0x7fff7fff;            \n" // nosign0=in0&0x7fff7fff
    "and.b32 nosign1, $2, 0x7fff7fff;            \n" // (strip sign)

    // nosign = clamp(nosign, min, max)
    ".reg .u32 nosign_0_<2>, nosign_1_<2>;       \n"
    "and.b32 nosign_0_0, nosign0, 0xffff0000;    \n"
    "max.u32 nosign_0_0, nosign_0_0, 0x38000000; \n"
    "min.u32 nosign_0_0, nosign_0_0, 0x57e00000; \n"
    "and.b32 nosign_0_1, nosign0, 0x0000ffff;    \n"
    "max.u32 nosign_0_1, nosign_0_1, 0x3800;     \n"
    "min.u32 nosign_0_1, nosign_0_1, 0x57e0;     \n"
    "or.b32 nosign0, nosign_0_0, nosign_0_1;     \n"
    "and.b32 nosign_1_0, nosign1, 0xffff0000;    \n"
    "max.u32 nosign_1_0, nosign_1_0, 0x38000000; \n"
    "min.u32 nosign_1_0, nosign_1_0, 0x57e00000; \n"
    "and.b32 nosign_1_1, nosign1, 0x0000ffff;    \n"
    "max.u32 nosign_1_1, nosign_1_1, 0x3800;     \n"
    "min.u32 nosign_1_1, nosign_1_1, 0x57e0;     \n"
    "or.b32 nosign1, nosign_1_0, nosign_1_1;     \n"

    "add.u32 nosign0, nosign0, rn_;              \n" // nosign0 += rn_
    "add.u32 nosign1, nosign1, rn_;              \n" // (round to nearest)
    "sub.u32 nosign0, nosign0, 0x38003800;       \n" // nosign0-=0x38003800
    "sub.u32 nosign1, nosign1, 0x38003800;       \n" // (compensate offset)
    "shl.b32 nosign0, nosign0, 3;                \n" // nosign0 <<= 3
    "shl.b32 nosign1, nosign1, 3;                \n" // shift into to fp8e4
    "prmt.b32 nosign, nosign0, nosign1, 0x7531;  \n" // nosign0 = 0xf100f200
                                                     // nosign1 = 0xf300f400
                                                     // nosign = 0xf3f4f1f2
    "or.b32 $0, nosign, sign;                    \n" // restore sign
    "}";
#endif

/* ----- FP8E4M3B15 ------ */
// This data-type is a variant of the standard FP8E4M3 format.
// It was designed for fast software conversion to FP16 on
// nvidia GPUs that do not support it natively.
// Specifically, this data-type:
//    - has infinities
//    - has multiple nans (when all exponent bits are 1)
//    - has an exponent bias of 15 (vs. 7 for fp8e4m3)
#ifdef USE_ROCM
static SmallVector<Value>
Fp8E4M3B15_to_Fp16(Location loc, ConversionPatternRewriter &rewriter,
                   const SmallVector<Value> &v) {
  auto fp8x4VecTy = vec_ty(i8_ty, 4);
  Value a0 = undef(fp8x4VecTy);
  a0 = insert_element(fp8x4VecTy, a0, int_val(8,0), i32_val(0));
  a0 = insert_element(fp8x4VecTy, a0, v[0], i32_val(1));
  a0 = insert_element(fp8x4VecTy, a0, int_val(8,0), i32_val(2));
  a0 = insert_element(fp8x4VecTy, a0, v[1], i32_val(3));
  a0 = bitcast(a0, i32_ty);

  Value a1 = undef(fp8x4VecTy);
  a1 = insert_element(fp8x4VecTy, a1, int_val(8,0), i32_val(0));
  a1 = insert_element(fp8x4VecTy, a1, v[2], i32_val(1));
  a1 = insert_element(fp8x4VecTy, a1, int_val(8,0), i32_val(2));
  a1 = insert_element(fp8x4VecTy, a1, v[3], i32_val(3));
  a1 = bitcast(a1, i32_ty);

  Value b0 = and_(i32_ty, a0, i32_val(0x7fff7fff));
  Value b1 = and_(i32_ty, a1, i32_val(0x7fff7fff));

  b0 = lshr(i32_ty, b0, i32_val(1));
  b1 = lshr(i32_ty, b1, i32_val(1));

  b0 = or_( i32_ty, b0, and_(i32_ty, a0, i32_val(0x80008000)) );
  b1 = or_( i32_ty, b1, and_(i32_ty, a1, i32_val(0x80008000)) );

  auto fp16x2VecTy = vec_ty(f16_ty, 2);
  auto fp16x2Vec0 = bitcast(b0, fp16x2VecTy);
  auto fp16x2Vec1 = bitcast(b1, fp16x2VecTy);

  return { extract_element(f16_ty, fp16x2Vec0, i32_val(0)),
	   extract_element(f16_ty, fp16x2Vec0, i32_val(1)),
	   extract_element(f16_ty, fp16x2Vec1, i32_val(0)),
	   extract_element(f16_ty, fp16x2Vec1, i32_val(1))
	 };
}
#else
const std::string Fp8E4M3B15_to_Fp16 =
    "{                                      \n"
    ".reg .b32 a<2>, b<2>;                  \n"
    "prmt.b32 a0, 0, $2, 0x5746;            \n"
    "and.b32 b0, a0, 0x7f007f00;            \n"
    "and.b32 b1, a0, 0x00ff00ff;            \n"
    "and.b32 a1, a0, 0x00800080;            \n"
    "shr.b32  b0, b0, 1;                    \n"
    "add.u32 b1, b1, a1;                    \n"
    "lop3.b32 $0, b0, 0x80008000, a0, 0xf8; \n"
    "shl.b32 $1, b1, 7;                     \n"
    "}                                      \n";
#endif

#ifdef USE_ROCM
static SmallVector<Value>
Fp16_to_Fp8E4M3B15(Location loc, ConversionPatternRewriter &rewriter,
                         const SmallVector<Value> &v) {
  auto fp16x2VecTy = vec_ty(f16_ty, 2);
  Value fp16x2Vec0 = undef(fp16x2VecTy);
  Value fp16x2Vec1 = undef(fp16x2VecTy);

  fp16x2Vec0 = insert_element(fp16x2VecTy, fp16x2Vec0, v[0], i32_val(0));
  fp16x2Vec0 = insert_element(fp16x2VecTy, fp16x2Vec0, v[1], i32_val(1));
  fp16x2Vec1 = insert_element(fp16x2VecTy, fp16x2Vec1, v[2], i32_val(0));
  fp16x2Vec1 = insert_element(fp16x2VecTy, fp16x2Vec1, v[3], i32_val(1));
  
  Value fp16x2VecMin = i32_val(0xBF80BF80);
  Value fp16x2VecMax = i32_val(0x3F803F80);
  fp16x2VecMin = bitcast(fp16x2VecMin, fp16x2VecTy);
  fp16x2VecMax = bitcast(fp16x2VecMax, fp16x2VecTy);
  fp16x2Vec0 = fmax(fp16x2VecTy, fp16x2Vec0, fp16x2VecMin);
  fp16x2Vec1 = fmax(fp16x2VecTy, fp16x2Vec1, fp16x2VecMin);
  fp16x2Vec0 = fmin(fp16x2VecTy, fp16x2Vec0, fp16x2VecMax);
  fp16x2Vec1 = fmin(fp16x2VecTy, fp16x2Vec1, fp16x2VecMax);

  fp16x2Vec0 = bitcast(fp16x2Vec0, i32_ty);
  fp16x2Vec1 = bitcast(fp16x2Vec1, i32_ty);

  Value a0 = shl(i32_ty, fp16x2Vec0, i32_val(1));
  Value a1 = shl(i32_ty, fp16x2Vec1, i32_val(1));
  a0 = and_(i32_ty, a0, i32_val(0x7fff7fff));
  a1 = and_(i32_ty, a1, i32_val(0x7fff7fff));
  a0 = add(i32_ty, a0, i32_val(0x00800080));
  a1 = add(i32_ty, a1, i32_val(0x00800080));
  Value b0 = or_( i32_ty, and_(i32_ty, fp16x2Vec0, i32_val(0x80008000)), a0 );
  Value b1 = or_( i32_ty, and_(i32_ty, fp16x2Vec1, i32_val(0x80008000)), a1 );

  auto fp8x4VecTy = vec_ty(i8_ty, 4);
  b0 = bitcast(b0, fp8x4VecTy); 
  b1 = bitcast(b1, fp8x4VecTy); 

  return {extract_element(i8_ty, b0, i32_val(1)),
	  extract_element(i8_ty, b0, i32_val(3)),
	  extract_element(i8_ty, b1, i32_val(1)),
	  extract_element(i8_ty, b1, i32_val(3))
	  };
}
#else
const std::string Fp16_to_Fp8E4M3B15(bool has_minx2) {
  std::string ret;
  ret += "{                                      \n"
         ".reg .pred p<4>;                       \n"
         ".reg .b32 a<2>, b<2>;                  \n"
         ".reg .b16 c<4>;                        \n"
         ".reg .b16 max_val_f16;                 \n"
         ".reg .b32 max_val_f16x2;               \n"
         "mov.b16 max_val_f16,   0x3F00;         \n"
         "mov.b32 max_val_f16x2, 0x3F003F00;     \n"
         "and.b32 a0, $1, 0x7fff7fff;            \n"
         "and.b32 a1, $2, 0x7fff7fff;            \n";
  if (has_minx2)
    ret += "min.f16x2 a0, a0, max_val_f16x2;      \n"
           "min.f16x2 a1, a1, max_val_f16x2;      \n";
  else
    ret += "setp.lt.f16x2  p0|p1, a0, max_val_f16x2;   \n"
           "setp.lt.f16x2  p2|p3, a1, max_val_f16x2;   \n"
           "mov.b32 {c0, c1}, a0;                \n"
           "mov.b32 {c2, c3}, a1;                \n"
           "selp.b16  c0, c0, max_val_f16, p0;   \n"
           "selp.b16  c1, c1, max_val_f16, p1;   \n"
           "selp.b16  c2, c2, max_val_f16, p2;   \n"
           "selp.b16  c3, c3, max_val_f16, p3;   \n"
           "mov.b32 a0, {c0, c1};                \n"
           "mov.b32 a1, {c2, c3};                \n";
  ret += "mad.lo.u32 a0, a0, 2, 0x00800080;      \n"
         "mad.lo.u32 a1, a1, 2, 0x00800080;      \n"
         "lop3.b32 b0, $1, 0x80008000, a0, 0xea; \n"
         "lop3.b32 b1, $2, 0x80008000, a1, 0xea; \n"
         "prmt.b32 $0, b0, b1, 0x7531;           \n"
         "}";
  return ret;
}
#endif

/* ----- FP8E4M3B15X4 ------ */
// NOTE: NOT USED RIGHT NOW
// Packed variant of FP8E4M3B15
// A little bit more efficient but elements need are not
// serialized as you expect when 4 are packed into int32.

// fast conversion code provided by Scott Gray @ OpenAI
// $0 = (($2 << 1) & 0x80008000u) | (($2 << 7) & 0x3f803f80u);
// $1 = (($2 << 0) & 0x80008000u) | (($2 << 0) & 0x3f803f80u);
// WARN: subnormal (0bs0000xxx) are not handled
#ifdef USE_ROCM
static SmallVector<Value>
Fp8E4M3B15x4_to_Fp16(Location loc, ConversionPatternRewriter &rewriter,
                   const SmallVector<Value> &v) {
  auto fp8x4VecTy = vec_ty(i8_ty, 4);
  Value fp8x4Vec = undef(fp8x4VecTy);
  fp8x4Vec = insert_element(fp8x4VecTy, fp8x4Vec, v[0], i32_val(0));
  fp8x4Vec = insert_element(fp8x4VecTy, fp8x4Vec, v[1], i32_val(1));
  fp8x4Vec = insert_element(fp8x4VecTy, fp8x4Vec, v[2], i32_val(2));
  fp8x4Vec = insert_element(fp8x4VecTy, fp8x4Vec, v[3], i32_val(3));
  fp8x4Vec = bitcast(fp8x4Vec, i32_ty);

  Value a0 = add(i32_ty, fp8x4Vec, fp8x4Vec);
  Value a1 = shl(i32_ty, fp8x4Vec, i32_val(7));

  Value fp16x2Vec0 = and_(i32_ty, a0, i32_val(0x80008000)); 
  fp16x2Vec0 = or_(i32_ty, fp16x2Vec0, and_(i32_ty, a1, i32_val(0x3f803f80)) );
  Value fp16x2Vec1 = and_(i32_ty, fp8x4Vec, i32_val(0xbf80bf80));

  auto fp16x2VecTy = vec_ty(f16_ty, 2);
  fp16x2Vec0 = bitcast(fp16x2Vec0, fp16x2VecTy);
  fp16x2Vec1 = bitcast(fp16x2Vec1, fp16x2VecTy);

  return { extract_element(f16_ty, fp16x2Vec0, i32_val(0)),
	   extract_element(f16_ty, fp16x2Vec0, i32_val(1)),
	   extract_element(f16_ty, fp16x2Vec1, i32_val(0)),
	   extract_element(f16_ty, fp16x2Vec1, i32_val(1))
	 };
}
#else
const std::string Fp8E4M3B15x4_to_Fp16 =
    "{                                      \n"
    ".reg .b32 a<2>;                        \n"
    "add.u32 a0, $2, $2;                    \n"
    "shl.b32 a1, $2, 7;                     \n"
    "and.b32  $0, a0, 0x80008000;           \n"
    "lop3.b32 $0, $0, a1, 0x3f803f80, 0xf8; \n"
    "and.b32  $1, $2, 0xbf80bf80;           \n"
    "}";
#endif

// Fp16 -> Fp8E4M3B15 (packed)
// fast conversion code provided by Scott Gray @ OpenAI
// ret = ((e4.x >> 1) & (0x80008000u >> 1)) |
//       ((e4.x >> 7) & (0x3f803f80u >> 7)) |
//       ((e4.y >> 0) & (0x80008000u >> 0)) |
//       ((e4.y >> 0) & (0x3f803f80u >> 0)) ;
// WARN: subnormal (0bs0000xxx) are not handled
#ifdef USE_ROCM
static SmallVector<Value>
Fp16_to_Fp8E4M3B15x4(Location loc, ConversionPatternRewriter &rewriter,
                   const SmallVector<Value> &v) {
  auto fp16x2VecTy = vec_ty(f16_ty, 2);
  Value fp16x2Vec0 = undef(fp16x2VecTy);
  Value fp16x2Vec1 = undef(fp16x2VecTy);

  fp16x2Vec0 = insert_element(fp16x2VecTy, fp16x2Vec0, v[0], i32_val(0));
  fp16x2Vec0 = insert_element(fp16x2VecTy, fp16x2Vec0, v[1], i32_val(1));
  fp16x2Vec1 = insert_element(fp16x2VecTy, fp16x2Vec1, v[2], i32_val(0));
  fp16x2Vec1 = insert_element(fp16x2VecTy, fp16x2Vec1, v[3], i32_val(1));
  
  fp16x2Vec0 = bitcast(fp16x2Vec0, i32_ty);
  fp16x2Vec1 = bitcast(fp16x2Vec1, i32_ty);

  Value a0 = lshr(i32_ty, fp16x2Vec0, i32_val(1));
  Value a1 = lshr(i32_ty, fp16x2Vec0, i32_val(7));

  Value fp8x4Vec = and_(i32_ty, a0, i32_val(0x40004000));
  fp8x4Vec = or_(i32_ty, fp8x4Vec, and_(i32_ty, a1, i32_val(0x007f007f)) );
  fp8x4Vec = or_(i32_ty, fp8x4Vec, and_(i32_ty, fp16x2Vec1, i32_val(0xbf80bf80)) );

  auto fp8x4VecTy = vec_ty(i8_ty, 4);
  fp8x4Vec = bitcast(fp8x4Vec, fp8x4VecTy); 

  return {extract_element(i8_ty, fp8x4Vec, i32_val(0)),
	  extract_element(i8_ty, fp8x4Vec, i32_val(1)),
	  extract_element(i8_ty, fp8x4Vec, i32_val(2)),
	  extract_element(i8_ty, fp8x4Vec, i32_val(3))
	  };
}
#else
const std::string Fp16_to_Fp8E4M3B15x4 =
    "{                                       \n"
    ".reg .b32 a<2>;                         \n"
    "shr.b32  a0, $1, 1;                     \n"
    "shr.b32  a1, $1, 7;                     \n"
    "and.b32  $0,     a0, 0x40004000;        \n"
    "lop3.b32 $0, $0, a1, 0x007f007f, 0xf8;  \n"
    "lop3.b32 $0, $0, $2, 0xbf80bf80, 0xf8;  \n"
    "}";
#endif

/* ----- FP8E4M3 ------ */
// Note: when handled by software, this format
// does not handle denormals and has
// more than a single NaN values.

#ifdef USE_ROCM
static Value Fp8E4M3FNUZ_to_Fp16_oneValue(
  Location loc, ConversionPatternRewriter &rewriter, Value v) {
  auto fp8x2VecTy = vec_ty(i8_ty, 2);
  Value a = undef(fp8x2VecTy);
  a = insert_element(fp8x2VecTy, a, int_val(8, 0), i32_val(0));
  a = insert_element(fp8x2VecTy, a, v, i32_val(1));
  a = bitcast(a, i16_ty);

  auto e_mask = int_val(16, 0x7A00);
  auto e = and_(i16_ty, a, e_mask);

  auto m = and_(i16_ty, a, int_val(16, 0x0700));
  auto sign = and_(i16_ty, a, int_val(16, 0x8000));

  // check whether all exponents are zeros
  auto e_is_zero = icmp_eq(e, int_val(16, 0x0));
  auto b = and_(i16_ty, a, int_val(16, 0x7FFF));
  auto b1 = lshr(i16_ty, b, int_val(16, 1));

  // case 1, e is nonzero, add exponent by 6
  auto o0v = add(i16_ty, b1, int_val(16, 0x0C00));
  auto o0 = or_(i16_ty, o0v, sign);

  // case 2, e is nonzero, add exponent by 7
  auto o1v = add(i16_ty, b1, int_val(16, 0x1C00));
  auto o1 = or_(i16_ty, o1v, sign);

  auto io = select(e_is_zero, o0, o1);
  return bitcast(io, f16_ty);
}

static SmallVector<Value>
Fp8E4M3FNUZ_to_Fp16_SW(Location loc, ConversionPatternRewriter &rewriter,
		   const SmallVector<Value> &v) {
  SmallVector<Value> result(2);
  result[0] = Fp8E4M3FNUZ_to_Fp16_oneValue(loc, rewriter, v[0]);
  result[1] = Fp8E4M3FNUZ_to_Fp16_oneValue(loc, rewriter, v[1]);
  return result;
}

static SmallVector<Value>
Fp8E4M3FNUZ_to_Fp16_HW(Location loc, ConversionPatternRewriter &rewriter,
		   const SmallVector<Value> &v) {
  return convert_val_Fp8_to_Fp16(loc, rewriter, v[0], v[1], "fp8");  
}

static ConverterT
Fp8E4M3FNUZ_to_Fp16(int computeCapability) {
  return computeCapability >= 300 ? Fp8E4M3FNUZ_to_Fp16_HW : Fp8E4M3FNUZ_to_Fp16_SW;
}
#else
const std::string Fp8E4M3FNUZ_to_Fp16 =
    "{                                      \n"
    ".reg .b32 a<2>, b<2>;                  \n" // if input = 0xf1f2f3f4
    "prmt.b32 a0, 0, $2, 0x5040;            \n" // a0 = 0xf300f400
    "prmt.b32 a1, 0, $2, 0x7060;            \n" // a1 = 0xf100f200
    "lop3.b32 b0, a0, 0x7fff7fff, 0, 0xc0;  \n" // b0 = a0 & 0x7fff7fff
    "lop3.b32 b1, a1, 0x7fff7fff, 0, 0xc0;  \n" // (strip sign)
    "shr.b32  b0, b0, 1;                    \n" // b0 >>= 1
    "shr.b32  b1, b1, 1;                    \n" // shift into fp16 position
    "add.u32  b0, b0, 0x20002000;           \n" // b0.exp += 2**4-2**3
                                                // exponent compensate = 8
    "add.u32  b1, b1, 0x20002000;           \n" // b1 += 8<<10 | 8<<10<<16
    "lop3.b32 $0, b0, 0x80008000, a0, 0xf8; \n" // out0 = b0|(0x80008000&a0)
    "lop3.b32 $1, b1, 0x80008000, a1, 0xf8; \n" // (restore sign)
    "}";
#endif

// Fp16 -> Fp8E4M3 (packed)
#ifdef USE_ROCM
static Value Fp16_to_Fp8E4M3FNUZ_oneValue(
  Location loc, ConversionPatternRewriter &rewriter, Value v) {
  auto vi16 = bitcast(v, i16_ty);
  auto e10 = and_(vi16, int_val(16, 0x7C00));
  auto e = lshr(i16_ty, e10, int_val(16, 10));

  auto s = and_(i16_ty, vi16, int_val(16, 0x8000));

  auto m7 = and_(i16_ty, vi16, int_val(16, 0x0380));
  auto m = shl(i16_ty, m7, int_val(16, 1));

  // three cases: 
  //  1) e > 21 --> e = 1111, 
  //  2) e <= 7 ---> e = 0, 
  //  3) others, normal conversion
  auto e1 = int_val(16, 0x7800);
  auto e2 = int_val(16, 0x0);
  auto e31 = sub(i16_ty, e10, int_val(16, 0x1C00));
  auto e3 = shl(i16_ty, e31, int_val(16, 1));

  auto c13 = icmp_sgt(e, int_val(16, 21));
  auto e13 = select(c13, e1, e3);
  auto c23 = icmp_sle(e, int_val(16, 7));
  auto re = select(c23, e2, e13);

  auto r = or_(i16_ty, s, or_(i16_ty, re, m));
  auto fp8x2VecTy = vec_ty(i8_ty, 2);
  auto res = bitcast(r, fp8x2VecTy); 

  return extract_element(i8_ty, res, i32_val(1));
}
static SmallVector<Value>
Fp16_to_Fp8E4M3FNUZ_SW(Location loc, ConversionPatternRewriter &rewriter,
		   const SmallVector<Value> &v) {
  SmallVector<Value> result(2);
  result[0] = Fp16_to_Fp8E4M3FNUZ_oneValue(loc, rewriter, v[0]);
  result[1] = Fp16_to_Fp8E4M3FNUZ_oneValue(loc, rewriter, v[1]);

  return result;
}

static SmallVector<Value>
Fp16_to_Fp8E4M3FNUZ_HW(Location loc, ConversionPatternRewriter &rewriter,
		   const SmallVector<Value> &v) {
  return convert_val_Fp16_to_Fp8(loc, rewriter, v[0], v[1], "fp8");  
}

static ConverterT
Fp16_to_Fp8E4M3FNUZ(int computeCapability) {
  return computeCapability >= 300 ? Fp16_to_Fp8E4M3FNUZ_HW : Fp16_to_Fp8E4M3FNUZ_SW;
}
#else
const std::string Fp16_to_Fp8E4M3FNUZ =
    "{                                      \n"
    ".reg .b32 a<2>, b<2>;                  \n" // see Fp8E4M3x4ToFp16x4
    "sub.u32 a0, $1, 0x20002000;            \n" // a0 = input0 - 0x20002000
                                                // (compensate offset)
    "sub.u32 a1, $2, 0x20002000;            \n" // a1 = input1 - 0x20002000
                                                // (8 << 10 | 8 << 10 << 16)
    "shl.b32 a0, a0, 1;                     \n" // a0 <<= 1
    "shl.b32 a1, a1, 1;                     \n" // shift into fp8e4 position
    "lop3.b32 a0, a0, 0x7fff7fff, 0, 0xc0;  \n" // a0 &= 0x7fff7fff
    "lop3.b32 a1, a1, 0x7fff7fff, 0, 0xc0;  \n" // (strip sign)
    "add.u32 a0, a0, 0x00800080;            \n" // a0 += 0x00800080
    "add.u32 a1, a1, 0x00800080;            \n" // (round to nearest)
    "lop3.b32 b0, $1, 0x80008000, a0, 0xea; \n" // b0 = a0|(0x80008000&in0)
    "lop3.b32 b1, $2, 0x80008000, a1, 0xea; \n" // (restore sign)
    "prmt.b32 $0, b0, b1, 0x7531;           \n" // output = b1b0
    "}";
#endif

// WARN: subnormal (0bs0000xxx) are not handled
#ifdef USE_ROCM
static SmallVector<Value>
Fp8E4M3_to_Bf16(Location loc, ConversionPatternRewriter &rewriter,
		   const SmallVector<Value> &v) {
  auto fp8x4VecTy = vec_ty(i8_ty, 4);
  Value a0 = undef(fp8x4VecTy);
  a0 = insert_element(fp8x4VecTy, a0, int_val(8,0), i32_val(0));
  a0 = insert_element(fp8x4VecTy, a0, v[0], i32_val(1));
  a0 = insert_element(fp8x4VecTy, a0, int_val(8,0), i32_val(2));
  a0 = insert_element(fp8x4VecTy, a0, v[1], i32_val(3));
  a0 = bitcast(a0, i32_ty);

  Value a1 = undef(fp8x4VecTy);
  a1 = insert_element(fp8x4VecTy, a1, int_val(8,0), i32_val(0));
  a1 = insert_element(fp8x4VecTy, a1, v[2], i32_val(1));
  a1 = insert_element(fp8x4VecTy, a1, int_val(8,0), i32_val(2));
  a1 = insert_element(fp8x4VecTy, a1, v[3], i32_val(3));
  a1 = bitcast(a1, i32_ty);

  Value b0 = and_(i32_ty, a0, i32_val(0x7fff7fff));
  Value b1 = and_(i32_ty, a1, i32_val(0x7fff7fff));
  b0 = lshr(i32_ty, b0, i32_val(4));
  b1 = lshr(i32_ty, b1, i32_val(4));

  b0 = add(i32_ty, b0, i32_val(0x3c003c00));
  b1 = add(i32_ty, b1, i32_val(0x3c003c00));
  Value sign0 = and_(i32_ty, a0, i32_val(0x80008000));
  Value sign1 = and_(i32_ty, a1, i32_val(0x80008000));


  auto bf16x2VecTy = vec_ty(i16_ty, 2);
  Value bf16x2Vec0 = or_(i32_ty, sign0, b0);
  Value bf16x2Vec1 = or_(i32_ty, sign1, b1);
  bf16x2Vec0 = bitcast(bf16x2Vec0, bf16x2VecTy);
  bf16x2Vec1 = bitcast(bf16x2Vec1, bf16x2VecTy);

  return { extract_element(i16_ty, bf16x2Vec0, i32_val(0)),
	   extract_element(i16_ty, bf16x2Vec0, i32_val(1)),
	   extract_element(i16_ty, bf16x2Vec1, i32_val(0)),
	   extract_element(i16_ty, bf16x2Vec1, i32_val(1))
	 };
}
#else
const std::string Fp8E4M3_to_Bf16 =
    "{                                      \n"
    ".reg .b32 a<2>, b<2>;                  \n" // if input = 0xf1f2f3f4
    "prmt.b32 a0, 0, $2, 0x5040;            \n" // a0 = 0xf300f400
    "prmt.b32 a1, 0, $2, 0x7060;            \n" // a1 = 0xf100f200
    "and.b32 b0, a0, 0x7fff7fff;            \n" // b0 = a0 & 0x7fff7fff
    "and.b32 b1, a1, 0x7fff7fff;            \n" // (strip sign)
    "shr.b32 b0, b0, 4;                     \n" // b0 >>= 4
    "shr.b32 b1, b1, 4;                     \n" // shift into fp16 position
    "add.u32 b0, b0, 0x3c003c00;            \n" // b0.exp += 2**7-2**3
                                                // exponent compensate = 120
    "add.u32 b1, b1, 0x3c003c00;            \n" // b1 += 120<<7 | 120<<7<<16
    "lop3.b32 $0, b0, 0x80008000, a0, 0xf8; \n" // out0 = b0|(0x80008000&a0)
    "lop3.b32 $1, b1, 0x80008000, a1, 0xf8; \n" // (restore sign)
    "}";
#endif

#ifdef USE_ROCM
static SmallVector<Value>
Bf16_to_Fp8E4M3(Location loc, ConversionPatternRewriter &rewriter,
		   const SmallVector<Value> &v) {
  auto bf16x2VecTy = vec_ty(i16_ty, 2);
  Value bf16x2Vec0 = undef(bf16x2VecTy);
  Value bf16x2Vec1 = undef(bf16x2VecTy);
  bf16x2Vec0 = insert_element(bf16x2VecTy, bf16x2Vec0, v[0], i32_val(0));
  bf16x2Vec0 = insert_element(bf16x2VecTy, bf16x2Vec0, v[1], i32_val(1));
  bf16x2Vec1 = insert_element(bf16x2VecTy, bf16x2Vec1, v[2], i32_val(0));
  bf16x2Vec1 = insert_element(bf16x2VecTy, bf16x2Vec1, v[3], i32_val(1));
  bf16x2Vec0 = bitcast(bf16x2Vec0, i32_ty);
  bf16x2Vec1 = bitcast(bf16x2Vec1, i32_ty);

  Value sign0 = and_(i32_ty, bf16x2Vec0, i32_val(0x80008000));
  Value sign1 = and_(i32_ty, bf16x2Vec1, i32_val(0x80008000));
  auto fp8x4VecTy = vec_ty(i8_ty, 4);
  Value sign = undef(fp8x4VecTy);
  sign0 = bitcast(sign0, fp8x4VecTy);
  sign1 = bitcast(sign1, fp8x4VecTy);
  sign = insert_element( fp8x4VecTy, sign, extract_element(i8_ty, sign0, i32_val(1)), i32_val(0) );
  sign = insert_element( fp8x4VecTy, sign, extract_element(i8_ty, sign0, i32_val(3)), i32_val(1) );
  sign = insert_element( fp8x4VecTy, sign, extract_element(i8_ty, sign1, i32_val(1)), i32_val(2) );
  sign = insert_element( fp8x4VecTy, sign, extract_element(i8_ty, sign1, i32_val(3)), i32_val(3) );
  sign = bitcast(sign, i32_ty);

  Value nosign0 = and_(i32_ty, bf16x2Vec0, i32_val(0x7fff7fff));
  Value nosign1 = and_(i32_ty, bf16x2Vec1, i32_val(0x7fff7fff));

  Value nosign_0_0 = and_(i32_ty, nosign0, i32_val(0xffff0000));
  nosign_0_0 = umax(i32_ty, nosign_0_0, i32_val(0x3c000000));
  nosign_0_0 = umin(i32_ty, nosign_0_0, i32_val(0x43f00000));
  Value nosign_0_1 = and_(i32_ty, nosign0, i32_val(0x0000ffff));
  nosign_0_1 = umax(i32_ty, nosign_0_1, i32_val(0x3c00));
  nosign_0_1 = umin(i32_ty, nosign_0_1, i32_val(0x43f0));
  nosign0 = or_(i32_ty, nosign_0_0, nosign_0_1);

  Value nosign_1_0 = and_(i32_ty, nosign1, i32_val(0xffff0000));
  nosign_1_0 = umax(i32_ty, nosign_1_0, i32_val(0x3c000000));
  nosign_1_0 = umin(i32_ty, nosign_1_0, i32_val(0x43f00000));
  Value nosign_1_1 = and_(i32_ty, nosign1, i32_val(0x0000ffff));
  nosign_1_1 = umax(i32_ty, nosign_1_1, i32_val(0x3c00));
  nosign_1_1 = umin(i32_ty, nosign_1_1, i32_val(0x43f0));
  nosign1 = or_(i32_ty, nosign_1_0, nosign_1_1);

  nosign0 = add(i32_ty, nosign0, i32_val(0x80008));
  nosign1 = add(i32_ty, nosign1, i32_val(0x80008));
  nosign0 = sub(i32_ty, nosign0, i32_val(0x3c003c00));
  nosign1 = sub(i32_ty, nosign1, i32_val(0x3c003c00));
  nosign0 = lshr(i32_ty, nosign0, i32_val(4));
  nosign1 = lshr(i32_ty, nosign1, i32_val(4));

  nosign0 = bitcast(nosign0, fp8x4VecTy);
  nosign1 = bitcast(nosign1, fp8x4VecTy);
  Value nosign = undef(fp8x4VecTy);
  nosign = insert_element( fp8x4VecTy, nosign, extract_element(i8_ty, nosign0, i32_val(0)), i32_val(0) );
  nosign = insert_element( fp8x4VecTy, nosign, extract_element(i8_ty, nosign0, i32_val(2)), i32_val(1) );
  nosign = insert_element( fp8x4VecTy, nosign, extract_element(i8_ty, nosign1, i32_val(0)), i32_val(2) );
  nosign = insert_element( fp8x4VecTy, nosign, extract_element(i8_ty, nosign1, i32_val(2)), i32_val(3) );
  nosign = bitcast(nosign, i32_ty);

  Value fp8x4Vec = or_(i32_ty, nosign, sign);
  fp8x4Vec = bitcast(fp8x4Vec, fp8x4VecTy);
  return {extract_element(i8_ty, fp8x4Vec, i32_val(0)),
	  extract_element(i8_ty, fp8x4Vec, i32_val(1)),
	  extract_element(i8_ty, fp8x4Vec, i32_val(2)),
	  extract_element(i8_ty, fp8x4Vec, i32_val(3))};
}
#else
const std::string Bf16_to_Fp8E4M3 =
    "{                                           \n" // bf16=fp8>>4 + 120<<7
    ".reg .u32 sign, sign<2>, nosign, nosign<2>; \n" // fp8_min = 0b00000000
    ".reg .u32 fp8_min, fp8_max, rn_;            \n" // fp8_max = 0b11111111
    "mov.u32 fp8_min, 0x3c003c00;                \n" // so bf16_min = 0x3c00
    "mov.u32 fp8_max, 0x43f043f0;                \n" // so bf16_max = 0x43f0
    "mov.u32 rn_, 0x80008;                       \n" // round to nearest
    "and.b32 sign0, $1, 0x80008000;              \n" // sign0=in0&0x80008000
    "and.b32 sign1, $2, 0x80008000;              \n" // (store sign)
    "prmt.b32 sign, sign0, sign1, 0x7531;        \n"
    "and.b32 nosign0, $1, 0x7fff7fff;            \n" // nosign0=in0&0x7fff7fff
    "and.b32 nosign1, $2, 0x7fff7fff;            \n" // (strip sign)

    // nosign = clamp(nosign, min, max)
    ".reg .u32 nosign_0_<2>, nosign_1_<2>;       \n"
    "and.b32 nosign_0_0, nosign0, 0xffff0000;    \n"
    "max.u32 nosign_0_0, nosign_0_0, 0x3c000000; \n"
    "min.u32 nosign_0_0, nosign_0_0, 0x43f00000; \n"
    "and.b32 nosign_0_1, nosign0, 0x0000ffff;    \n"
    "max.u32 nosign_0_1, nosign_0_1, 0x3c00;     \n"
    "min.u32 nosign_0_1, nosign_0_1, 0x43f0;     \n"
    "or.b32 nosign0, nosign_0_0, nosign_0_1;     \n"
    "and.b32 nosign_1_0, nosign1, 0xffff0000;    \n"
    "max.u32 nosign_1_0, nosign_1_0, 0x3c000000; \n"
    "min.u32 nosign_1_0, nosign_1_0, 0x43f00000; \n"
    "and.b32 nosign_1_1, nosign1, 0x0000ffff;    \n"
    "max.u32 nosign_1_1, nosign_1_1, 0x3c00;     \n"
    "min.u32 nosign_1_1, nosign_1_1, 0x43f0;     \n"
    "or.b32 nosign1, nosign_1_0, nosign_1_1;     \n"

    "add.u32 nosign0, nosign0, rn_;              \n" // nosign0 += rn_
    "add.u32 nosign1, nosign1, rn_;              \n" // (round to nearest)
    "sub.u32 nosign0, nosign0, 0x3c003c00;       \n" // nosign0-=0x3c003c00
    "sub.u32 nosign1, nosign1, 0x3c003c00;       \n" // (compensate offset)
    "shr.u32 nosign0, nosign0, 4;                \n" // nosign0 >>= 4
    "shr.u32 nosign1, nosign1, 4;                \n" // shift into to fp8e4
    "prmt.b32 nosign, nosign0, nosign1, 0x6420;  \n" // nosign0 = 0x00f100f2
                                                     // nosign1 = 0x00f300f4
                                                     // nosign = 0xf3f4f1f2
    "or.b32 $0, nosign, sign;                    \n" // restore sign
    "}";
#endif

// Fp8E4M3 (x2) -> Fp16 (x2) (packed)
const std::string Fp8E4M3Nv_to_Fp16 = "{ \n"
                                      "cvt.rn.f16x2.e4m3x2 $0, $1; \n"
                                      "}";
// Fp16 (x2) -> Fp8E4M3 (x2) (packed)
const std::string Fp16_to_Fp8E4M3Nv = "{ \n"
                                      "cvt.rn.satfinite.e4m3x2.f16x2 $0, $1; \n"
                                      "}";

#ifndef USE_ROCM
// Fp8E4M3 (x2) -> Fp16 (x2) (packed)
const std::string Fp8E4M3Nv_to_Bf16 =
    "{                                       \n"
    ".reg .b32 a;                            \n"
    ".reg .f16 a<2>;                         \n"
    ".reg .b16 b<2>;                         \n"
    "cvt.rn.f16x2.e4m3x2 a, $1;              \n"
    "mov.b32 {a0, a1}, a;                    \n"
    "cvt.bf16.f16 b0, a0;                    \n"
    "cvt.bf16.f16 b1, a1;                    \n"
    "mov.b32 $0, {b0, b1};                   \n"
    "}";

// Bf16 (x2) -> Fp8E4M3 (x2) (packed)
const std::string Bf16_to_Fp8E4M3Nv =
    "{                                       \n"
    ".reg .b16 a<2>;                         \n"
    ".reg .f32 b<2>;                         \n"
    "mov.b32 {a0, a1}, $1;                   \n"
    "cvt.f32.bf16 b0, a0;                    \n"
    "cvt.f32.bf16 b1, a1;                    \n"
    "cvt.rn.satfinite.e4m3x2.f32 $0, b0, b1; \n"
    "}";

/* ----- Packed integer to BF16 ------ */
const std::string S8_to_Bf16 =
    "{                                           \n"
    ".reg .s8 s<4>;                              \n"
    ".reg .f32 f<4>;                             \n"
    "mov.b32 {s0, s1, s2, s3}, $2;               \n" // unpack
    "cvt.rn.f32.s8 f0, s0;                       \n" // no s8->bf16 pre-Hopper
    "cvt.rn.f32.s8 f1, s1;                       \n" // fi[0:15] is always 0
    "cvt.rn.f32.s8 f2, s2;                       \n" //
    "cvt.rn.f32.s8 f3, s3;                       \n" //
    "prmt.b32 $0, f0, f1, 0x7632;                \n" // f32->bf16 + pack
    "prmt.b32 $1, f2, f3, 0x7632;                \n" //
    "}";
#endif

static SmallVector<Value> reorderValues(const SmallVector<Value> &values,
                                        Type inType, Type ouType) {
  auto inTensorTy = inType.dyn_cast<RankedTensorType>();
  auto ouTensorTy = ouType.dyn_cast<RankedTensorType>();
  if (!inTensorTy || !ouTensorTy)
    return values;
  auto inEncoding =
      dyn_cast<triton::gpu::DotOperandEncodingAttr>(inTensorTy.getEncoding());
  auto ouEncoding =
      dyn_cast<triton::gpu::DotOperandEncodingAttr>(ouTensorTy.getEncoding());
  assert(inEncoding == ouEncoding);
  if (!inEncoding)
    return values;
  // If the parent of the dot operand is in block encoding, we don't need to
  // reorder elements
  auto parentEncoding =
      dyn_cast<triton::gpu::MmaEncodingAttr>(ouEncoding.getParent());
  if (!parentEncoding)
    return values;
  size_t inBitWidth = inTensorTy.getElementType().getIntOrFloatBitWidth();
  size_t ouBitWidth = ouTensorTy.getElementType().getIntOrFloatBitWidth();
  auto ouEltTy = ouTensorTy.getElementType();
  if (inBitWidth == ouBitWidth)
    return values;
  if (inBitWidth == 16 && ouBitWidth == 32) {
    SmallVector<Value> ret;
    for (unsigned i = 0; i < values.size(); i += 8) {
      ret.push_back(values[i]);
      ret.push_back(values[i + 1]);
      ret.push_back(values[i + 4]);
      ret.push_back(values[i + 5]);
      ret.push_back(values[i + 2]);
      ret.push_back(values[i + 3]);
      ret.push_back(values[i + 6]);
      ret.push_back(values[i + 7]);
    }
    return ret;
  }
  if (inBitWidth == 8 && ouBitWidth == 16) {
    SmallVector<Value> ret;
    for (unsigned i = 0; i < values.size(); i += 16) {
      ret.push_back(values[i + 0]);
      ret.push_back(values[i + 1]);
      ret.push_back(values[i + 2]);
      ret.push_back(values[i + 3]);
      ret.push_back(values[i + 8]);
      ret.push_back(values[i + 9]);
      ret.push_back(values[i + 10]);
      ret.push_back(values[i + 11]);
      ret.push_back(values[i + 4]);
      ret.push_back(values[i + 5]);
      ret.push_back(values[i + 6]);
      ret.push_back(values[i + 7]);
      ret.push_back(values[i + 12]);
      ret.push_back(values[i + 13]);
      ret.push_back(values[i + 14]);
      ret.push_back(values[i + 15]);
    }
    return ret;
    // for (unsigned i = 0; i < values.size(); i += 16) {
    //   ret.push_back(values[i]);
    //   ret.push_back(values[i + 1]);
    //   ret.push_back(values[i + 4]);
    //   ret.push_back(values[i + 5]);
    //   ret.push_back(values[i + 8]);
    //   ret.push_back(values[i + 9]);
    //   ret.push_back(values[i + 12]);
    //   ret.push_back(values[i + 13]);

    //   ret.push_back(values[i + 2]);
    //   ret.push_back(values[i + 3]);
    //   ret.push_back(values[i + 6]);
    //   ret.push_back(values[i + 7]);
    //   ret.push_back(values[i + 10]);
    //   ret.push_back(values[i + 11]);
    //   ret.push_back(values[i + 14]);
    //   ret.push_back(values[i + 15]);
    // }
  }
  llvm_unreachable("unimplemented code path");
}

inline Type getElementType(Value value) {
  auto type = value.getType();
  if (auto tensorType = type.dyn_cast<RankedTensorType>())
    return tensorType.getElementType();
  return type;
}

inline SmallVector<Value> unpackI32(const SmallVector<Value> &inValues,
                                    Type srcTy,
                                    ConversionPatternRewriter &rewriter,
                                    Location loc,
                                    TypeConverter *typeConverter) {
  auto tensorTy = srcTy.dyn_cast<RankedTensorType>();
  if (!tensorTy)
    return inValues;
  auto encoding = tensorTy.getEncoding().dyn_cast<DotOperandEncodingAttr>();
  if (!(encoding && (encoding.getParent().isa<MmaEncodingAttr>() or 
        encoding.getParent().isa<MfmaEncodingAttr>()))) {
    return inValues;
  }
  SmallVector<Value> outValues;
  for (auto v : inValues) {
    // cast i32 to appropriate eltType vector and extract elements
    auto eltType = typeConverter->convertType(tensorTy.getElementType());
    auto vecType = vec_ty(eltType, 32 / eltType.getIntOrFloatBitWidth());
    auto vec = bitcast(v, vecType);
    for (int i = 0; i < 32 / eltType.getIntOrFloatBitWidth(); i++) {
      outValues.push_back(extract_element(vec, i32_val(i)));
    }
  }
  return outValues;
}

inline SmallVector<Value> packI32(const SmallVector<Value> &inValues,
                                  Type srcTy,
                                  ConversionPatternRewriter &rewriter,
                                  Location loc, TypeConverter *typeConverter) {
  auto tensorTy = srcTy.dyn_cast<RankedTensorType>();
  if (!tensorTy)
    return inValues;
  auto encoding = tensorTy.getEncoding().dyn_cast<DotOperandEncodingAttr>();
  if (!(encoding && encoding.getParent().isa<MmaEncodingAttr>()))
    return inValues;
  SmallVector<Value> outValues;
  auto eltType = typeConverter->convertType(tensorTy.getElementType());
  int vecWidth = 32 / eltType.getIntOrFloatBitWidth();
  auto vecType = vec_ty(eltType, vecWidth);
  for (int i = 0; i < inValues.size(); i += vecWidth) {
    Value vec = undef(vecType);
    for (int j = 0; j < vecWidth; j++) {
      vec = insert_element(vec, inValues[i + j], i32_val(j));
    }
    outValues.push_back(bitcast(vec, i32_ty));
  }
  return outValues;
}

static ConverterT makeConverterFromPtx(const std::string &ptxAsm, Type inType,
                                       Type outType,
                                       const int inVecWidthBits = 32,
                                       const int outVecWidthBits = 32) {

  ConverterT converter =
      [ptxAsm, inType, outType, inVecWidthBits,
       outVecWidthBits](Location loc, ConversionPatternRewriter &rewriter,
                        const SmallVector<Value> &v) -> SmallVector<Value> {
    int numElements = v.size();
    assert(numElements == 4 || numElements == 2 && "invalid vector size");

    auto ctx = rewriter.getContext();
    int inBitwidth = inType.getIntOrFloatBitWidth();
    int outBitwidth = outType.getIntOrFloatBitWidth();
    // first, we pack `v` into 32-bit ints
    int inVecWidth = inVecWidthBits / inBitwidth;
    auto inVecTy = vec_ty(inType, inVecWidth);
    SmallVector<Value> inPacked(numElements / inVecWidth, undef(inVecTy));
    for (size_t i = 0; i < numElements; i++)
      inPacked[i / inVecWidth] = insert_element(
          inVecTy, inPacked[i / inVecWidth], v[i], i32_val(i % inVecWidth));
    for (size_t i = 0; i < inPacked.size(); i++)
      inPacked[i] = bitcast(inPacked[i], int_ty(inVecWidthBits));

    // then, we run the provided inline PTX
    int outVecWidth = outVecWidthBits / outBitwidth;
    int outNums = numElements / outVecWidth;
    PTXBuilder builder;
    SmallVector<PTXBuilder::Operand *> operands;
    auto outConstriant = outVecWidthBits == 16 ? "=h" : "=r";
    auto inConstraint = inVecWidthBits == 16 ? "h" : "r";
    for (int i = 0; i < outNums; i++) {
      operands.push_back(builder.newOperand(outConstriant));
    }

    for (Value inVal : inPacked) {
      operands.push_back(builder.newOperand(inVal, inConstraint));
    }

    auto &ptxOp = *builder.create(ptxAsm);
    ptxOp(operands, /*onlyAttachMLIRArgs=*/true);
    auto outVecTy = vec_ty(outType, outVecWidth);
    SmallVector<Value> outPacked;
    if (outNums == 1)
      outPacked.push_back(builder.launch(rewriter, loc, outVecTy, false));
    else {
      auto outStructTy = struct_ty(SmallVector<Type>(outNums, outVecTy));
      auto outStruct = builder.launch(rewriter, loc, outStructTy, false);
      for (int i = 0; i < outNums; i++)
        outPacked.push_back(extract_val(outVecTy, outStruct, i));
    }
    // unpack the output
    SmallVector<Value> ret;
    for (size_t i = 0; i < numElements; i++)
      ret.push_back(extract_element(outType, outPacked[i / outVecWidth],
                                    i32_val(i % outVecWidth)));
    return ret;
  };
  return converter;
}

class MultipleOperandsRange
    : public iterator_range<SmallVector<SmallVector<Value>>::iterator> {
  using ContainerT = SmallVector<SmallVector<Value>>;

public:
  using iterator_range<ContainerT::iterator>::iterator_range;
  ContainerT::reference operator[](ContainerT::size_type idx) {
    return begin()[idx];
  }
  ContainerT::const_reference operator[](ContainerT::size_type idx) const {
    return begin()[idx];
  }
  ContainerT::size_type size() const { return end() - begin(); }
};

// Base pattern for elementwise conversion using ConcreteT. Unpacks individual
// elements from a `!llvm.struct` via `llvm.extactvalue`, calls
// ConcreteT::createDestOps on each element, and packs them back into an
// `!llvm.struct` using `llvm.insertvalue`.
//
// Also supports processing the inputs in a vectorized form by consuming and
// producing multiple operand sets in ConcreteT::createDestOps.
template <typename SourceOp, typename ConcreteT>
class ElementwiseOpConversionBase
    : public ConvertTritonGPUOpToLLVMPattern<SourceOp> {
public:
  using OpAdaptor = typename SourceOp::Adaptor;

  explicit ElementwiseOpConversionBase(
      TritonGPUToLLVMTypeConverter &typeConverter, PatternBenefit benefit = 1)
      : ConvertTritonGPUOpToLLVMPattern<SourceOp>(typeConverter, benefit) {}

  LogicalResult
  matchAndRewrite(SourceOp op, OpAdaptor adaptor,
                  ConversionPatternRewriter &rewriter) const override {
    auto resultTy = op.getType();
    Location loc = op->getLoc();
    // element type
    auto resultElementTy = getElementTypeOrSelf(resultTy);

    Type elemTy = this->getTypeConverter()->convertType(resultElementTy);
    SmallVector<SmallVector<Value>> allOperands;
    for (auto operand : adaptor.getOperands()) {
      auto argTy = op->getOperand(0).getType();
      auto subOperands = this->getTypeConverter()->unpackLLElements(
          loc, operand, rewriter, argTy);
      subOperands = unpackI32(subOperands, argTy, rewriter, loc,
                              this->getTypeConverter());
      allOperands.resize(subOperands.size());
      for (auto v : llvm::enumerate(subOperands))
        allOperands[v.index()].push_back(v.value());
    }
    if (allOperands.size() == 0)
      allOperands.push_back({});

    SmallVector<Value> resultVals;
    for (auto it = allOperands.begin(), end = allOperands.end(); it != end;) {
      auto curr = static_cast<const ConcreteT *>(this)->createDestOps(
          op, adaptor, rewriter, elemTy, MultipleOperandsRange(it, end), loc);
      if (curr.size() == 0)
        return failure();
      for (auto v : curr) {
        if (!static_cast<bool>(v))
          return failure();
        resultVals.push_back(v);
      }
      it += curr.size();
    }

    if (op->getNumOperands() > 0) {
      auto argTy = op->getOperand(0).getType();
      resultVals = reorderValues(resultVals, argTy, resultTy);
    }
    resultVals =
        packI32(resultVals, resultTy, rewriter, loc, this->getTypeConverter());
    resultVals = this->getTypeConverter()->packMfmaOperand(resultVals, resultTy, rewriter, loc);

    Value view = this->getTypeConverter()->packLLElements(loc, resultVals,
                                                          rewriter, resultTy);
    rewriter.replaceOp(op, view);

    return success();
  }

private:
  int computeCapability;
};

template <typename SourceOp, typename DestOp>
struct ElementwiseOpConversion
    : public ElementwiseOpConversionBase<
          SourceOp, ElementwiseOpConversion<SourceOp, DestOp>> {
  using Base =
      ElementwiseOpConversionBase<SourceOp,
                                  ElementwiseOpConversion<SourceOp, DestOp>>;
  using Base::Base;
  using OpAdaptor = typename Base::OpAdaptor;

  // An interface to support variant DestOp builder.
  SmallVector<DestOp> createDestOps(SourceOp op, OpAdaptor adaptor,
                                    ConversionPatternRewriter &rewriter,
                                    Type elemTy, MultipleOperandsRange operands,
                                    Location loc) const {
    return {rewriter.create<DestOp>(loc, elemTy, operands[0],
                                    adaptor.getAttributes().getValue())};
  }
};

// Attempts to use vectorized conversions via inline PTX when possible.
struct FpToFpOpConversion
    : public ElementwiseOpConversionBase<triton::FpToFpOp, FpToFpOpConversion> {
  using ElementwiseOpConversionBase<
      triton::FpToFpOp, FpToFpOpConversion>::ElementwiseOpConversionBase;

  explicit FpToFpOpConversion(TritonGPUToLLVMTypeConverter &typeConverter,
                              int computeCapability, PatternBenefit benefit = 1)
      : ElementwiseOpConversionBase(typeConverter, benefit),
        computeCapability(computeCapability) {}

  static Value convertBf16ToFp32(Location loc,
                                 ConversionPatternRewriter &rewriter,
                                 const Value &v) {
#ifdef USE_ROCM
    auto as_int16 = bitcast(v, i16_ty);
    auto as_int32 = zext(i32_ty, as_int16);
    auto shifted = shl(i32_ty, as_int32, i32_val(16));
    return(bitcast(shifted, f32_ty));
#else
    PTXBuilder builder;
    auto &cvt = *builder.create("cvt.f32.bf16");
    auto res = builder.newOperand("=r");
    auto operand = builder.newOperand(v, "h");
    cvt(res, operand);
    return builder.launch(rewriter, loc, f32_ty, false);
#endif
  }

  static Value convertFp16ToFp32(Location loc,
                                 ConversionPatternRewriter &rewriter,
                                 const Value &v) {
#ifdef USE_ROCM
    return convertFp16ToFp32(loc, rewriter, v);
    // GCNBuilder builder;
    // auto &cvt = *builder.create("v_cvt_f32_f16");
    // auto res = builder.newOperand("=v");
    // auto operand = builder.newOperand(v, "v");
    // cvt(res, operand);
    // return builder.launch(rewriter, loc, f32_ty, false);
#else
    PTXBuilder builder;
    auto &cvt = *builder.create("cvt.f32.f16");
    auto res = builder.newOperand("=r");
    auto operand = builder.newOperand(v, "h");
    cvt(res, operand);
    return builder.launch(rewriter, loc, f32_ty, false);
#endif
  }

  static Value convertFp32ToBf16(Location loc,
                                 ConversionPatternRewriter &rewriter,
                                 const Value &v) {
#ifdef USE_ROCM
    auto as_uint32 = bitcast(v, i32_ty);
    auto check_exponent = and_(i32_ty, xor_(i32_ty, as_uint32, i32_val(0xffffffff)), i32_val(0x7f800000));
    auto exponent_not_all1s = icmp_ne(check_exponent, i32_val(0)); 
    auto exponent_all1s = icmp_eq(check_exponent, i32_val(0)); 
    auto rounded = add(i32_ty, i32_val(0x7fff),  and_(i32_ty, lshr(i32_ty, as_uint32, i32_val(16)), i32_val(1)) );
    rounded = add(i32_ty, rounded, as_uint32);
    auto res = select(exponent_not_all1s, rounded, as_uint32); 

    auto preserve_nan = and_( i1_ty, exponent_all1s, icmp_ne(and_(i32_ty, as_uint32, i32_val(0xffff)), i32_val(0)) );
    auto nan = or_(i32_ty, as_uint32, i32_val(0x10000));
    res = select(preserve_nan, nan, res); 

    auto shifted = lshr(i32_ty, res, i32_val(16));
    auto truncated = trunc(i16_ty, shifted);
    return truncated;
#else
    PTXBuilder builder;
    auto &cvt = *builder.create("cvt.rn.bf16.f32");
    auto res = builder.newOperand("=h");
    auto operand = builder.newOperand(v, "r");
    cvt(res, operand);
    // TODO: This is a hack to get the right type. We should be able to invoke
    // the type converter
    return builder.launch(rewriter, loc, i16_ty, false);
#endif
  }

  static Value convertFp32ToFp16(Location loc,
                                 ConversionPatternRewriter &rewriter,
                                 const Value &v) {
#ifdef USE_ROCM
    return cvtFp32ToFp16(loc, rewriter, v);
    // GCNBuilder builder;
    // auto &cvt = *builder.create("v_cvt_f16_f32");
    // auto res = builder.newOperand("=v");
    // auto operand = builder.newOperand(v, "v");
    // cvt(res, operand);
    // return builder.launch(rewriter, loc, f16_ty, false);
#else
    PTXBuilder builder;
    auto &cvt = *builder.create("cvt.rn.f16.f32");
    auto res = builder.newOperand("=h");
    auto operand = builder.newOperand(v, "r");
    cvt(res, operand);
    return builder.launch(rewriter, loc, f16_ty, false);
#endif
  }

  ConverterT getConversionFunc(Type srcTy, Type dstTy) const {
    auto F8E4M3B15TyID = TypeID::get<mlir::Float8E4M3B11FNUZType>();
    auto F8E4M3FNUZTyID = TypeID::get<mlir::Float8E4M3FNUZType>();
    auto F8E4M3FNTyID = TypeID::get<mlir::Float8E4M3FNType>();
    auto F8E5M2TyID = TypeID::get<mlir::Float8E5M2Type>();
    auto F8E5M2FNUZTyID = TypeID::get<mlir::Float8E5M2FNUZType>();
    auto F16TyID = TypeID::get<mlir::Float16Type>();
    auto BF16TyID = TypeID::get<mlir::BFloat16Type>();
    auto F32TyID = TypeID::get<mlir::Float32Type>();
    auto F64TyID = TypeID::get<mlir::Float64Type>();
#ifdef USE_ROCM
    static DenseMap<std::pair<TypeID, TypeID>, ConverterT> srcMap = {
#else
    static DenseMap<std::pair<TypeID, TypeID>, std::string> srcMap = {
#endif
        // F8 -> F16
        {{F8E4M3B15TyID, F16TyID}, Fp8E4M3B15_to_Fp16},
        {{F8E4M3FNTyID, F16TyID}, Fp8E4M3B15x4_to_Fp16},
        {{F8E5M2TyID, F16TyID}, Fp8E5M2_to_Fp16},
#ifdef USE_ROCM
        {{F8E4M3FNUZTyID, F16TyID}, Fp8E4M3FNUZ_to_Fp16(computeCapability)},
        {{F8E5M2FNUZTyID, F16TyID}, Fp8E5M2FNUZ_to_Fp16(computeCapability)},
        {{F16TyID, F8E4M3B15TyID}, Fp16_to_Fp8E4M3B15},
        {{F16TyID, F8E5M2FNUZTyID}, Fp16_to_Fp8E5M2FNUZ(computeCapability)},
        {{F16TyID, F8E4M3FNUZTyID}, Fp16_to_Fp8E4M3FNUZ(computeCapability)},
#else
        {{F8E4M3FNUZTyID, F16TyID}, Fp8E4M3FNUZ_to_Fp16},
        {{F16TyID, F8E4M3B15TyID}, Fp16_to_Fp8E4M3B15(computeCapability >= 80)},
        {{F16TyID, F8E4M3FNUZTyID}, Fp16_to_Fp8E4M3FNUZ},
#endif
        {{F16TyID, F8E4M3FNTyID}, Fp16_to_Fp8E4M3B15x4},
        {{F16TyID, F8E5M2TyID}, Fp16_to_Fp8E5M2},

        // F8 -> BF16
        {{F8E5M2TyID, BF16TyID}, Fp8E5M2_to_Bf16},
#ifndef USE_ROCM
        {{F8E4M3TyID, BF16TyID}, Fp8E4M3Nv_to_Bf16},
#endif
        // BF16 -> F8
        {{BF16TyID, F8E5M2TyID}, Bf16_to_Fp8E5M2},
#ifndef USE_ROCM
        {{BF16TyID, F8E4M3TyID}, Bf16_to_Fp8E4M3Nv},
#endif
    };
<<<<<<< HEAD

    std::pair<TypeID, TypeID> key = {srcTy.getTypeID(), dstTy.getTypeID()};
    if (srcMap.count(key) == 0) {
      llvm::errs() << "Unsupported conversion from " << srcTy << " to " << dstTy
                   << "\n";
      llvm_unreachable("");
    }
#ifdef USE_ROCM
    return srcMap.lookup(key);
#else
=======
>>>>>>> 3c1fe617
    int inVecWidthBits = 32;
    int outVecWidthBits = 32;
    if (srcTy.isFloat8E4M3FNUZ()) {
      inVecWidthBits = 16;
      outVecWidthBits = 32;
    }
    if (dstTy.isFloat8E4M3FNUZ()) {
      inVecWidthBits = 32;
      outVecWidthBits = 16;
    }

    if (computeCapability < 90 &&
        (srcTy.isFloat8E4M3FNUZ() || dstTy.isFloat8E4M3FNUZ())) {
      llvm::errs() << "Conversion from/to f8e4m3nv is only supported on "
                      "compute capability >= 90"
                   << "\n";
      llvm_unreachable("");
    }
    return makeConverterFromPtx(srcMap.lookup(key),
                                getTypeConverter()->convertType(srcTy),
                                getTypeConverter()->convertType(dstTy),
                                inVecWidthBits, outVecWidthBits);
#endif
  }

  SmallVector<Value> createDestOps(triton::FpToFpOp op, OpAdaptor adaptor,
                                   ConversionPatternRewriter &rewriter,
                                   Type elemTy, MultipleOperandsRange operands,
                                   Location loc) const {
    auto srcElementType = getElementType(op.getFrom());
    auto dstElementType = getElementType(op.getResult());

    size_t numElements = 4;
    if (srcElementType.isFloat8E4M3FNUZ() ||
        dstElementType.isFloat8E4M3FNUZ()) {
      numElements = 2;
    }
    bool isSrcFP32 = srcElementType.isF32();
    bool isDstFP32 = dstElementType.isF32();
    auto cvtFunc = getConversionFunc(isSrcFP32 ? f16_ty : srcElementType,
                                     isDstFP32 ? f16_ty : dstElementType);
    SmallVector<Value> inVals;
    for (unsigned i = 0; i < std::min(numElements, operands.size()); i++) {
      inVals.push_back(operands[i][0]);
    }
    if (isSrcFP32)
      for (Value &v : inVals)
        v = convertFp32ToFp16(loc, rewriter, v);
    inVals.resize(numElements,
                  undef(typeConverter->convertType(srcElementType)));
    SmallVector<Value> outVals = cvtFunc(loc, rewriter, inVals);
    assert(outVals.size() == inVals.size());
    outVals.resize(std::min(numElements, operands.size()));
    if (isDstFP32)
      for (Value &v : outVals)
        v = convertFp16ToFp32(loc, rewriter, v);
    // Pack values
    return outVals;
  }

private:
  int computeCapability;
};

template <typename OP>
Value EmitDualBF16ElementwiseOp(Location loc,
                                ConversionPatternRewriter &rewriter,
                                MultipleOperandsRange operands) {
  auto v0 = FpToFpOpConversion::convertBf16ToFp32(loc, rewriter, operands[0][0]);
  auto v1 = FpToFpOpConversion::convertBf16ToFp32(loc, rewriter, operands[0][1]);
  auto result = rewriter.create<OP>(loc, f32_ty, v0, v1);
  return FpToFpOpConversion::convertFp32ToBf16(loc, rewriter, result);
}

struct CmpIOpConversion
    : public ElementwiseOpConversionBase<triton::gpu::CmpIOp,
                                         CmpIOpConversion> {
  using Base =
      ElementwiseOpConversionBase<triton::gpu::CmpIOp, CmpIOpConversion>;
  using Base::Base;
  using Adaptor = typename Base::OpAdaptor;

  // An interface to support variant DestOp builder.
  SmallVector<LLVM::ICmpOp>
  createDestOps(triton::gpu::CmpIOp op, OpAdaptor adaptor,
                ConversionPatternRewriter &rewriter, Type elemTy,
                MultipleOperandsRange operands, Location loc) const {
    return {rewriter.create<LLVM::ICmpOp>(
        loc, elemTy, ArithCmpIPredicateToLLVM(op.getPredicate()),
        operands[0][0], operands[0][1])};
  }

  static LLVM::ICmpPredicate
  ArithCmpIPredicateToLLVM(arith::CmpIPredicate predicate) {
    switch (predicate) {
#define __PRED_ENUM(item__)                                                    \
  case arith::CmpIPredicate::item__:                                           \
    return LLVM::ICmpPredicate::item__

      __PRED_ENUM(eq);
      __PRED_ENUM(ne);
      __PRED_ENUM(sgt);
      __PRED_ENUM(sge);
      __PRED_ENUM(slt);
      __PRED_ENUM(sle);
      __PRED_ENUM(ugt);
      __PRED_ENUM(uge);
      __PRED_ENUM(ult);
      __PRED_ENUM(ule);

#undef __PRED_ENUM
    }
    llvm_unreachable("Unknown arith::CmpIPredicate");
  }
};

struct CmpFOpConversion
    : public ElementwiseOpConversionBase<triton::gpu::CmpFOp,
                                         CmpFOpConversion> {
  using Base =
      ElementwiseOpConversionBase<triton::gpu::CmpFOp, CmpFOpConversion>;
  using Base::Base;
  using Adaptor = typename Base::OpAdaptor;

  // An interface to support variant DestOp builder.
  static SmallVector<LLVM::FCmpOp>
  createDestOps(triton::gpu::CmpFOp op, OpAdaptor adaptor,
                ConversionPatternRewriter &rewriter, Type elemTy,
                MultipleOperandsRange operands, Location loc) {
    return {rewriter.create<LLVM::FCmpOp>(
        loc, elemTy, ArithCmpFPredicateToLLVM(op.getPredicate()),
        operands[0][0], operands[0][1])};
  }

  static LLVM::FCmpPredicate
  ArithCmpFPredicateToLLVM(arith::CmpFPredicate predicate) {
    switch (predicate) {
#define __PRED_ENUM(item__, item1__)                                           \
  case arith::CmpFPredicate::item__:                                           \
    return LLVM::FCmpPredicate::item1__

      __PRED_ENUM(OEQ, oeq);
      __PRED_ENUM(ONE, one);
      __PRED_ENUM(OGT, ogt);
      __PRED_ENUM(OGE, oge);
      __PRED_ENUM(OLT, olt);
      __PRED_ENUM(OLE, ole);
      __PRED_ENUM(ORD, ord);
      __PRED_ENUM(UEQ, ueq);
      __PRED_ENUM(UGT, ugt);
      __PRED_ENUM(UGE, uge);
      __PRED_ENUM(ULT, ult);
      __PRED_ENUM(ULE, ule);
      __PRED_ENUM(UNE, une);
      __PRED_ENUM(UNO, uno);
      __PRED_ENUM(AlwaysTrue, _true);
      __PRED_ENUM(AlwaysFalse, _false);

#undef __PRED_ENUM
    }
    llvm_unreachable("Unknown arith::CmpFPredicate");
  }
};

struct ExternElementwiseOpConversion
    : public ElementwiseOpConversionBase<ExternElementwiseOp,
                                         ExternElementwiseOpConversion> {
  using Base = ElementwiseOpConversionBase<ExternElementwiseOp,
                                           ExternElementwiseOpConversion>;
  using Base::Base;
  using Adaptor = typename Base::OpAdaptor;
  typedef typename Base::OpAdaptor OpAdaptor;

  SmallVector<Value> createDestOps(ExternElementwiseOp op, OpAdaptor adaptor,
                                   ConversionPatternRewriter &rewriter,
                                   Type elemTy, MultipleOperandsRange operands,
                                   Location loc) const {
    StringRef funcName = op.getSymbol();
    if (funcName.empty())
      llvm::errs() << "ExternElementwiseOpConversion";

    Type funcType = getFunctionType(elemTy, operands[0]);
    LLVM::LLVMFuncOp funcOp =
        appendOrGetFuncOp(rewriter, op, funcName, funcType);
    return {
        rewriter.create<LLVM::CallOp>(loc, funcOp, operands[0]).getResult()};
  }

private:
  Type getFunctionType(Type resultType, ValueRange operands) const {
    SmallVector<Type> operandTypes(operands.getTypes());
    return LLVM::LLVMFunctionType::get(resultType, operandTypes);
  }

  LLVM::LLVMFuncOp appendOrGetFuncOp(ConversionPatternRewriter &rewriter,
                                     ExternElementwiseOp op, StringRef funcName,
                                     Type funcType) const {
    using LLVM::LLVMFuncOp;

    auto funcAttr = StringAttr::get(op->getContext(), funcName);
    Operation *funcOp = SymbolTable::lookupNearestSymbolFrom(op, funcAttr);
    if (funcOp)
      return cast<LLVMFuncOp>(*funcOp);

    auto parent = ((Operation *)op)->getParentOfType<mlir::LLVM::LLVMFuncOp>();
    mlir::OpBuilder b(parent);
    auto ret = b.create<LLVMFuncOp>(op->getLoc(), funcName, funcType);
    ret.getOperation()->setAttr(
        "libname", StringAttr::get(op->getContext(), op.getLibname()));
    ret.getOperation()->setAttr(
        "libpath", StringAttr::get(op->getContext(), op.getLibpath()));
    return ret;
  }
};

struct ElementwiseInlineAsmOpConversion
    : public ElementwiseOpConversionBase<ElementwiseInlineAsmOp,
                                         ElementwiseInlineAsmOpConversion> {
  using Base = ElementwiseOpConversionBase<ElementwiseInlineAsmOp,
                                           ElementwiseInlineAsmOpConversion>;
  using Base::Base;
  using Adaptor = typename Base::OpAdaptor;
  typedef typename Base::OpAdaptor OpAdaptor;

  // If operand size is smaller than 32bits pack by groups of 32bits.
  // Otherwise have separate inputs.
  SmallVector<Value> packOperands(ElementwiseInlineAsmOp op,
                                  MultipleOperandsRange operands,
                                  ConversionPatternRewriter &rewriter,
                                  Location loc) const {
    SmallVector<Value> packedOperands;
    unsigned numPackedElements = op.getPackedElement();
    for (int i = 0, e = op.getNumOperands(); i < e; i++) {
      unsigned bitWidth =
          getElementType(op.getOperand(i)).getIntOrFloatBitWidth();
      unsigned numElementPerReg = bitWidth < 32 ? 32 / bitWidth : 1;
      numElementPerReg = std::min(numElementPerReg, numPackedElements);
      for (int j = 0; j < numPackedElements; j += numElementPerReg) {
        if (numElementPerReg == 1) {
          packedOperands.push_back(operands[j][i]);
          continue;
        }
        Type t = vec_ty(
            getTypeConverter()->convertType(getElementType(op.getOperand(i))),
            numElementPerReg);
        Value packed = undef(t);
        for (int k = 0; k < numElementPerReg; k++) {
          packed = insert_element(packed, operands[j + k][i], i32_val(k));
        }
        packedOperands.push_back(packed);
      }
    }
    return packedOperands;
  }

  SmallVector<Value> createDestOps(ElementwiseInlineAsmOp op, OpAdaptor adaptor,
                                   ConversionPatternRewriter &rewriter,
                                   Type elemTy, MultipleOperandsRange operands,
                                   Location loc) const {
    int numPackedElements = op.getPackedElement();
    if (operands.size() % numPackedElements != 0)
      llvm::report_fatal_error("Inline asm op has more packed elements than "
                               "number of elements per thread.");
    SmallVector<Value> packedOperands =
        packOperands(op, operands, rewriter, loc);
    Type dstType =
        getTypeConverter()->convertType(getElementType(op.getResult()));
    Type retType = dstType;
    if (numPackedElements > 1)
      retType = vec_ty(retType, numPackedElements);
    Value result = rewriter
                       .create<LLVM::InlineAsmOp>(
                           loc, retType,
                           packedOperands,      // operands
                           op.getAsmString(),   // asm_string
                           op.getConstraints(), // constraints
                           !op.getPure(),       // has_side_effects
                           false,               // is_align_stack
                           LLVM::AsmDialectAttr::get(
                               rewriter.getContext(),
                               LLVM::AsmDialect::AD_ATT), // asm_dialect
                           ArrayAttr()                    // operand_attrs
                           )
                       ->getResult(0);
    SmallVector<Value> results;
    if (numPackedElements > 1) {
      for (int i = 0; i < numPackedElements; i++)
        results.push_back(extract_element(result, i32_val(i)));
    } else {
      results = {result};
    }
    return results;
  }
};

struct FDivOpConversion
    : ElementwiseOpConversionBase<mlir::arith::DivFOp, FDivOpConversion> {
  using Base =
      ElementwiseOpConversionBase<mlir::arith::DivFOp, FDivOpConversion>;
  using Base::Base;
  using Adaptor = typename Base::OpAdaptor;

  SmallVector<Value> createDestOps(mlir::arith::DivFOp op, OpAdaptor adaptor,
                                   ConversionPatternRewriter &rewriter,
                                   Type elemTy, MultipleOperandsRange operands,
                                   Location loc) const {
#ifdef USE_ROCM
    return {rewriter.create<LLVM::FDivOp>(loc, elemTy, operands[0][0],
                                         operands[0][1])};
#else
    PTXBuilder ptxBuilder;
    auto &fdiv = *ptxBuilder.create<PTXInstr>("div");
    unsigned bitwidth = elemTy.getIntOrFloatBitWidth();
    if (32 == bitwidth) {
      fdiv.o("full").o("f32");
    } else if (64 == bitwidth) {
      fdiv.o("rn").o("f64");
    } else {
      assert(0 && bitwidth && "not supported");
    }

    auto res = ptxBuilder.newOperand(bitwidth == 32 ? "=r" : "=l");
    auto lhs =
        ptxBuilder.newOperand(operands[0][0], bitwidth == 32 ? "r" : "l");
    auto rhs =
        ptxBuilder.newOperand(operands[0][1], bitwidth == 32 ? "r" : "l");
    fdiv(res, lhs, rhs);

    Value ret = ptxBuilder.launch(rewriter, loc, elemTy, false);
    return {ret};
#endif
  }
};

struct FMulOpConversion
    : ElementwiseOpConversionBase<mlir::arith::MulFOp, FMulOpConversion> {
  using Base =
      ElementwiseOpConversionBase<mlir::arith::MulFOp, FMulOpConversion>;
  using Base::Base;
  using Adaptor = typename Base::OpAdaptor;

  SmallVector<Value> createDestOps(mlir::arith::MulFOp op, OpAdaptor adaptor,
                                   ConversionPatternRewriter &rewriter,
                                   Type elemTy, MultipleOperandsRange operands,
                                   Location loc) const {
    auto lhsElemTy = getElementType(op.getLhs());
    auto rhsElemTy = getElementType(op.getRhs());
    if (lhsElemTy.isBF16() && rhsElemTy.isBF16()) {
#ifdef USE_ROCM
      return {EmitDualBF16ElementwiseOp<LLVM::FMulOp>(loc, rewriter, operands)};
#else
      PTXBuilder builder;
      auto ptxAsm = " { .reg .b16 c;        \n"
                    "    mov.b16 c, 0x8000U; \n" // 0.0
                    "    fma.rn.bf16 $0, $1, $2, c; } \n";
      auto &fMul = *builder.create<PTXInstr>(ptxAsm);
      auto res = builder.newOperand("=h");
      auto lhs = builder.newOperand(operands[0][0], "h");
      auto rhs = builder.newOperand(operands[0][1], "h");
      fMul({res, lhs, rhs}, /*onlyAttachMLIRArgs=*/true);
      return {builder.launch(rewriter, loc, i16_ty, false)};
#endif
    } else {
      return {rewriter.create<LLVM::FMulOp>(loc, elemTy, operands[0][0],
                                            operands[0][1])};
    }
  }
};

struct FAddOpConversion
    : ElementwiseOpConversionBase<mlir::arith::AddFOp, FAddOpConversion> {
  using Base =
      ElementwiseOpConversionBase<mlir::arith::AddFOp, FAddOpConversion>;
  using Base::Base;
  using Adaptor = typename Base::OpAdaptor;

  SmallVector<Value> createDestOps(mlir::arith::AddFOp op, OpAdaptor adaptor,
                                   ConversionPatternRewriter &rewriter,
                                   Type elemTy, MultipleOperandsRange operands,
                                   Location loc) const {
    auto lhsElemTy = getElementType(op.getLhs());
    auto rhsElemTy = getElementType(op.getRhs());
    if (lhsElemTy.isBF16() && rhsElemTy.isBF16()) {
#ifdef USE_ROCM
      return {EmitDualBF16ElementwiseOp<LLVM::FAddOp>(loc, rewriter, operands)};
#else
      PTXBuilder builder;
      auto ptxAsm = "{ .reg .b16 c;         \n"
                    "   mov.b16 c, 0x3f80U; \n" // 1.0
                    "   fma.rn.bf16 $0, $1, c, $2; } \n";
      auto &fAdd = *builder.create<PTXInstr>(ptxAsm);
      auto res = builder.newOperand("=h");
      auto lhs = builder.newOperand(operands[0][0], "h");
      auto rhs = builder.newOperand(operands[0][1], "h");
      fAdd({res, lhs, rhs}, /*onlyAttachMLIRArgs=*/true);
      return {builder.launch(rewriter, loc, i16_ty, false)};
#endif
    } else {
      return {rewriter.create<LLVM::FAddOp>(loc, elemTy, operands[0][0],
                                            operands[0][1])};
    }
  }
};

struct FSubOpConversion
    : ElementwiseOpConversionBase<mlir::arith::SubFOp, FSubOpConversion> {
  using Base =
      ElementwiseOpConversionBase<mlir::arith::SubFOp, FSubOpConversion>;
  using Base::Base;
  using Adaptor = typename Base::OpAdaptor;

  SmallVector<Value> createDestOps(mlir::arith::SubFOp op, OpAdaptor adaptor,
                                   ConversionPatternRewriter &rewriter,
                                   Type elemTy, MultipleOperandsRange operands,
                                   Location loc) const {
    auto lhsElemTy = getElementType(op.getLhs());
    auto rhsElemTy = getElementType(op.getRhs());
    if (lhsElemTy.isBF16() && rhsElemTy.isBF16()) {
#ifdef USE_ROCM
      return {EmitDualBF16ElementwiseOp<LLVM::FSubOp>(loc, rewriter, operands)};
#else
      PTXBuilder builder;
      auto ptxAsm = " { .reg .b16 c;         \n"
                    "    mov.b16 c, 0xbf80U; \n" // -1.0
                    "    fma.rn.bf16 $0, $2, c, $1;} \n";
      auto &fSub = *builder.create<PTXInstr>(ptxAsm);
      auto res = builder.newOperand("=h");
      auto lhs = builder.newOperand(operands[0][0], "h");
      auto rhs = builder.newOperand(operands[0][1], "h");
      fSub({res, lhs, rhs}, /*onlyAttachMLIRArgs=*/true);
      return {builder.launch(rewriter, loc, i16_ty, false)};
#endif
    } else {
      return {rewriter.create<LLVM::FSubOp>(loc, elemTy, operands[0][0],
                                            operands[0][1])};
    }
  }
};

#ifdef USE_ROCM
static SmallVector<Value>
S8_to_Bf16(Location loc, ConversionPatternRewriter &rewriter,
		   const SmallVector<Value> &v) {
  SmallVector<Value> inValues = {v[0], v[1], v[2], v[3]};
  SmallVector<Value> outValues = {};
  for (Value inVal : inValues) {
    Value i32Val = sext(i32_ty, inVal);

    GCNBuilder builder;
    auto &cvt = *builder.create("v_cvt_f32_i32");
    auto res = builder.newOperand("=v");
    auto operand = builder.newOperand(i32Val, "v");
    cvt(res, operand);
    auto f32Val = builder.launch(rewriter, loc, f32_ty, false);

    f32Val = bitcast(f32Val, i32_ty);
    auto shifted = lshr(i32_ty, f32Val, i32_val(16));
    auto truncated = trunc(i16_ty, shifted);
    outValues.push_back(truncated);
  }
  return outValues;
}
#endif

// Uses inline ptx to convert s8/u8 to bf16, since the
struct SIToFPOpConversion
    : ElementwiseOpConversionBase<mlir::arith::SIToFPOp, SIToFPOpConversion> {
  using Base =
      ElementwiseOpConversionBase<mlir::arith::SIToFPOp, SIToFPOpConversion>;
  using Base::Base;
  using Adaptor = typename Base::OpAdaptor;

  SmallVector<Value> createDestOps(mlir::arith::SIToFPOp op, OpAdaptor adaptor,
                                   ConversionPatternRewriter &rewriter,
                                   Type elemTy, MultipleOperandsRange operands,
                                   Location loc) const {
    Type inElemTy = getElementType(op.getIn());
    Type outElemTy = getElementType(op.getOut());
    if (outElemTy.isBF16() && inElemTy.isInteger(8) && operands.size() >= 4) {
      #if USE_ROCM
        SmallVector<Value> inVals = {operands[0][0], operands[1][0],
                                    operands[2][0], operands[3][0]};
        auto outVals = S8_to_Bf16(loc, rewriter, inVals);
      #else
        auto cvtFunc = makeConverterFromPtx(
            S8_to_Bf16, getTypeConverter()->convertType(inElemTy),
            getTypeConverter()->convertType(outElemTy));
        SmallVector<Value> inVals = {operands[0][0], operands[1][0],
                                    operands[2][0], operands[3][0]};
        auto outVals = cvtFunc(loc, rewriter, inVals);
      #endif
      assert(outVals.size() == 4);
      return outVals;
    } else if (outElemTy.isBF16()) {
      auto value = rewriter.create<LLVM::SIToFPOp>(loc, f32_ty, operands[0][0]);
      return {FpToFpOpConversion::convertFp32ToBf16(loc, rewriter, value)};
    } else {
      return {rewriter.create<LLVM::SIToFPOp>(loc, elemTy, operands[0][0])};
    }
  }
};

struct FPToSIOpConversion
    : ElementwiseOpConversionBase<mlir::arith::FPToSIOp, FPToSIOpConversion> {
  using Base =
      ElementwiseOpConversionBase<mlir::arith::FPToSIOp, FPToSIOpConversion>;
  using Base::Base;
  using Adaptor = typename Base::OpAdaptor;

  SmallVector<Value> createDestOps(mlir::arith::FPToSIOp op, OpAdaptor adaptor,
                                   ConversionPatternRewriter &rewriter,
                                   Type elemTy, MultipleOperandsRange operands,
                                   Location loc) const {
    auto inElemTy = getElementType(op.getIn());
    if (inElemTy.isBF16()) {
      auto value =
          FpToFpOpConversion::convertBf16ToFp32(loc, rewriter, operands[0][0]);
      return {rewriter.create<LLVM::FPToSIOp>(loc, elemTy, value)};
    } else {
      return {rewriter.create<LLVM::FPToSIOp>(loc, elemTy, operands[0][0])};
    }
  }
};

struct ExtFOpConversion
    : ElementwiseOpConversionBase<mlir::arith::ExtFOp, ExtFOpConversion> {
  using Base =
      ElementwiseOpConversionBase<mlir::arith::ExtFOp, ExtFOpConversion>;
  using Base::Base;
  using Adaptor = typename Base::OpAdaptor;

  SmallVector<Value> createDestOps(mlir::arith::ExtFOp op, OpAdaptor adaptor,
                                   ConversionPatternRewriter &rewriter,
                                   Type elemTy, MultipleOperandsRange operands,
                                   Location loc) const {
    auto inElemTy = getElementType(op.getIn());
    if (inElemTy.isBF16()) {
      auto outElemTy = getElementType(op.getOut());
      assert(outElemTy.isF32() && "unsupported conversion");
      return {
          FpToFpOpConversion::convertBf16ToFp32(loc, rewriter, operands[0][0])};
    } else {
      return {rewriter.create<LLVM::FPExtOp>(loc, elemTy, operands[0][0])};
    }
  }
};

struct TruncFOpConversion
    : ElementwiseOpConversionBase<mlir::arith::TruncFOp, TruncFOpConversion> {
  using Base =
      ElementwiseOpConversionBase<mlir::arith::TruncFOp, TruncFOpConversion>;
  using Base::Base;
  using Adaptor = typename Base::OpAdaptor;

  SmallVector<Value> createDestOps(mlir::arith::TruncFOp op, OpAdaptor adaptor,
                                   ConversionPatternRewriter &rewriter,
                                   Type elemTy, MultipleOperandsRange operands,
                                   Location loc) const {
    auto outElemTy = getElementType(op.getOut());
    if (outElemTy.isBF16()) {
      auto inElemTy = getElementType(op.getIn());
      assert(inElemTy.isF32() && "unsupported conversion");
      return {
          FpToFpOpConversion::convertFp32ToBf16(loc, rewriter, operands[0][0])};
    } else {
      return {rewriter.create<LLVM::FPTruncOp>(loc, elemTy, operands[0][0])};
    }
  }
};

struct ExpOpConversionApprox
    : ElementwiseOpConversionBase<mlir::math::ExpOp, ExpOpConversionApprox> {
  using Base =
      ElementwiseOpConversionBase<mlir::math::ExpOp, ExpOpConversionApprox>;
  using Base::Base;
  using Adaptor = typename Base::OpAdaptor;

  SmallVector<Value> createDestOps(mlir::math::ExpOp op, OpAdaptor adaptor,
                                   ConversionPatternRewriter &rewriter,
                                   Type elemTy, MultipleOperandsRange operands,
                                   Location loc) const {
    // For non-FP32 input, call __nv_expf for higher-precision calculation
    if (elemTy.getIntOrFloatBitWidth() != 32)
      return {};

    const double log2e = 1.4426950408889634;
    Value prod = fmul(f32_ty, operands[0][0], f32_val(log2e));

#ifdef USE_ROCM
    return {rewriter.create<math::Exp2Op>(loc, f32_ty, prod,
                                         adaptor.getAttributes().getValue())};
#else
    PTXBuilder ptxBuilder;
    auto &exp2 = ptxBuilder.create<PTXInstr>("ex2")->o("approx").o("f32");
    auto output = ptxBuilder.newOperand("=f");
    auto input = ptxBuilder.newOperand(prod, "f");
    exp2(output, input);
    return {ptxBuilder.launch(rewriter, loc, f32_ty, false)};
#endif
  }
};

struct AbsIOpConversion
    : ElementwiseOpConversionBase<mlir::math::AbsIOp, AbsIOpConversion> {
  using Base =
      ElementwiseOpConversionBase<mlir::math::AbsIOp, AbsIOpConversion>;
  using Base::Base;
  using Adaptor = typename Base::OpAdaptor;

  SmallVector<Value> createDestOps(mlir::math::AbsIOp op, OpAdaptor adaptor,
                                   ConversionPatternRewriter &rewriter,
                                   Type elemTy, MultipleOperandsRange operands,
                                   Location loc) const {
    auto boolFalse = rewriter.getBoolAttr(false);
    auto constFalse = rewriter.create<LLVM::ConstantOp>(loc, boolFalse);
    return {rewriter.create<LLVM::AbsOp>(loc, elemTy, operands[0][0],
                                         /*is_int_min_poison=*/constFalse)};
  }
};

struct AbsFOpConversion
    : ElementwiseOpConversionBase<mlir::math::AbsFOp, AbsFOpConversion> {
  using Base =
      ElementwiseOpConversionBase<mlir::math::AbsFOp, AbsFOpConversion>;
  using Base::Base;
  using Adaptor = typename Base::OpAdaptor;

  SmallVector<Value> createDestOps(mlir::math::AbsFOp op, OpAdaptor adaptor,
                                   ConversionPatternRewriter &rewriter,
                                   Type elemTy, MultipleOperandsRange operands,
                                   Location loc) const {
    if (llvm::isa<IntegerType>(elemTy)) {
      // Mask out the sign bit
      auto num_bits =
          getElementTypeOrSelf(op.getType()).getIntOrFloatBitWidth();
      assert(num_bits <= 16);
      auto mask = (1u << (num_bits - 1u)) - 1u;
      auto maskAttr = rewriter.getIntegerAttr(elemTy, mask);
      auto maskConst = rewriter.create<LLVM::ConstantOp>(loc, maskAttr);
      return {and_(operands[0][0], maskConst)};
    }

    return {rewriter.create<LLVM::FAbsOp>(loc, elemTy, operands[0][0])};
  }
};

/// The lowering of index_cast becomes an integer conversion since index
/// becomes an integer.  If the bit width of the source and target integer
/// types is the same, just erase the cast.  If the target type is wider,
/// sign-extend the value, otherwise truncate it.
struct IndexCastOpLowering
    : public ElementwiseOpConversionBase<arith::IndexCastOp,
                                         IndexCastOpLowering> {
  using Base =
      ElementwiseOpConversionBase<arith::IndexCastOp, IndexCastOpLowering>;
  using Base::Base;
  using Adaptor = typename Base::OpAdaptor;

  SmallVector<Value> createDestOps(arith::IndexCastOp op, OpAdaptor adaptor,
                                   ConversionPatternRewriter &rewriter,
                                   Type elemTy, MultipleOperandsRange operands,
                                   Location loc) const {
    auto inElemTy =
        this->getTypeConverter()->convertType(getElementType(op.getIn()));
    unsigned targetBits = elemTy.getIntOrFloatBitWidth();
    unsigned sourceBits = inElemTy.getIntOrFloatBitWidth();

    if (targetBits == sourceBits)
      return {operands[0][0]};
    if (targetBits < sourceBits)
      return {rewriter.replaceOpWithNewOp<LLVM::TruncOp>(op, elemTy,
                                                         operands[0][0])};
    return {
        rewriter.replaceOpWithNewOp<LLVM::SExtOp>(op, elemTy, operands[0][0])};
  }
};

void populateElementwiseOpToLLVMPatterns(
    TritonGPUToLLVMTypeConverter &typeConverter, RewritePatternSet &patterns,
    int numWarps, ModuleAxisInfoAnalysis &axisInfoAnalysis,
    ModuleAllocation &allocation,
    ConvertTritonGPUOpToLLVMPatternBase::IndexCacheInfo &indexCacheInfo,
    int computeCapability, PatternBenefit benefit) {
#define POPULATE_TERNARY_OP(SRC_OP, DST_OP)                                    \
  patterns.add<ElementwiseOpConversion<SRC_OP, DST_OP>>(typeConverter, benefit);
  POPULATE_TERNARY_OP(triton::gpu::SelectOp, LLVM::SelectOp)
  POPULATE_TERNARY_OP(arith::SelectOp, LLVM::SelectOp)
#undef POPULATE_TERNARY_OP

#define POPULATE_BINARY_OP(SRC_OP, DST_OP)                                     \
  patterns.add<ElementwiseOpConversion<SRC_OP, DST_OP>>(typeConverter, benefit);
  POPULATE_BINARY_OP(arith::SubIOp, LLVM::SubOp) // -
  POPULATE_BINARY_OP(arith::AddIOp, LLVM::AddOp) // +
  POPULATE_BINARY_OP(arith::MulIOp, LLVM::MulOp) // *
  POPULATE_BINARY_OP(arith::DivSIOp, LLVM::SDivOp)
  POPULATE_BINARY_OP(arith::DivUIOp, LLVM::UDivOp)
  POPULATE_BINARY_OP(arith::RemFOp, LLVM::FRemOp) // %
  POPULATE_BINARY_OP(arith::RemSIOp, LLVM::SRemOp)
  POPULATE_BINARY_OP(arith::RemUIOp, LLVM::URemOp)
  POPULATE_BINARY_OP(arith::AndIOp, LLVM::AndOp)    // &
  POPULATE_BINARY_OP(arith::OrIOp, LLVM::OrOp)      // |
  POPULATE_BINARY_OP(arith::XOrIOp, LLVM::XOrOp)    // ^
  POPULATE_BINARY_OP(arith::ShLIOp, LLVM::ShlOp)    // <<
  POPULATE_BINARY_OP(arith::ShRSIOp, LLVM::AShrOp)  // >>
  POPULATE_BINARY_OP(arith::ShRUIOp, LLVM::LShrOp)  // >>
  POPULATE_BINARY_OP(arith::MinFOp, LLVM::MinNumOp) // fmin
  POPULATE_BINARY_OP(arith::MaxFOp, LLVM::MaxNumOp) // fmax
  POPULATE_BINARY_OP(arith::MinSIOp, LLVM::SMinOp)  // smin
  POPULATE_BINARY_OP(arith::MaxSIOp, LLVM::SMaxOp)  // smax
  POPULATE_BINARY_OP(arith::MinUIOp, LLVM::UMinOp)  // umin
  POPULATE_BINARY_OP(arith::MaxUIOp, LLVM::UMaxOp)  // umax
#undef POPULATE_BINARY_OP

#define POPULATE_UNARY_OP(SRC_OP, DST_OP)                                      \
  patterns.add<ElementwiseOpConversion<SRC_OP, DST_OP>>(typeConverter, benefit);
  POPULATE_UNARY_OP(arith::TruncIOp, LLVM::TruncOp)
  POPULATE_UNARY_OP(arith::ExtSIOp, LLVM::SExtOp)
  POPULATE_UNARY_OP(arith::ExtUIOp, LLVM::ZExtOp)
  POPULATE_UNARY_OP(arith::FPToUIOp, LLVM::FPToUIOp)
  POPULATE_UNARY_OP(arith::UIToFPOp, LLVM::UIToFPOp)
  POPULATE_UNARY_OP(math::LogOp, math::LogOp)
  POPULATE_UNARY_OP(math::CosOp, math::CosOp)
  POPULATE_UNARY_OP(math::SinOp, math::SinOp)
  POPULATE_UNARY_OP(math::SqrtOp, math::SqrtOp)
  POPULATE_UNARY_OP(math::ExpOp, math::ExpOp)
  POPULATE_UNARY_OP(triton::BitcastOp, LLVM::BitcastOp)
  POPULATE_UNARY_OP(triton::IntToPtrOp, LLVM::IntToPtrOp)
  POPULATE_UNARY_OP(triton::PtrToIntOp, LLVM::PtrToIntOp)
#undef POPULATE_UNARY_OP

  patterns.add<AbsIOpConversion>(typeConverter, benefit);
  patterns.add<AbsFOpConversion>(typeConverter, benefit);
  patterns.add<CmpIOpConversion>(typeConverter, benefit);
  patterns.add<CmpFOpConversion>(typeConverter, benefit);

  patterns.add<FDivOpConversion>(typeConverter, benefit);
  patterns.add<FSubOpConversion>(typeConverter, benefit);
  patterns.add<FAddOpConversion>(typeConverter, benefit);
  patterns.add<FMulOpConversion>(typeConverter, benefit);

  patterns.add<ExtFOpConversion>(typeConverter, benefit);
  patterns.add<TruncFOpConversion>(typeConverter, benefit);
  patterns.add<FPToSIOpConversion>(typeConverter, benefit);
  patterns.add<SIToFPOpConversion>(typeConverter, benefit);
  patterns.add<IndexCastOpLowering>(typeConverter, benefit);

  patterns.add<FpToFpOpConversion>(typeConverter, computeCapability, benefit);

  patterns.add<ExternElementwiseOpConversion>(typeConverter, benefit);
  patterns.add<ElementwiseInlineAsmOpConversion>(typeConverter, benefit);
  // ExpOpConversionApprox will try using ex2.approx if the input type is
  // FP32. For other input types, ExpOpConversionApprox will return failure and
  // ElementwiseOpConversion<math::ExpOp, math::ExpOp> defined below will call
  // __nv_expf for higher-precision calculation
  patterns.add<ExpOpConversionApprox>(typeConverter, benefit);
}<|MERGE_RESOLUTION|>--- conflicted
+++ resolved
@@ -1518,7 +1518,6 @@
         {{BF16TyID, F8E4M3TyID}, Bf16_to_Fp8E4M3Nv},
 #endif
     };
-<<<<<<< HEAD
 
     std::pair<TypeID, TypeID> key = {srcTy.getTypeID(), dstTy.getTypeID()};
     if (srcMap.count(key) == 0) {
@@ -1529,8 +1528,6 @@
 #ifdef USE_ROCM
     return srcMap.lookup(key);
 #else
-=======
->>>>>>> 3c1fe617
     int inVecWidthBits = 32;
     int outVecWidthBits = 32;
     if (srcTy.isFloat8E4M3FNUZ()) {
