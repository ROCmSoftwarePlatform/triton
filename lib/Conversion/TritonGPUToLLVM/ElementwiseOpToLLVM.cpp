#include "ElementwiseOpToLLVM.h"

using namespace mlir;
using namespace mlir::triton;
using ::mlir::triton::gpu::getTotalElemsPerThread;

/* ----- FP8E5M2 ------ */
// This data-type is the standard FP8E5M2 format

#ifdef USE_ROCM
static SmallVector<Value>
Fp16_to_Fp8E5M2(Location loc, ConversionPatternRewriter &rewriter,
                   const SmallVector<Value> &v) {
  auto fp16x2VecTy = vec_ty(f16_ty, 2);
  Value fp16x2Vec0 = undef(fp16x2VecTy);
  Value fp16x2Vec1 = undef(fp16x2VecTy);
  fp16x2Vec0 = insert_element(fp16x2VecTy, fp16x2Vec0, v[0], i32_val(0));
  fp16x2Vec0 = insert_element(fp16x2VecTy, fp16x2Vec0, v[1], i32_val(1));
  fp16x2Vec1 = insert_element(fp16x2VecTy, fp16x2Vec1, v[2], i32_val(0));
  fp16x2Vec1 = insert_element(fp16x2VecTy, fp16x2Vec1, v[3], i32_val(1));

  Value a0 = bitcast(fp16x2Vec0, i32_ty);
  Value a1 = bitcast(fp16x2Vec1, i32_ty);
  
  auto fp8x4VecTy = vec_ty(i8_ty, 4);
  a0 = bitcast(a0, fp8x4VecTy); 
  a1 = bitcast(a1, fp8x4VecTy); 

  return {extract_element(i8_ty, a0, i32_val(1)),
	  extract_element(i8_ty, a0, i32_val(3)),
	  extract_element(i8_ty, a1, i32_val(1)),
	  extract_element(i8_ty, a1, i32_val(3))
	  };
}
#else
const std::string Fp16_to_Fp8E5M2 =
    "{                            \n"
    ".reg .b32 a<2>;              \n"
    "and.b32 a0, $1, 0xfffefffe;  \n"   // a0 &= 0xfffefffe
    "and.b32 a1, $2, 0xfffefffe;  \n"   // (strip lowest bit)
    "add.u32 a0, a0, 0x00800080;  \n"   // a0 += 0x00800080
    "add.u32 a1, a1, 0x00800080;  \n"   // (round to nearest)
    "prmt.b32 $0, a0, a1, 0x7531; \n\t" // output = a1a0
    "}";
#endif

#ifdef USE_ROCM
static SmallVector<Value>
Fp16_to_Fp8E5M2FNUZ(Location loc, ConversionPatternRewriter &rewriter,
                   const SmallVector<Value> &v) {
  auto fp16x2VecTy = vec_ty(f16_ty, 2);
  Value fp16x2Vec0 = undef(fp16x2VecTy);
  Value fp16x2Vec1 = undef(fp16x2VecTy);
  fp16x2Vec0 = insert_element(fp16x2VecTy, fp16x2Vec0, v[0], i32_val(0));
  fp16x2Vec0 = insert_element(fp16x2VecTy, fp16x2Vec0, v[1], i32_val(1));
  fp16x2Vec1 = insert_element(fp16x2VecTy, fp16x2Vec1, v[2], i32_val(0));
  fp16x2Vec1 = insert_element(fp16x2VecTy, fp16x2Vec1, v[3], i32_val(1));

  Value a0 = bitcast(fp16x2Vec0, i32_ty);
  Value a1 = bitcast(fp16x2Vec1, i32_ty);
  Value sign0 = and_(i32_ty, a0, i32_val(0x80008000));
  Value sign1 = and_(i32_ty, a1, i32_val(0x80008000));

  a0 = and_(i32_ty, a0, i32_val(0x7fff7fff));
  a1 = and_(i32_ty, a1, i32_val(0x7fff7fff));

  // adjust expoment bias from 15 to 16  
  a0 = add(i32_ty, a0, i32_val(0x04000400));
  a1 = add(i32_ty, a1, i32_val(0x04000400));

  a0 = or_(i32_ty, a0, sign0);
  a1 = or_(i32_ty, a1, sign1);

  auto fp8x4VecTy = vec_ty(i8_ty, 4);
  a0 = bitcast(a0, fp8x4VecTy); 
  a1 = bitcast(a1, fp8x4VecTy); 

  return {extract_element(i8_ty, a0, i32_val(1)),
	  extract_element(i8_ty, a0, i32_val(3)),
	  extract_element(i8_ty, a1, i32_val(1)),
	  extract_element(i8_ty, a1, i32_val(3))
	  };
}
#else
const std::string Fp16_to_Fp8E5M2FNUZ =
    "{                            \n"
    ".reg .b32 a<2>;              \n"
    "and.b32 a0, $1, 0xfffefffe;  \n"   // a0 &= 0xfffefffe
    "and.b32 a1, $2, 0xfffefffe;  \n"   // (strip lowest bit)
    "add.u32 a0, a0, 0x00800080;  \n"   // a0 += 0x00800080
    "add.u32 a1, a1, 0x00800080;  \n"   // (round to nearest)
    "prmt.b32 $0, a0, a1, 0x7531; \n\t" // output = a1a0
    "}";
#endif

#ifdef USE_ROCM
static SmallVector<Value>
Fp16_to_Fp8E5M2FNUZ(Location loc, ConversionPatternRewriter &rewriter,
                   const SmallVector<Value> &v) {
  auto fp16x2VecTy = vec_ty(f16_ty, 2);
  Value fp16x2Vec0 = undef(fp16x2VecTy);
  Value fp16x2Vec1 = undef(fp16x2VecTy);
  fp16x2Vec0 = insert_element(fp16x2VecTy, fp16x2Vec0, v[0], i32_val(0));
  fp16x2Vec0 = insert_element(fp16x2VecTy, fp16x2Vec0, v[1], i32_val(1));
  fp16x2Vec1 = insert_element(fp16x2VecTy, fp16x2Vec1, v[2], i32_val(0));
  fp16x2Vec1 = insert_element(fp16x2VecTy, fp16x2Vec1, v[3], i32_val(1));

  Value a0 = bitcast(fp16x2Vec0, i32_ty);
  Value a1 = bitcast(fp16x2Vec1, i32_ty);
  Value sign0 = and_(i32_ty, a0, i32_val(0x80008000));
  Value sign1 = and_(i32_ty, a1, i32_val(0x80008000));

  a0 = and_(i32_ty, a0, i32_val(0x7fff7fff));
  a1 = and_(i32_ty, a1, i32_val(0x7fff7fff));

  // adjust expoment bias from 15 to 16  
  a0 = add(i32_ty, a0, i32_val(0x04000400));
  a1 = add(i32_ty, a1, i32_val(0x04000400));

  a0 = or_(i32_ty, a0, sign0);
  a1 = or_(i32_ty, a1, sign1);


  auto fp8x4VecTy = vec_ty(i8_ty, 4);
  a0 = bitcast(a0, fp8x4VecTy); 
  a1 = bitcast(a1, fp8x4VecTy); 

  return {extract_element(i8_ty, a0, i32_val(1)),
	  extract_element(i8_ty, a0, i32_val(3)),
	  extract_element(i8_ty, a1, i32_val(1)),
	  extract_element(i8_ty, a1, i32_val(3))
	  };
}
#else
const std::string Fp16_to_Fp8E5M2FNUZ =
    "{                            \n"
    ".reg .b32 a<2>;              \n"
    "and.b32 a0, $1, 0xfffefffe;  \n"   // a0 &= 0xfffefffe
    "and.b32 a1, $2, 0xfffefffe;  \n"   // (strip lowest bit)
    "add.u32 a0, a0, 0x00800080;  \n"   // a0 += 0x00800080
    "add.u32 a1, a1, 0x00800080;  \n"   // (round to nearest)
    "prmt.b32 $0, a0, a1, 0x7531; \n\t" // output = a1a0
    "}";
#endif

#ifdef USE_ROCM
static SmallVector<Value>
Fp8E5M2_to_Fp16(Location loc, ConversionPatternRewriter &rewriter,
                   const SmallVector<Value> &v) {
  auto fp8x4VecTy = vec_ty(i8_ty, 4);
  Value a0 = undef(fp8x4VecTy);
  a0 = insert_element(fp8x4VecTy, a0, int_val(8,0), i32_val(0));
  a0 = insert_element(fp8x4VecTy, a0, v[0], i32_val(1));
  a0 = insert_element(fp8x4VecTy, a0, int_val(8,0), i32_val(2));
  a0 = insert_element(fp8x4VecTy, a0, v[1], i32_val(3));
  a0 = bitcast(a0, i32_ty);
  Value a1 = undef(fp8x4VecTy);
  a1 = insert_element(fp8x4VecTy, a1, int_val(8,0), i32_val(0));
  a1 = insert_element(fp8x4VecTy, a1, v[2], i32_val(1));
  a1 = insert_element(fp8x4VecTy, a1, int_val(8,0), i32_val(2));
  a1 = insert_element(fp8x4VecTy, a1, v[3], i32_val(3));
  a1 = bitcast(a1, i32_ty);

  auto fp16x2VecTy = vec_ty(f16_ty, 2);
  auto fp16x2Vec0 = bitcast(a0, fp16x2VecTy);
  auto fp16x2Vec1 = bitcast(a1, fp16x2VecTy);

  return { extract_element(f16_ty, fp16x2Vec0, i32_val(0)),
	   extract_element(f16_ty, fp16x2Vec0, i32_val(1)),
	   extract_element(f16_ty, fp16x2Vec1, i32_val(0)),
	   extract_element(f16_ty, fp16x2Vec1, i32_val(1))
	 };
}
#else
const std::string Fp8E5M2_to_Fp16 = "{                           \n"
                                    "prmt.b32 $0, 0, $2, 0x5140; \n\t"
                                    "prmt.b32 $1, 0, $2, 0x7362; \n\t"
                                    "}";
#endif

#ifdef USE_ROCM

static Value convert_val_Fp8E5M2FNUZ_to_Fp16(
  Location loc, ConversionPatternRewriter &rewriter, Value v) {
  auto fp8x2VecTy = vec_ty(i8_ty, 2);
  Value a = undef(fp8x2VecTy);
  a = insert_element(fp8x2VecTy, a, int_val(8, 0), i32_val(0));
  a = insert_element(fp8x2VecTy, a, v, i32_val(1));
  a = bitcast(a, i16_ty);

  auto e_mask = int_val(16, 0x7C00);
  auto e = and_(i16_ty, a, e_mask);

  auto m = and_(i16_ty, a, int_val(16, 0x0300));
  auto sign = and_(i16_ty, a, int_val(16, 0x8000));

  // check whether all exponents are zeros
  auto e_is_zero = icmp_eq(e, int_val(16, 0x0));

  // case 1, e is zero, need to move m right by 1 bit
  auto m1 = lshr(i16_ty, m, int_val(16, 1));
  auto o0 = or_(i16_ty, sign, m1);

  // case 2, e is nonzero, sub exponent by 1
  auto b = and_(i16_ty, a, int_val(16, 0x7FFF));
  auto o1v = sub(i16_ty, b, int_val(16, 0x0400));
  auto o1 = or_(i16_ty, o1v, sign);

  auto io = select(e_is_zero, o0, o1);
  return bitcast(io, f16_ty);
}

// static Value convert_val(Location loc, ConversionPatternRewriter &rewriter, Value v) {
//     GCNBuilder builder;
//     auto &cvt8_32 = *builder.create("v_cvt_pk_f32_fp8");
//     auto operand32 = builder.newOperand("=v");
//     auto operand8 = builder.newOperand(v, "v");
//     cvt8_32(operand32, operand8);
//     auto v32 = builder.launch(rewriter, loc, f32_ty, false);


//     auto &cvt32_16 = *builder.create("v_cvt_f16_f32");
//     auto operand16 = builder.newOperand("=v");
//     auto o32 = builder.newOperand(v32, "v");
//     cvt32_16(operand16, o32);

//     return builder.launch(rewriter, loc, f16_ty, false);
// }

static SmallVector<Value>
Fp8E5M2FNUZ_to_Fp16(Location loc, ConversionPatternRewriter &rewriter,
                   const SmallVector<Value> &v) {

  SmallVector<Value> result(4);
  result[0] = convert_val_Fp8E5M2FNUZ_to_Fp16(loc, rewriter, v[0]);
  result[1] = convert_val_Fp8E5M2FNUZ_to_Fp16(loc, rewriter, v[1]);
  result[2] = convert_val_Fp8E5M2FNUZ_to_Fp16(loc, rewriter, v[2]);
  result[3] = convert_val_Fp8E5M2FNUZ_to_Fp16(loc, rewriter, v[3]);

  return result;
}
#else
// incorrect, need change
const std::string Fp8E5M2FNUZ_to_Fp16 = "{                           \n"
                                    "prmt.b32 $0, 0, $2, 0x5140; \n\t"
                                    "prmt.b32 $1, 0, $2, 0x7362; \n\t"
                                    "}";
#endif

#ifdef USE_ROCM
static SmallVector<Value>
Fp8E5M2FNUZ_to_Fp16(Location loc, ConversionPatternRewriter &rewriter,
                   const SmallVector<Value> &v) {
  auto fp8x4VecTy = vec_ty(i8_ty, 4);
  Value a0 = undef(fp8x4VecTy);
  a0 = insert_element(fp8x4VecTy, a0, int_val(8,0), i32_val(0));
  a0 = insert_element(fp8x4VecTy, a0, v[0], i32_val(1));
  a0 = insert_element(fp8x4VecTy, a0, int_val(8,0), i32_val(2));
  a0 = insert_element(fp8x4VecTy, a0, v[1], i32_val(3));
  a0 = bitcast(a0, i32_ty);
  Value a1 = undef(fp8x4VecTy);
  a1 = insert_element(fp8x4VecTy, a1, int_val(8,0), i32_val(0));
  a1 = insert_element(fp8x4VecTy, a1, v[2], i32_val(1));
  a1 = insert_element(fp8x4VecTy, a1, int_val(8,0), i32_val(2));
  a1 = insert_element(fp8x4VecTy, a1, v[3], i32_val(3));
  a1 = bitcast(a1, i32_ty);

  Value sign0 = and_(i32_ty, a0, i32_val(0x80008000));
  Value sign1 = and_(i32_ty, a1, i32_val(0x80008000));

  a0 = and_(i32_ty, a0, i32_val(0x7fff7fff));
  a1 = and_(i32_ty, a1, i32_val(0x7fff7fff));

  // adjust exponent bias from 16 to 15
  a0 = sub(i32_ty, a0, i32_val(0x04000400));
  a1 = sub(i32_ty, a1, i32_val(0x04000400));

  a0 = or_(i32_ty, a0, sign0);
  a1 = or_(i32_ty, a1, sign1);

  auto fp16x2VecTy = vec_ty(f16_ty, 2);
  auto fp16x2Vec0 = bitcast(a0, fp16x2VecTy);
  auto fp16x2Vec1 = bitcast(a1, fp16x2VecTy);

  return { extract_element(f16_ty, fp16x2Vec0, i32_val(0)),
	   extract_element(f16_ty, fp16x2Vec0, i32_val(1)),
	   extract_element(f16_ty, fp16x2Vec1, i32_val(0)),
	   extract_element(f16_ty, fp16x2Vec1, i32_val(1))
	 };
}
#else
// incorrect, need change
const std::string Fp8E5M2FNUZ_to_Fp16 = "{                           \n"
                                    "prmt.b32 $0, 0, $2, 0x5140; \n\t"
                                    "prmt.b32 $1, 0, $2, 0x7362; \n\t"
                                    "}";
#endif

#ifdef USE_ROCM
static SmallVector<Value>
Fp8E5M2_to_Bf16(Location loc, ConversionPatternRewriter &rewriter,
                   const SmallVector<Value> &v) {
  auto fp8x4VecTy = vec_ty(i8_ty, 4);
  Value a0 = undef(fp8x4VecTy);
  a0 = insert_element(fp8x4VecTy, a0, int_val(8,0), i32_val(0));
  a0 = insert_element(fp8x4VecTy, a0, v[0], i32_val(1));
  a0 = insert_element(fp8x4VecTy, a0, int_val(8,0), i32_val(2));
  a0 = insert_element(fp8x4VecTy, a0, v[1], i32_val(3));
  a0 = bitcast(a0, i32_ty);

  Value a1 = undef(fp8x4VecTy);
  a1 = insert_element(fp8x4VecTy, a1, int_val(8,0), i32_val(0));
  a1 = insert_element(fp8x4VecTy, a1, v[2], i32_val(1));
  a1 = insert_element(fp8x4VecTy, a1, int_val(8,0), i32_val(2));
  a1 = insert_element(fp8x4VecTy, a1, v[3], i32_val(3));
  a1 = bitcast(a1, i32_ty);

  Value b0 = and_(i32_ty, a0, i32_val(0x7fff7fff));
  Value b1 = and_(i32_ty, a1, i32_val(0x7fff7fff));
  b0 = lshr(i32_ty, b0, i32_val(3));
  b1 = lshr(i32_ty, b1, i32_val(3));

  b0 = add(i32_ty, b0, i32_val(0x38003800));
  b1 = add(i32_ty, b1, i32_val(0x38003800));
  Value sign0 = and_(i32_ty, a0, i32_val(0x80008000));
  Value sign1 = and_(i32_ty, a1, i32_val(0x80008000));


  auto bf16x2VecTy = vec_ty(i16_ty, 2);
  Value bf16x2Vec0 = or_(i32_ty, sign0, b0);
  Value bf16x2Vec1 = or_(i32_ty, sign1, b1);
  bf16x2Vec0 = bitcast(bf16x2Vec0, bf16x2VecTy);
  bf16x2Vec1 = bitcast(bf16x2Vec1, bf16x2VecTy);

  return { extract_element(i16_ty, bf16x2Vec0, i32_val(0)),
	   extract_element(i16_ty, bf16x2Vec0, i32_val(1)),
	   extract_element(i16_ty, bf16x2Vec1, i32_val(0)),
	   extract_element(i16_ty, bf16x2Vec1, i32_val(1))
	 };
}
#else
const std::string Fp8E5M2_to_Bf16 =
    "{                                      \n"
    ".reg .b32 a<2>, b<2>;                  \n" // if input = 0xf1f2f3f4
    "prmt.b32 a0, 0, $2, 0x5140;            \n" // a0 = 0xf300f400
    "prmt.b32 a1, 0, $2, 0x7362;            \n" // a1 = 0xf100f200
    "lop3.b32 b0, a0, 0x7fff7fff, 0, 0xc0;  \n" // b0 = a0 & 0x7fff7fff
    "lop3.b32 b1, a1, 0x7fff7fff, 0, 0xc0;  \n" // (strip sign)
    "shr.b32  b0, b0, 3;                    \n" // b0 >>= 3
    "shr.b32  b1, b1, 3;                    \n" // shift into bf16 position
    "add.u32  b0, b0, 0x38003800;           \n" // b0.exp += 2**7-2**4
                                                // exponent compensate = 112
    "add.u32  b1, b1, 0x38003800;           \n" // b1 += 112<<7 | 112<<7<<16
    "lop3.b32 $0, b0, 0x80008000, a0, 0xf8; \n" // out0 = b0|(0x80008000&a0)
    "lop3.b32 $1, b1, 0x80008000, a1, 0xf8; \n" // (restore sign)
    "}";
#endif

#ifdef USE_ROCM
static SmallVector<Value>
Bf16_to_Fp8E5M2(Location loc, ConversionPatternRewriter &rewriter,
                   const SmallVector<Value> &v) {
  auto bf16x2VecTy = vec_ty(i16_ty, 2);
  Value bf16x2Vec0 = undef(bf16x2VecTy);
  Value bf16x2Vec1 = undef(bf16x2VecTy);
  bf16x2Vec0 = insert_element(bf16x2VecTy, bf16x2Vec0, v[0], i32_val(0));
  bf16x2Vec0 = insert_element(bf16x2VecTy, bf16x2Vec0, v[1], i32_val(1));
  bf16x2Vec1 = insert_element(bf16x2VecTy, bf16x2Vec1, v[2], i32_val(0));
  bf16x2Vec1 = insert_element(bf16x2VecTy, bf16x2Vec1, v[3], i32_val(1));
  bf16x2Vec0 = bitcast(bf16x2Vec0, i32_ty);
  bf16x2Vec1 = bitcast(bf16x2Vec1, i32_ty);

  Value sign0 = and_(i32_ty, bf16x2Vec0, i32_val(0x80008000));
  Value sign1 = and_(i32_ty, bf16x2Vec1, i32_val(0x80008000));
  auto fp8x4VecTy = vec_ty(i8_ty, 4);
  Value sign = undef(fp8x4VecTy);
  sign0 = bitcast(sign0, fp8x4VecTy);
  sign1 = bitcast(sign1, fp8x4VecTy);
  sign = insert_element( fp8x4VecTy, sign, extract_element(i8_ty, sign0, i32_val(1)), i32_val(0) );
  sign = insert_element( fp8x4VecTy, sign, extract_element(i8_ty, sign0, i32_val(3)), i32_val(1) );
  sign = insert_element( fp8x4VecTy, sign, extract_element(i8_ty, sign1, i32_val(1)), i32_val(2) );
  sign = insert_element( fp8x4VecTy, sign, extract_element(i8_ty, sign1, i32_val(3)), i32_val(3) );
  sign = bitcast(sign, i32_ty);

  Value nosign0 = and_(i32_ty, bf16x2Vec0, i32_val(0x7fff7fff));
  Value nosign1 = and_(i32_ty, bf16x2Vec1, i32_val(0x7fff7fff));

  Value nosign_0_0 = and_(i32_ty, nosign0, i32_val(0xffff0000));
  nosign_0_0 = umax(i32_ty, nosign_0_0, i32_val(0x38000000));
  nosign_0_0 = umin(i32_ty, nosign_0_0, i32_val(0x57e00000));
  Value nosign_0_1 = and_(i32_ty, nosign0, i32_val(0x0000ffff));
  nosign_0_1 = umax(i32_ty, nosign_0_1, i32_val(0x3800));
  nosign_0_1 = umin(i32_ty, nosign_0_1, i32_val(0x57e0));
  nosign0 = or_(i32_ty, nosign_0_0, nosign_0_1);

  Value nosign_1_0 = and_(i32_ty, nosign1, i32_val(0xffff0000));
  nosign_1_0 = umax(i32_ty, nosign_1_0, i32_val(0x38000000));
  nosign_1_0 = umin(i32_ty, nosign_1_0, i32_val(0x57e00000));
  Value nosign_1_1 = and_(i32_ty, nosign1, i32_val(0x0000ffff));
  nosign_1_1 = umax(i32_ty, nosign_1_1, i32_val(0x3800));
  nosign_1_1 = umin(i32_ty, nosign_1_1, i32_val(0x57e0));
  nosign1 = or_(i32_ty, nosign_1_0, nosign_1_1);

  nosign0 = add(i32_ty, nosign0, i32_val(0x00100010));
  nosign1 = add(i32_ty, nosign1, i32_val(0x00100010));
  nosign0 = sub(i32_ty, nosign0, i32_val(0x38003800));
  nosign1 = sub(i32_ty, nosign1, i32_val(0x38003800));
  nosign0 = shl(i32_ty, nosign0, i32_val(3));
  nosign1 = shl(i32_ty, nosign1, i32_val(3));

  nosign0 = bitcast(nosign0, fp8x4VecTy);
  nosign1 = bitcast(nosign1, fp8x4VecTy);
  Value nosign = undef(fp8x4VecTy);
  nosign = insert_element( fp8x4VecTy, nosign, extract_element(i8_ty, nosign0, i32_val(1)), i32_val(0) );
  nosign = insert_element( fp8x4VecTy, nosign, extract_element(i8_ty, nosign0, i32_val(3)), i32_val(1) );
  nosign = insert_element( fp8x4VecTy, nosign, extract_element(i8_ty, nosign1, i32_val(1)), i32_val(2) );
  nosign = insert_element( fp8x4VecTy, nosign, extract_element(i8_ty, nosign1, i32_val(3)), i32_val(3) );
  nosign = bitcast(nosign, i32_ty);

  Value fp8x4Vec = or_(i32_ty, nosign, sign);
  fp8x4Vec = bitcast(fp8x4Vec, fp8x4VecTy);
  return {extract_element(i8_ty, fp8x4Vec, i32_val(0)),
	  extract_element(i8_ty, fp8x4Vec, i32_val(1)),
	  extract_element(i8_ty, fp8x4Vec, i32_val(2)),
	  extract_element(i8_ty, fp8x4Vec, i32_val(3))};
}
#else
const std::string Bf16_to_Fp8E5M2 =
    "{                                           \n" // bf16=fp8>>3 + 112<<7
    ".reg .u32 sign, sign<2>, nosign, nosign<2>; \n" // fp8_min = 0b00000000
    ".reg .u32 fp8_min, fp8_max, rn_;            \n" // fp8_max = 0b11111111
    "mov.u32 fp8_min, 0x38003800;                \n" // so bf16_min = 0x3800
    "mov.u32 fp8_max, 0x57e057e0;                \n" // so bf16_max = 0x57e0
    "mov.u32 rn_, 0x00100010;                    \n" // round to nearest
    "and.b32 sign0, $1, 0x80008000;              \n" // sign0=in0&0x80008000
    "and.b32 sign1, $2, 0x80008000;              \n" // (store sign)
    "prmt.b32 sign, sign0, sign1, 0x7531;        \n"
    "and.b32 nosign0, $1, 0x7fff7fff;            \n" // nosign0=in0&0x7fff7fff
    "and.b32 nosign1, $2, 0x7fff7fff;            \n" // (strip sign)

    // nosign = clamp(nosign, min, max)
    ".reg .u32 nosign_0_<2>, nosign_1_<2>;       \n"
    "and.b32 nosign_0_0, nosign0, 0xffff0000;    \n"
    "max.u32 nosign_0_0, nosign_0_0, 0x38000000; \n"
    "min.u32 nosign_0_0, nosign_0_0, 0x57e00000; \n"
    "and.b32 nosign_0_1, nosign0, 0x0000ffff;    \n"
    "max.u32 nosign_0_1, nosign_0_1, 0x3800;     \n"
    "min.u32 nosign_0_1, nosign_0_1, 0x57e0;     \n"
    "or.b32 nosign0, nosign_0_0, nosign_0_1;     \n"
    "and.b32 nosign_1_0, nosign1, 0xffff0000;    \n"
    "max.u32 nosign_1_0, nosign_1_0, 0x38000000; \n"
    "min.u32 nosign_1_0, nosign_1_0, 0x57e00000; \n"
    "and.b32 nosign_1_1, nosign1, 0x0000ffff;    \n"
    "max.u32 nosign_1_1, nosign_1_1, 0x3800;     \n"
    "min.u32 nosign_1_1, nosign_1_1, 0x57e0;     \n"
    "or.b32 nosign1, nosign_1_0, nosign_1_1;     \n"

    "add.u32 nosign0, nosign0, rn_;              \n" // nosign0 += rn_
    "add.u32 nosign1, nosign1, rn_;              \n" // (round to nearest)
    "sub.u32 nosign0, nosign0, 0x38003800;       \n" // nosign0-=0x38003800
    "sub.u32 nosign1, nosign1, 0x38003800;       \n" // (compensate offset)
    "shl.b32 nosign0, nosign0, 3;                \n" // nosign0 <<= 3
    "shl.b32 nosign1, nosign1, 3;                \n" // shift into to fp8e4
    "prmt.b32 nosign, nosign0, nosign1, 0x7531;  \n" // nosign0 = 0xf100f200
                                                     // nosign1 = 0xf300f400
                                                     // nosign = 0xf3f4f1f2
    "or.b32 $0, nosign, sign;                    \n" // restore sign
    "}";
#endif

/* ----- FP8E4M3B15 ------ */
// This data-type is a variant of the standard FP8E4M3 format.
// It was designed for fast software conversion to FP16 on
// nvidia GPUs that do not support it natively.
// Specifically, this data-type:
//    - has infinities
//    - has multiple nans (when all exponent bits are 1)
//    - has an exponent bias of 15 (vs. 7 for fp8e4m3)
#ifdef USE_ROCM
static SmallVector<Value>
Fp8E4M3B15_to_Fp16(Location loc, ConversionPatternRewriter &rewriter,
                   const SmallVector<Value> &v) {
  auto fp8x4VecTy = vec_ty(i8_ty, 4);
  Value a0 = undef(fp8x4VecTy);
  a0 = insert_element(fp8x4VecTy, a0, int_val(8,0), i32_val(0));
  a0 = insert_element(fp8x4VecTy, a0, v[0], i32_val(1));
  a0 = insert_element(fp8x4VecTy, a0, int_val(8,0), i32_val(2));
  a0 = insert_element(fp8x4VecTy, a0, v[1], i32_val(3));
  a0 = bitcast(a0, i32_ty);

  Value a1 = undef(fp8x4VecTy);
  a1 = insert_element(fp8x4VecTy, a1, int_val(8,0), i32_val(0));
  a1 = insert_element(fp8x4VecTy, a1, v[2], i32_val(1));
  a1 = insert_element(fp8x4VecTy, a1, int_val(8,0), i32_val(2));
  a1 = insert_element(fp8x4VecTy, a1, v[3], i32_val(3));
  a1 = bitcast(a1, i32_ty);

  Value b0 = and_(i32_ty, a0, i32_val(0x7fff7fff));
  Value b1 = and_(i32_ty, a1, i32_val(0x7fff7fff));

  b0 = lshr(i32_ty, b0, i32_val(1));
  b1 = lshr(i32_ty, b1, i32_val(1));

  b0 = or_( i32_ty, b0, and_(i32_ty, a0, i32_val(0x80008000)) );
  b1 = or_( i32_ty, b1, and_(i32_ty, a1, i32_val(0x80008000)) );

  auto fp16x2VecTy = vec_ty(f16_ty, 2);
  auto fp16x2Vec0 = bitcast(b0, fp16x2VecTy);
  auto fp16x2Vec1 = bitcast(b1, fp16x2VecTy);

  return { extract_element(f16_ty, fp16x2Vec0, i32_val(0)),
	   extract_element(f16_ty, fp16x2Vec0, i32_val(1)),
	   extract_element(f16_ty, fp16x2Vec1, i32_val(0)),
	   extract_element(f16_ty, fp16x2Vec1, i32_val(1))
	 };
}
#else
const std::string Fp8E4M3B15_to_Fp16 =
    "{                                      \n"
    ".reg .b32 a<2>, b<2>;                  \n"
    "prmt.b32 a0, 0, $2, 0x5746;            \n"
    "and.b32 b0, a0, 0x7f007f00;            \n"
    "and.b32 b1, a0, 0x00ff00ff;            \n"
    "and.b32 a1, a0, 0x00800080;            \n"
    "shr.b32  b0, b0, 1;                    \n"
    "add.u32 b1, b1, a1;                    \n"
    "lop3.b32 $0, b0, 0x80008000, a0, 0xf8; \n"
    "shl.b32 $1, b1, 7;                     \n"
    "}                                      \n";
#endif

#ifdef USE_ROCM
static SmallVector<Value>
Fp16_to_Fp8E4M3B15(Location loc, ConversionPatternRewriter &rewriter,
                         const SmallVector<Value> &v) {
  auto fp16x2VecTy = vec_ty(f16_ty, 2);
  Value fp16x2Vec0 = undef(fp16x2VecTy);
  Value fp16x2Vec1 = undef(fp16x2VecTy);

  fp16x2Vec0 = insert_element(fp16x2VecTy, fp16x2Vec0, v[0], i32_val(0));
  fp16x2Vec0 = insert_element(fp16x2VecTy, fp16x2Vec0, v[1], i32_val(1));
  fp16x2Vec1 = insert_element(fp16x2VecTy, fp16x2Vec1, v[2], i32_val(0));
  fp16x2Vec1 = insert_element(fp16x2VecTy, fp16x2Vec1, v[3], i32_val(1));
  
  Value fp16x2VecMin = i32_val(0xBF80BF80);
  Value fp16x2VecMax = i32_val(0x3F803F80);
  fp16x2VecMin = bitcast(fp16x2VecMin, fp16x2VecTy);
  fp16x2VecMax = bitcast(fp16x2VecMax, fp16x2VecTy);
  fp16x2Vec0 = fmax(fp16x2VecTy, fp16x2Vec0, fp16x2VecMin);
  fp16x2Vec1 = fmax(fp16x2VecTy, fp16x2Vec1, fp16x2VecMin);
  fp16x2Vec0 = fmin(fp16x2VecTy, fp16x2Vec0, fp16x2VecMax);
  fp16x2Vec1 = fmin(fp16x2VecTy, fp16x2Vec1, fp16x2VecMax);

  fp16x2Vec0 = bitcast(fp16x2Vec0, i32_ty);
  fp16x2Vec1 = bitcast(fp16x2Vec1, i32_ty);

  Value a0 = shl(i32_ty, fp16x2Vec0, i32_val(1));
  Value a1 = shl(i32_ty, fp16x2Vec1, i32_val(1));
  a0 = and_(i32_ty, a0, i32_val(0x7fff7fff));
  a1 = and_(i32_ty, a1, i32_val(0x7fff7fff));
  a0 = add(i32_ty, a0, i32_val(0x00800080));
  a1 = add(i32_ty, a1, i32_val(0x00800080));
  Value b0 = or_( i32_ty, and_(i32_ty, fp16x2Vec0, i32_val(0x80008000)), a0 );
  Value b1 = or_( i32_ty, and_(i32_ty, fp16x2Vec1, i32_val(0x80008000)), a1 );

  auto fp8x4VecTy = vec_ty(i8_ty, 4);
  b0 = bitcast(b0, fp8x4VecTy); 
  b1 = bitcast(b1, fp8x4VecTy); 

  return {extract_element(i8_ty, b0, i32_val(1)),
	  extract_element(i8_ty, b0, i32_val(3)),
	  extract_element(i8_ty, b1, i32_val(1)),
	  extract_element(i8_ty, b1, i32_val(3))
	  };
}
#else
const std::string Fp16_to_Fp8E4M3B15(bool has_minx2) {
  std::string ret;
  ret += "{                                      \n"
         ".reg .pred p<4>;                       \n"
         ".reg .b32 a<2>, b<2>;                  \n"
         ".reg .b16 c<4>;                        \n"
         ".reg .b16 max_val_f16;                 \n"
         ".reg .b32 max_val_f16x2;               \n"
         "mov.b16 max_val_f16,   0x3F80;         \n"
         "mov.b32 max_val_f16x2, 0x3F803F80;     \n"
         "and.b32 a0, $1, 0x7fff7fff;            \n"
         "and.b32 a1, $2, 0x7fff7fff;            \n";
  if (has_minx2)
    ret += "min.f16x2 a0, a0, max_val_f16x2;      \n"
           "min.f16x2 a1, a1, max_val_f16x2;      \n";
  else
    ret += "setp.lt.f16x2  p0|p1, a0, max_val_f16x2;   \n"
           "setp.lt.f16x2  p2|p3, a1, max_val_f16x2;   \n"
           "mov.b32 {c0, c1}, a0;                \n"
           "mov.b32 {c2, c3}, a1;                \n"
           "selp.b16  c0, c0, max_val_f16, p0;   \n"
           "selp.b16  c1, c1, max_val_f16, p1;   \n"
           "selp.b16  c2, c2, max_val_f16, p2;   \n"
           "selp.b16  c3, c3, max_val_f16, p3;   \n"
           "mov.b32 a0, {c0, c1};                \n"
           "mov.b32 a1, {c2, c3};                \n";
  ret += "mad.lo.u32 a0, a0, 2, 0x00800080;      \n"
         "mad.lo.u32 a1, a1, 2, 0x00800080;      \n"
         "lop3.b32 b0, $1, 0x80008000, a0, 0xea; \n"
         "lop3.b32 b1, $2, 0x80008000, a1, 0xea; \n"
         "prmt.b32 $0, b0, b1, 0x7531;           \n"
         "}";
  return ret;
}
#endif

/* ----- FP8E4M3B15X4 ------ */
// NOTE: NOT USED RIGHT NOW
// Packed variant of FP8E4M3B15
// A little bit more efficient but elements need are not
// serialized as you expect when 4 are packed into int32.

// fast conversion code provided by Scott Gray @ OpenAI
// $0 = (($2 << 1) & 0x80008000u) | (($2 << 7) & 0x3f803f80u);
// $1 = (($2 << 0) & 0x80008000u) | (($2 << 0) & 0x3f803f80u);
// WARN: subnormal (0bs0000xxx) are not handled
#ifdef USE_ROCM
static SmallVector<Value>
Fp8E4M3B15x4_to_Fp16(Location loc, ConversionPatternRewriter &rewriter,
                   const SmallVector<Value> &v) {
  auto fp8x4VecTy = vec_ty(i8_ty, 4);
  Value fp8x4Vec = undef(fp8x4VecTy);
  fp8x4Vec = insert_element(fp8x4VecTy, fp8x4Vec, v[0], i32_val(0));
  fp8x4Vec = insert_element(fp8x4VecTy, fp8x4Vec, v[1], i32_val(1));
  fp8x4Vec = insert_element(fp8x4VecTy, fp8x4Vec, v[2], i32_val(2));
  fp8x4Vec = insert_element(fp8x4VecTy, fp8x4Vec, v[3], i32_val(3));
  fp8x4Vec = bitcast(fp8x4Vec, i32_ty);

  Value a0 = add(i32_ty, fp8x4Vec, fp8x4Vec);
  Value a1 = shl(i32_ty, fp8x4Vec, i32_val(7));

  Value fp16x2Vec0 = and_(i32_ty, a0, i32_val(0x80008000)); 
  fp16x2Vec0 = or_(i32_ty, fp16x2Vec0, and_(i32_ty, a1, i32_val(0x3f803f80)) );
  Value fp16x2Vec1 = and_(i32_ty, fp8x4Vec, i32_val(0xbf80bf80));

  auto fp16x2VecTy = vec_ty(f16_ty, 2);
  fp16x2Vec0 = bitcast(fp16x2Vec0, fp16x2VecTy);
  fp16x2Vec1 = bitcast(fp16x2Vec1, fp16x2VecTy);

  return { extract_element(f16_ty, fp16x2Vec0, i32_val(0)),
	   extract_element(f16_ty, fp16x2Vec0, i32_val(1)),
	   extract_element(f16_ty, fp16x2Vec1, i32_val(0)),
	   extract_element(f16_ty, fp16x2Vec1, i32_val(1))
	 };
}
#else
const std::string Fp8E4M3B15x4_to_Fp16 =
    "{                                      \n"
    ".reg .b32 a<2>;                        \n"
    "add.u32 a0, $2, $2;                    \n"
    "shl.b32 a1, $2, 7;                     \n"
    "and.b32  $0, a0, 0x80008000;           \n"
    "lop3.b32 $0, $0, a1, 0x3f803f80, 0xf8; \n"
    "and.b32  $1, $2, 0xbf80bf80;           \n"
    "}";
#endif

// Fp16 -> Fp8E4M3B15 (packed)
// fast conversion code provided by Scott Gray @ OpenAI
// ret = ((e4.x >> 1) & (0x80008000u >> 1)) |
//       ((e4.x >> 7) & (0x3f803f80u >> 7)) |
//       ((e4.y >> 0) & (0x80008000u >> 0)) |
//       ((e4.y >> 0) & (0x3f803f80u >> 0)) ;
// WARN: subnormal (0bs0000xxx) are not handled
#ifdef USE_ROCM
static SmallVector<Value>
Fp16_to_Fp8E4M3B15x4(Location loc, ConversionPatternRewriter &rewriter,
                   const SmallVector<Value> &v) {
  auto fp16x2VecTy = vec_ty(f16_ty, 2);
  Value fp16x2Vec0 = undef(fp16x2VecTy);
  Value fp16x2Vec1 = undef(fp16x2VecTy);

  fp16x2Vec0 = insert_element(fp16x2VecTy, fp16x2Vec0, v[0], i32_val(0));
  fp16x2Vec0 = insert_element(fp16x2VecTy, fp16x2Vec0, v[1], i32_val(1));
  fp16x2Vec1 = insert_element(fp16x2VecTy, fp16x2Vec1, v[2], i32_val(0));
  fp16x2Vec1 = insert_element(fp16x2VecTy, fp16x2Vec1, v[3], i32_val(1));
  
  fp16x2Vec0 = bitcast(fp16x2Vec0, i32_ty);
  fp16x2Vec1 = bitcast(fp16x2Vec1, i32_ty);

  Value a0 = lshr(i32_ty, fp16x2Vec0, i32_val(1));
  Value a1 = lshr(i32_ty, fp16x2Vec0, i32_val(7));

  Value fp8x4Vec = and_(i32_ty, a0, i32_val(0x40004000));
  fp8x4Vec = or_(i32_ty, fp8x4Vec, and_(i32_ty, a1, i32_val(0x007f007f)) );
  fp8x4Vec = or_(i32_ty, fp8x4Vec, and_(i32_ty, fp16x2Vec1, i32_val(0xbf80bf80)) );

  auto fp8x4VecTy = vec_ty(i8_ty, 4);
  fp8x4Vec = bitcast(fp8x4Vec, fp8x4VecTy); 

  return {extract_element(i8_ty, fp8x4Vec, i32_val(0)),
	  extract_element(i8_ty, fp8x4Vec, i32_val(1)),
	  extract_element(i8_ty, fp8x4Vec, i32_val(2)),
	  extract_element(i8_ty, fp8x4Vec, i32_val(3))
	  };
}
#else
const std::string Fp16_to_Fp8E4M3B15x4 =
    "{                                       \n"
    ".reg .b32 a<2>;                         \n"
    "shr.b32  a0, $1, 1;                     \n"
    "shr.b32  a1, $1, 7;                     \n"
    "and.b32  $0,     a0, 0x40004000;        \n"
    "lop3.b32 $0, $0, a1, 0x007f007f, 0xf8;  \n"
    "lop3.b32 $0, $0, $2, 0xbf80bf80, 0xf8;  \n"
    "}";
#endif

/* ----- FP8E4M3 ------ */
// Note: when handled by software, this format
// does not handle denormals and has
// more than a single NaN values.

// Fp8E4M3FNUZ -> Fp16 (packed)
#ifdef USE_ROCM
static SmallVector<Value>
Fp8E4M3FNUZ_to_Fp16(Location loc, ConversionPatternRewriter &rewriter,
		   const SmallVector<Value> &v) {
  auto fp8x4VecTy = vec_ty(i8_ty, 4);
  Value a0 = undef(fp8x4VecTy);
  a0 = insert_element(fp8x4VecTy, a0, int_val(8,0), i32_val(0));
  a0 = insert_element(fp8x4VecTy, a0, v[0], i32_val(1));
  a0 = insert_element(fp8x4VecTy, a0, int_val(8,0), i32_val(2));
  a0 = insert_element(fp8x4VecTy, a0, v[1], i32_val(3));
  a0 = bitcast(a0, i32_ty);

  Value b0 = and_(i32_ty, a0, i32_val(0x7fff7fff));

  b0 = lshr(i32_ty, b0, i32_val(1));

  b0 = add(i32_ty, b0, i32_val(0x1C001C00));

  b0 = or_( i32_ty, b0, and_(i32_ty, a0, i32_val(0x80008000)) );

  auto fp16x2VecTy = vec_ty(f16_ty, 2);
  auto fp16x2Vec0 = bitcast(b0, fp16x2VecTy);

  return { extract_element(f16_ty, fp16x2Vec0, i32_val(0)),
	   extract_element(f16_ty, fp16x2Vec0, i32_val(1))
	 };
}
#else
const std::string Fp8E4M3FNUZ_to_Fp16 =
    "{                                      \n"
    ".reg .b32 a<2>, b<2>;                  \n" // if input = 0xf1f2f3f4
    "prmt.b32 a0, 0, $2, 0x5040;            \n" // a0 = 0xf300f400
    "prmt.b32 a1, 0, $2, 0x7060;            \n" // a1 = 0xf100f200
    "lop3.b32 b0, a0, 0x7fff7fff, 0, 0xc0;  \n" // b0 = a0 & 0x7fff7fff
    "lop3.b32 b1, a1, 0x7fff7fff, 0, 0xc0;  \n" // (strip sign)
    "shr.b32  b0, b0, 1;                    \n" // b0 >>= 1
    "shr.b32  b1, b1, 1;                    \n" // shift into fp16 position
    "add.u32  b0, b0, 0x20002000;           \n" // b0.exp += 2**4-2**3
                                                // exponent compensate = 8
    "add.u32  b1, b1, 0x20002000;           \n" // b1 += 8<<10 | 8<<10<<16
    "lop3.b32 $0, b0, 0x80008000, a0, 0xf8; \n" // out0 = b0|(0x80008000&a0)
    "lop3.b32 $1, b1, 0x80008000, a1, 0xf8; \n" // (restore sign)
    "}";
#endif

// Fp16 -> Fp8E4M3 (packed)
#ifdef USE_ROCM
static SmallVector<Value>
Fp16_to_Fp8E4M3FNUZ(Location loc, ConversionPatternRewriter &rewriter,
		   const SmallVector<Value> &v) {
  auto fp16x2VecTy = vec_ty(f16_ty, 2);
  Value fp16x2Vec0 = undef(fp16x2VecTy);

  fp16x2Vec0 = insert_element(fp16x2VecTy, fp16x2Vec0, v[0], i32_val(0));
  fp16x2Vec0 = insert_element(fp16x2VecTy, fp16x2Vec0, v[1], i32_val(1));
  
  fp16x2Vec0 = bitcast(fp16x2Vec0, i32_ty);
  fp16x2Vec0 = sub(i32_ty, fp16x2Vec0, i32_val(0x1C001C00)); 

  Value a0 = shl(i32_ty, fp16x2Vec0, i32_val(1));
  a0 = and_(i32_ty, a0, i32_val(0x7fff7fff));
  a0 = add(i32_ty, a0, i32_val(0x00800080));
  Value b0 = or_( i32_ty, and_(i32_ty, fp16x2Vec0, i32_val(0x80008000)), a0 );

  auto fp8x4VecTy = vec_ty(i8_ty, 4);
  b0 = bitcast(b0, fp8x4VecTy); 

  return {extract_element(i8_ty, b0, i32_val(1)),
	  extract_element(i8_ty, b0, i32_val(3))
	  };
}
#else
const std::string Fp16_to_Fp8E4M3FNUZ =
    "{                                      \n"
    ".reg .b32 a<2>, b<2>;                  \n" // see Fp8E4M3x4ToFp16x4
    "sub.u32 a0, $1, 0x20002000;            \n" // a0 = input0 - 0x20002000
                                                // (compensate offset)
    "sub.u32 a1, $2, 0x20002000;            \n" // a1 = input1 - 0x20002000
                                                // (8 << 10 | 8 << 10 << 16)
    "shl.b32 a0, a0, 1;                     \n" // a0 <<= 1
    "shl.b32 a1, a1, 1;                     \n" // shift into fp8e4 position
    "lop3.b32 a0, a0, 0x7fff7fff, 0, 0xc0;  \n" // a0 &= 0x7fff7fff
    "lop3.b32 a1, a1, 0x7fff7fff, 0, 0xc0;  \n" // (strip sign)
    "add.u32 a0, a0, 0x00800080;            \n" // a0 += 0x00800080
    "add.u32 a1, a1, 0x00800080;            \n" // (round to nearest)
    "lop3.b32 b0, $1, 0x80008000, a0, 0xea; \n" // b0 = a0|(0x80008000&in0)
    "lop3.b32 b1, $2, 0x80008000, a1, 0xea; \n" // (restore sign)
    "prmt.b32 $0, b0, b1, 0x7531;           \n" // output = b1b0
    "}";
#endif

// WARN: subnormal (0bs0000xxx) are not handled
#ifdef USE_ROCM
static SmallVector<Value>
Fp8E4M3_to_Bf16(Location loc, ConversionPatternRewriter &rewriter,
		   const SmallVector<Value> &v) {
  auto fp8x4VecTy = vec_ty(i8_ty, 4);
  Value a0 = undef(fp8x4VecTy);
  a0 = insert_element(fp8x4VecTy, a0, int_val(8,0), i32_val(0));
  a0 = insert_element(fp8x4VecTy, a0, v[0], i32_val(1));
  a0 = insert_element(fp8x4VecTy, a0, int_val(8,0), i32_val(2));
  a0 = insert_element(fp8x4VecTy, a0, v[1], i32_val(3));
  a0 = bitcast(a0, i32_ty);

  Value a1 = undef(fp8x4VecTy);
  a1 = insert_element(fp8x4VecTy, a1, int_val(8,0), i32_val(0));
  a1 = insert_element(fp8x4VecTy, a1, v[2], i32_val(1));
  a1 = insert_element(fp8x4VecTy, a1, int_val(8,0), i32_val(2));
  a1 = insert_element(fp8x4VecTy, a1, v[3], i32_val(3));
  a1 = bitcast(a1, i32_ty);

  Value b0 = and_(i32_ty, a0, i32_val(0x7fff7fff));
  Value b1 = and_(i32_ty, a1, i32_val(0x7fff7fff));
  b0 = lshr(i32_ty, b0, i32_val(4));
  b1 = lshr(i32_ty, b1, i32_val(4));

  b0 = add(i32_ty, b0, i32_val(0x3c003c00));
  b1 = add(i32_ty, b1, i32_val(0x3c003c00));
  Value sign0 = and_(i32_ty, a0, i32_val(0x80008000));
  Value sign1 = and_(i32_ty, a1, i32_val(0x80008000));


  auto bf16x2VecTy = vec_ty(i16_ty, 2);
  Value bf16x2Vec0 = or_(i32_ty, sign0, b0);
  Value bf16x2Vec1 = or_(i32_ty, sign1, b1);
  bf16x2Vec0 = bitcast(bf16x2Vec0, bf16x2VecTy);
  bf16x2Vec1 = bitcast(bf16x2Vec1, bf16x2VecTy);

  return { extract_element(i16_ty, bf16x2Vec0, i32_val(0)),
	   extract_element(i16_ty, bf16x2Vec0, i32_val(1)),
	   extract_element(i16_ty, bf16x2Vec1, i32_val(0)),
	   extract_element(i16_ty, bf16x2Vec1, i32_val(1))
	 };
}
#else
const std::string Fp8E4M3_to_Bf16 =
    "{                                      \n"
    ".reg .b32 a<2>, b<2>;                  \n" // if input = 0xf1f2f3f4
    "prmt.b32 a0, 0, $2, 0x5040;            \n" // a0 = 0xf300f400
    "prmt.b32 a1, 0, $2, 0x7060;            \n" // a1 = 0xf100f200
    "and.b32 b0, a0, 0x7fff7fff;            \n" // b0 = a0 & 0x7fff7fff
    "and.b32 b1, a1, 0x7fff7fff;            \n" // (strip sign)
    "shr.b32 b0, b0, 4;                     \n" // b0 >>= 4
    "shr.b32 b1, b1, 4;                     \n" // shift into fp16 position
    "add.u32 b0, b0, 0x3c003c00;            \n" // b0.exp += 2**7-2**3
                                                // exponent compensate = 120
    "add.u32 b1, b1, 0x3c003c00;            \n" // b1 += 120<<7 | 120<<7<<16
    "lop3.b32 $0, b0, 0x80008000, a0, 0xf8; \n" // out0 = b0|(0x80008000&a0)
    "lop3.b32 $1, b1, 0x80008000, a1, 0xf8; \n" // (restore sign)
    "}";
#endif

#ifdef USE_ROCM
static SmallVector<Value>
Bf16_to_Fp8E4M3(Location loc, ConversionPatternRewriter &rewriter,
		   const SmallVector<Value> &v) {
  auto bf16x2VecTy = vec_ty(i16_ty, 2);
  Value bf16x2Vec0 = undef(bf16x2VecTy);
  Value bf16x2Vec1 = undef(bf16x2VecTy);
  bf16x2Vec0 = insert_element(bf16x2VecTy, bf16x2Vec0, v[0], i32_val(0));
  bf16x2Vec0 = insert_element(bf16x2VecTy, bf16x2Vec0, v[1], i32_val(1));
  bf16x2Vec1 = insert_element(bf16x2VecTy, bf16x2Vec1, v[2], i32_val(0));
  bf16x2Vec1 = insert_element(bf16x2VecTy, bf16x2Vec1, v[3], i32_val(1));
  bf16x2Vec0 = bitcast(bf16x2Vec0, i32_ty);
  bf16x2Vec1 = bitcast(bf16x2Vec1, i32_ty);

  Value sign0 = and_(i32_ty, bf16x2Vec0, i32_val(0x80008000));
  Value sign1 = and_(i32_ty, bf16x2Vec1, i32_val(0x80008000));
  auto fp8x4VecTy = vec_ty(i8_ty, 4);
  Value sign = undef(fp8x4VecTy);
  sign0 = bitcast(sign0, fp8x4VecTy);
  sign1 = bitcast(sign1, fp8x4VecTy);
  sign = insert_element( fp8x4VecTy, sign, extract_element(i8_ty, sign0, i32_val(1)), i32_val(0) );
  sign = insert_element( fp8x4VecTy, sign, extract_element(i8_ty, sign0, i32_val(3)), i32_val(1) );
  sign = insert_element( fp8x4VecTy, sign, extract_element(i8_ty, sign1, i32_val(1)), i32_val(2) );
  sign = insert_element( fp8x4VecTy, sign, extract_element(i8_ty, sign1, i32_val(3)), i32_val(3) );
  sign = bitcast(sign, i32_ty);

  Value nosign0 = and_(i32_ty, bf16x2Vec0, i32_val(0x7fff7fff));
  Value nosign1 = and_(i32_ty, bf16x2Vec1, i32_val(0x7fff7fff));

  Value nosign_0_0 = and_(i32_ty, nosign0, i32_val(0xffff0000));
  nosign_0_0 = umax(i32_ty, nosign_0_0, i32_val(0x3c000000));
  nosign_0_0 = umin(i32_ty, nosign_0_0, i32_val(0x43f00000));
  Value nosign_0_1 = and_(i32_ty, nosign0, i32_val(0x0000ffff));
  nosign_0_1 = umax(i32_ty, nosign_0_1, i32_val(0x3c00));
  nosign_0_1 = umin(i32_ty, nosign_0_1, i32_val(0x43f0));
  nosign0 = or_(i32_ty, nosign_0_0, nosign_0_1);

  Value nosign_1_0 = and_(i32_ty, nosign1, i32_val(0xffff0000));
  nosign_1_0 = umax(i32_ty, nosign_1_0, i32_val(0x3c000000));
  nosign_1_0 = umin(i32_ty, nosign_1_0, i32_val(0x43f00000));
  Value nosign_1_1 = and_(i32_ty, nosign1, i32_val(0x0000ffff));
  nosign_1_1 = umax(i32_ty, nosign_1_1, i32_val(0x3c00));
  nosign_1_1 = umin(i32_ty, nosign_1_1, i32_val(0x43f0));
  nosign1 = or_(i32_ty, nosign_1_0, nosign_1_1);

  nosign0 = add(i32_ty, nosign0, i32_val(0x80008));
  nosign1 = add(i32_ty, nosign1, i32_val(0x80008));
  nosign0 = sub(i32_ty, nosign0, i32_val(0x3c003c00));
  nosign1 = sub(i32_ty, nosign1, i32_val(0x3c003c00));
  nosign0 = lshr(i32_ty, nosign0, i32_val(4));
  nosign1 = lshr(i32_ty, nosign1, i32_val(4));

  nosign0 = bitcast(nosign0, fp8x4VecTy);
  nosign1 = bitcast(nosign1, fp8x4VecTy);
  Value nosign = undef(fp8x4VecTy);
  nosign = insert_element( fp8x4VecTy, nosign, extract_element(i8_ty, nosign0, i32_val(0)), i32_val(0) );
  nosign = insert_element( fp8x4VecTy, nosign, extract_element(i8_ty, nosign0, i32_val(2)), i32_val(1) );
  nosign = insert_element( fp8x4VecTy, nosign, extract_element(i8_ty, nosign1, i32_val(0)), i32_val(2) );
  nosign = insert_element( fp8x4VecTy, nosign, extract_element(i8_ty, nosign1, i32_val(2)), i32_val(3) );
  nosign = bitcast(nosign, i32_ty);

  Value fp8x4Vec = or_(i32_ty, nosign, sign);
  fp8x4Vec = bitcast(fp8x4Vec, fp8x4VecTy);
  return {extract_element(i8_ty, fp8x4Vec, i32_val(0)),
	  extract_element(i8_ty, fp8x4Vec, i32_val(1)),
	  extract_element(i8_ty, fp8x4Vec, i32_val(2)),
	  extract_element(i8_ty, fp8x4Vec, i32_val(3))};
}
#else
const std::string Bf16_to_Fp8E4M3 =
    "{                                           \n" // bf16=fp8>>4 + 120<<7
    ".reg .u32 sign, sign<2>, nosign, nosign<2>; \n" // fp8_min = 0b00000000
    ".reg .u32 fp8_min, fp8_max, rn_;            \n" // fp8_max = 0b11111111
    "mov.u32 fp8_min, 0x3c003c00;                \n" // so bf16_min = 0x3c00
    "mov.u32 fp8_max, 0x43f043f0;                \n" // so bf16_max = 0x43f0
    "mov.u32 rn_, 0x80008;                       \n" // round to nearest
    "and.b32 sign0, $1, 0x80008000;              \n" // sign0=in0&0x80008000
    "and.b32 sign1, $2, 0x80008000;              \n" // (store sign)
    "prmt.b32 sign, sign0, sign1, 0x7531;        \n"
    "and.b32 nosign0, $1, 0x7fff7fff;            \n" // nosign0=in0&0x7fff7fff
    "and.b32 nosign1, $2, 0x7fff7fff;            \n" // (strip sign)

    // nosign = clamp(nosign, min, max)
    ".reg .u32 nosign_0_<2>, nosign_1_<2>;       \n"
    "and.b32 nosign_0_0, nosign0, 0xffff0000;    \n"
    "max.u32 nosign_0_0, nosign_0_0, 0x3c000000; \n"
    "min.u32 nosign_0_0, nosign_0_0, 0x43f00000; \n"
    "and.b32 nosign_0_1, nosign0, 0x0000ffff;    \n"
    "max.u32 nosign_0_1, nosign_0_1, 0x3c00;     \n"
    "min.u32 nosign_0_1, nosign_0_1, 0x43f0;     \n"
    "or.b32 nosign0, nosign_0_0, nosign_0_1;     \n"
    "and.b32 nosign_1_0, nosign1, 0xffff0000;    \n"
    "max.u32 nosign_1_0, nosign_1_0, 0x3c000000; \n"
    "min.u32 nosign_1_0, nosign_1_0, 0x43f00000; \n"
    "and.b32 nosign_1_1, nosign1, 0x0000ffff;    \n"
    "max.u32 nosign_1_1, nosign_1_1, 0x3c00;     \n"
    "min.u32 nosign_1_1, nosign_1_1, 0x43f0;     \n"
    "or.b32 nosign1, nosign_1_0, nosign_1_1;     \n"

    "add.u32 nosign0, nosign0, rn_;              \n" // nosign0 += rn_
    "add.u32 nosign1, nosign1, rn_;              \n" // (round to nearest)
    "sub.u32 nosign0, nosign0, 0x3c003c00;       \n" // nosign0-=0x3c003c00
    "sub.u32 nosign1, nosign1, 0x3c003c00;       \n" // (compensate offset)
    "shr.u32 nosign0, nosign0, 4;                \n" // nosign0 >>= 4
    "shr.u32 nosign1, nosign1, 4;                \n" // shift into to fp8e4
    "prmt.b32 nosign, nosign0, nosign1, 0x6420;  \n" // nosign0 = 0x00f100f2
                                                     // nosign1 = 0x00f300f4
                                                     // nosign = 0xf3f4f1f2
    "or.b32 $0, nosign, sign;                    \n" // restore sign
    "}";
#endif

// Fp8E4M3 (x2) -> Fp16 (x2) (packed)
const std::string Fp8E4M3Nv_to_Fp16 = "{ \n"
                                      "cvt.rn.f16x2.e4m3x2 $0, $1; \n"
                                      "}";
// Fp16 (x2) -> Fp8E4M3 (x2) (packed)
const std::string Fp16_to_Fp8E4M3Nv = "{ \n"
                                      "cvt.rn.satfinite.e4m3x2.f16x2 $0, $1; \n"
                                      "}";

/* ----- Packed integer to BF16 ------ */
#ifndef USE_ROCM
const std::string S8_to_Bf16 =
    "{                                           \n"
    ".reg .s8 s<4>;                              \n"
    ".reg .f32 f<4>;                             \n"
    "mov.b32 {s0, s1, s2, s3}, $2;               \n" // unpack
    "cvt.rn.f32.s8 f0, s0;                       \n" // no s8->bf16 pre-Hopper
    "cvt.rn.f32.s8 f1, s1;                       \n" // fi[0:15] is always 0
    "cvt.rn.f32.s8 f2, s2;                       \n" //
    "cvt.rn.f32.s8 f3, s3;                       \n" //
    "prmt.b32 $0, f0, f1, 0x7632;                \n" // f32->bf16 + pack
    "prmt.b32 $1, f2, f3, 0x7632;                \n" //
    "}";
#endif

static SmallVector<Value> reorderValues(const SmallVector<Value> &values,
                                        Type inType, Type ouType) {
  auto inTensorTy = inType.dyn_cast<RankedTensorType>();
  auto ouTensorTy = ouType.dyn_cast<RankedTensorType>();
  if (!inTensorTy || !ouTensorTy)
    return values;
  auto inEncoding =
      dyn_cast<triton::gpu::DotOperandEncodingAttr>(inTensorTy.getEncoding());
  auto ouEncoding =
      dyn_cast<triton::gpu::DotOperandEncodingAttr>(ouTensorTy.getEncoding());
  assert(inEncoding == ouEncoding);
  if (!inEncoding)
    return values;
  // If the parent of the dot operand is in block encoding, we don't need to
  // reorder elements
  auto parentEncoding =
      dyn_cast<triton::gpu::MmaEncodingAttr>(ouEncoding.getParent());
  if (!parentEncoding)
    return values;
  size_t inBitWidth = inTensorTy.getElementType().getIntOrFloatBitWidth();
  size_t ouBitWidth = ouTensorTy.getElementType().getIntOrFloatBitWidth();
  auto ouEltTy = ouTensorTy.getElementType();
  if (inBitWidth == ouBitWidth)
    return values;
  if (inBitWidth == 16 && ouBitWidth == 32) {
    SmallVector<Value> ret;
    for (unsigned i = 0; i < values.size(); i += 8) {
      ret.push_back(values[i]);
      ret.push_back(values[i + 1]);
      ret.push_back(values[i + 4]);
      ret.push_back(values[i + 5]);
      ret.push_back(values[i + 2]);
      ret.push_back(values[i + 3]);
      ret.push_back(values[i + 6]);
      ret.push_back(values[i + 7]);
    }
    return ret;
  }
  if (inBitWidth == 8 && ouBitWidth == 16) {
    SmallVector<Value> ret;
    for (unsigned i = 0; i < values.size(); i += 16) {
      ret.push_back(values[i + 0]);
      ret.push_back(values[i + 1]);
      ret.push_back(values[i + 2]);
      ret.push_back(values[i + 3]);
      ret.push_back(values[i + 8]);
      ret.push_back(values[i + 9]);
      ret.push_back(values[i + 10]);
      ret.push_back(values[i + 11]);
      ret.push_back(values[i + 4]);
      ret.push_back(values[i + 5]);
      ret.push_back(values[i + 6]);
      ret.push_back(values[i + 7]);
      ret.push_back(values[i + 12]);
      ret.push_back(values[i + 13]);
      ret.push_back(values[i + 14]);
      ret.push_back(values[i + 15]);
    }
    return ret;
    // for (unsigned i = 0; i < values.size(); i += 16) {
    //   ret.push_back(values[i]);
    //   ret.push_back(values[i + 1]);
    //   ret.push_back(values[i + 4]);
    //   ret.push_back(values[i + 5]);
    //   ret.push_back(values[i + 8]);
    //   ret.push_back(values[i + 9]);
    //   ret.push_back(values[i + 12]);
    //   ret.push_back(values[i + 13]);

    //   ret.push_back(values[i + 2]);
    //   ret.push_back(values[i + 3]);
    //   ret.push_back(values[i + 6]);
    //   ret.push_back(values[i + 7]);
    //   ret.push_back(values[i + 10]);
    //   ret.push_back(values[i + 11]);
    //   ret.push_back(values[i + 14]);
    //   ret.push_back(values[i + 15]);
    // }
  }
  llvm_unreachable("unimplemented code path");
}

inline Type getElementType(Value value) {
  auto type = value.getType();
  if (auto tensorType = type.dyn_cast<RankedTensorType>())
    return tensorType.getElementType();
  return type;
}

inline SmallVector<Value> unpackI32(const SmallVector<Value> &inValues,
                                    Type srcTy,
                                    ConversionPatternRewriter &rewriter,
                                    Location loc,
                                    TypeConverter *typeConverter) {
  auto tensorTy = srcTy.dyn_cast<RankedTensorType>();
  if (!tensorTy)
    return inValues;
  auto encoding = tensorTy.getEncoding().dyn_cast<DotOperandEncodingAttr>();
  if (!(encoding && (encoding.getParent().isa<MmaEncodingAttr>() or 
        encoding.getParent().isa<MfmaEncodingAttr>()))) {
    return inValues;
  }
  SmallVector<Value> outValues;
  for (auto v : inValues) {
    // cast i32 to appropriate eltType vector and extract elements
    auto eltType = typeConverter->convertType(tensorTy.getElementType());
    auto vecType = vec_ty(eltType, 32 / eltType.getIntOrFloatBitWidth());
    auto vec = bitcast(v, vecType);
    for (int i = 0; i < 32 / eltType.getIntOrFloatBitWidth(); i++) {
      outValues.push_back(extract_element(vec, i32_val(i)));
    }
  }
  return outValues;
}

inline SmallVector<Value> packI32(const SmallVector<Value> &inValues,
                                  Type srcTy,
                                  ConversionPatternRewriter &rewriter,
                                  Location loc, TypeConverter *typeConverter) {
  auto tensorTy = srcTy.dyn_cast<RankedTensorType>();
  if (!tensorTy)
    return inValues;
  auto encoding = tensorTy.getEncoding().dyn_cast<DotOperandEncodingAttr>();
  if (!(encoding && encoding.getParent().isa<MmaEncodingAttr>()))
    return inValues;
  SmallVector<Value> outValues;
  auto eltType = typeConverter->convertType(tensorTy.getElementType());
  int vecWidth = 32 / eltType.getIntOrFloatBitWidth();
  auto vecType = vec_ty(eltType, vecWidth);
  for (int i = 0; i < inValues.size(); i += vecWidth) {
    Value vec = undef(vecType);
    for (int j = 0; j < vecWidth; j++) {
      vec = insert_element(vec, inValues[i + j], i32_val(j));
    }
    outValues.push_back(bitcast(vec, i32_ty));
  }
  return outValues;
}

typedef std::function<SmallVector<Value>(Location, ConversionPatternRewriter &,
                                         const SmallVector<Value> &)>
    ConverterT;

static ConverterT makeConverterFromPtx(const std::string &ptxAsm, Type inType,
                                       Type outType,
                                       const int inVecWidthBits = 32,
                                       const int outVecWidthBits = 32) {

  ConverterT converter =
      [ptxAsm, inType, outType, inVecWidthBits,
       outVecWidthBits](Location loc, ConversionPatternRewriter &rewriter,
                        const SmallVector<Value> &v) -> SmallVector<Value> {
    int numElements = v.size();
    assert(numElements == 4 || numElements == 2 && "invalid vector size");

    auto ctx = rewriter.getContext();
    int inBitwidth = inType.getIntOrFloatBitWidth();
    int outBitwidth = outType.getIntOrFloatBitWidth();
    // first, we pack `v` into 32-bit ints
    int inVecWidth = inVecWidthBits / inBitwidth;
    auto inVecTy = vec_ty(inType, inVecWidth);
    SmallVector<Value> inPacked(numElements / inVecWidth, undef(inVecTy));
    for (size_t i = 0; i < numElements; i++)
      inPacked[i / inVecWidth] = insert_element(
          inVecTy, inPacked[i / inVecWidth], v[i], i32_val(i % inVecWidth));
    for (size_t i = 0; i < inPacked.size(); i++)
      inPacked[i] = bitcast(inPacked[i], int_ty(inVecWidthBits));

    // then, we run the provided inline PTX
    int outVecWidth = outVecWidthBits / outBitwidth;
    int outNums = numElements / outVecWidth;
    PTXBuilder builder;
    SmallVector<PTXBuilder::Operand *> operands;
    auto outConstriant = outVecWidthBits == 16 ? "=h" : "=r";
    auto inConstraint = inVecWidthBits == 16 ? "h" : "r";
    for (int i = 0; i < outNums; i++) {
      operands.push_back(builder.newOperand(outConstriant));
    }

    for (Value inVal : inPacked) {
      operands.push_back(builder.newOperand(inVal, inConstraint));
    }

    auto &ptxOp = *builder.create(ptxAsm);
    ptxOp(operands, /*onlyAttachMLIRArgs=*/true);
    auto outVecTy = vec_ty(outType, outVecWidth);
    SmallVector<Value> outPacked;
    if (outNums == 1)
      outPacked.push_back(builder.launch(rewriter, loc, outVecTy, false));
    else {
      auto outStructTy = struct_ty(SmallVector<Type>(outNums, outVecTy));
      auto outStruct = builder.launch(rewriter, loc, outStructTy, false);
      for (int i = 0; i < outNums; i++)
        outPacked.push_back(extract_val(outVecTy, outStruct, i));
    }
    // unpack the output
    SmallVector<Value> ret;
    for (size_t i = 0; i < numElements; i++)
      ret.push_back(extract_element(outType, outPacked[i / outVecWidth],
                                    i32_val(i % outVecWidth)));
    return ret;
  };
  return converter;
}

class MultipleOperandsRange
    : public iterator_range<SmallVector<SmallVector<Value>>::iterator> {
  using ContainerT = SmallVector<SmallVector<Value>>;

public:
  using iterator_range<ContainerT::iterator>::iterator_range;
  ContainerT::reference operator[](ContainerT::size_type idx) {
    return begin()[idx];
  }
  ContainerT::const_reference operator[](ContainerT::size_type idx) const {
    return begin()[idx];
  }
  ContainerT::size_type size() const { return end() - begin(); }
};

// Base pattern for elementwise conversion using ConcreteT. Unpacks individual
// elements from a `!llvm.struct` via `llvm.extactvalue`, calls
// ConcreteT::createDestOps on each element, and packs them back into an
// `!llvm.struct` using `llvm.insertvalue`.
//
// Also supports processing the inputs in a vectorized form by consuming and
// producing multiple operand sets in ConcreteT::createDestOps.
template <typename SourceOp, typename ConcreteT>
class ElementwiseOpConversionBase
    : public ConvertTritonGPUOpToLLVMPattern<SourceOp> {
public:
  using OpAdaptor = typename SourceOp::Adaptor;

  explicit ElementwiseOpConversionBase(
      TritonGPUToLLVMTypeConverter &typeConverter, PatternBenefit benefit = 1)
      : ConvertTritonGPUOpToLLVMPattern<SourceOp>(typeConverter, benefit) {}

  LogicalResult
  matchAndRewrite(SourceOp op, OpAdaptor adaptor,
                  ConversionPatternRewriter &rewriter) const override {
    auto resultTy = op.getType();
    Location loc = op->getLoc();
    // element type
    auto resultElementTy = getElementTypeOrSelf(resultTy);

    Type elemTy = this->getTypeConverter()->convertType(resultElementTy);
    SmallVector<SmallVector<Value>> allOperands;
    for (auto operand : adaptor.getOperands()) {
      auto argTy = op->getOperand(0).getType();
      auto subOperands = this->getTypeConverter()->unpackLLElements(
          loc, operand, rewriter, argTy);
      subOperands = unpackI32(subOperands, argTy, rewriter, loc,
                              this->getTypeConverter());
      allOperands.resize(subOperands.size());
      for (auto v : llvm::enumerate(subOperands))
        allOperands[v.index()].push_back(v.value());
    }
    if (allOperands.size() == 0)
      allOperands.push_back({});

    SmallVector<Value> resultVals;
    for (auto it = allOperands.begin(), end = allOperands.end(); it != end;) {
      auto curr = static_cast<const ConcreteT *>(this)->createDestOps(
          op, adaptor, rewriter, elemTy, MultipleOperandsRange(it, end), loc);
      if (curr.size() == 0)
        return failure();
      for (auto v : curr) {
        if (!static_cast<bool>(v))
          return failure();
        resultVals.push_back(v);
      }
      it += curr.size();
    }

    if (op->getNumOperands() > 0) {
      auto argTy = op->getOperand(0).getType();
      resultVals = reorderValues(resultVals, argTy, resultTy);
    }
    resultVals =
        packI32(resultVals, resultTy, rewriter, loc, this->getTypeConverter());
    resultVals = this->getTypeConverter()->packMfmaOperand(resultVals, resultTy, rewriter, loc);

    Value view = this->getTypeConverter()->packLLElements(loc, resultVals,
                                                          rewriter, resultTy);
    rewriter.replaceOp(op, view);

    return success();
  }

private:
  int computeCapability;
};

template <typename SourceOp, typename DestOp>
struct ElementwiseOpConversion
    : public ElementwiseOpConversionBase<
          SourceOp, ElementwiseOpConversion<SourceOp, DestOp>> {
  using Base =
      ElementwiseOpConversionBase<SourceOp,
                                  ElementwiseOpConversion<SourceOp, DestOp>>;
  using Base::Base;
  using OpAdaptor = typename Base::OpAdaptor;

  // An interface to support variant DestOp builder.
  SmallVector<DestOp> createDestOps(SourceOp op, OpAdaptor adaptor,
                                    ConversionPatternRewriter &rewriter,
                                    Type elemTy, MultipleOperandsRange operands,
                                    Location loc) const {
    return {rewriter.create<DestOp>(loc, elemTy, operands[0],
                                    adaptor.getAttributes().getValue())};
  }
};

// Attempts to use vectorized conversions via inline PTX when possible.
struct FpToFpOpConversion
    : public ElementwiseOpConversionBase<triton::FpToFpOp, FpToFpOpConversion> {
  using ElementwiseOpConversionBase<
      triton::FpToFpOp, FpToFpOpConversion>::ElementwiseOpConversionBase;

  explicit FpToFpOpConversion(TritonGPUToLLVMTypeConverter &typeConverter,
                              int computeCapability, PatternBenefit benefit = 1)
      : ElementwiseOpConversionBase(typeConverter, benefit),
        computeCapability(computeCapability) {}

  static Value convertBf16ToFp32(Location loc,
                                 ConversionPatternRewriter &rewriter,
                                 const Value &v) {
#ifdef USE_ROCM
    auto as_int16 = bitcast(v, i16_ty);
    auto as_int32 = zext(i32_ty, as_int16);
    auto shifted = shl(i32_ty, as_int32, i32_val(16));
    return(bitcast(shifted, f32_ty));
#else
    PTXBuilder builder;
    auto &cvt = *builder.create("cvt.f32.bf16");
    auto res = builder.newOperand("=r");
    auto operand = builder.newOperand(v, "h");
    cvt(res, operand);
    return builder.launch(rewriter, loc, f32_ty, false);
#endif
  }

  static Value convertFp16ToFp32(Location loc,
                                 ConversionPatternRewriter &rewriter,
                                 const Value &v) {
#ifdef USE_ROCM
    GCNBuilder builder;
    auto &cvt = *builder.create("v_cvt_f32_f16");
    auto res = builder.newOperand("=v");
    auto operand = builder.newOperand(v, "v");
    cvt(res, operand);
    return builder.launch(rewriter, loc, f32_ty, false);
#else
    PTXBuilder builder;
    auto &cvt = *builder.create("cvt.f32.f16");
    auto res = builder.newOperand("=r");
    auto operand = builder.newOperand(v, "h");
    cvt(res, operand);
    return builder.launch(rewriter, loc, f32_ty, false);
#endif
  }

  static Value convertFp32ToBf16(Location loc,
                                 ConversionPatternRewriter &rewriter,
                                 const Value &v) {
#ifdef USE_ROCM
    auto as_uint32 = bitcast(v, i32_ty);
    auto check_exponent = and_(i32_ty, xor_(i32_ty, as_uint32, i32_val(0xffffffff)), i32_val(0x7f800000));
    auto exponent_not_all1s = icmp_ne(check_exponent, i32_val(0)); 
    auto exponent_all1s = icmp_eq(check_exponent, i32_val(0)); 
    auto rounded = add(i32_ty, i32_val(0x7fff),  and_(i32_ty, lshr(i32_ty, as_uint32, i32_val(16)), i32_val(1)) );
    rounded = add(i32_ty, rounded, as_uint32);
    auto res = select(exponent_not_all1s, rounded, as_uint32); 

    auto preserve_nan = and_( i1_ty, exponent_all1s, icmp_ne(and_(i32_ty, as_uint32, i32_val(0xffff)), i32_val(0)) );
    auto nan = or_(i32_ty, as_uint32, i32_val(0x10000));
    res = select(preserve_nan, nan, res); 

    auto shifted = lshr(i32_ty, res, i32_val(16));
    auto truncated = trunc(i16_ty, shifted);
    return truncated;
#else
    PTXBuilder builder;
    auto &cvt = *builder.create("cvt.rn.bf16.f32");
    auto res = builder.newOperand("=h");
    auto operand = builder.newOperand(v, "r");
    cvt(res, operand);
    // TODO: This is a hack to get the right type. We should be able to invoke
    // the type converter
    return builder.launch(rewriter, loc, i16_ty, false);
#endif
  }

  static Value convertFp32ToFp16(Location loc,
                                 ConversionPatternRewriter &rewriter,
                                 const Value &v) {
#ifdef USE_ROCM
    GCNBuilder builder;
    auto &cvt = *builder.create("v_cvt_f16_f32");
    auto res = builder.newOperand("=v");
    auto operand = builder.newOperand(v, "v");
    cvt(res, operand);
    return builder.launch(rewriter, loc, f16_ty, false);
#else
    PTXBuilder builder;
    auto &cvt = *builder.create("cvt.rn.f16.f32");
    auto res = builder.newOperand("=h");
    auto operand = builder.newOperand(v, "r");
    cvt(res, operand);
    return builder.launch(rewriter, loc, f16_ty, false);
#endif
  }

  ConverterT getConversionFunc(Type srcTy, Type dstTy) const {
    auto F8E4M3B15TyID = TypeID::get<mlir::Float8E4M3B11FNUZType>();
    auto F8E4M3FNUZTyID = TypeID::get<mlir::Float8E4M3FNUZType>();
    auto F8E4M3FNTyID = TypeID::get<mlir::Float8E4M3FNType>();
    auto F8E5M2TyID = TypeID::get<mlir::Float8E5M2Type>();
    auto F8E5M2FNUZTyID = TypeID::get<mlir::Float8E5M2FNUZType>();
    auto F16TyID = TypeID::get<mlir::Float16Type>();
    auto BF16TyID = TypeID::get<mlir::BFloat16Type>();
    auto F32TyID = TypeID::get<mlir::Float32Type>();
    auto F64TyID = TypeID::get<mlir::Float64Type>();
#ifdef USE_ROCM
    static DenseMap<std::pair<TypeID, TypeID>, ConverterT> srcMap = {
#else
    static DenseMap<std::pair<TypeID, TypeID>, std::string> srcMap = {
#endif
        // F8 -> F16
        {{F8E4M3B15TyID, F16TyID}, Fp8E4M3B15_to_Fp16},
        {{F8E4M3FNTyID, F16TyID}, Fp8E4M3B15x4_to_Fp16},
<<<<<<< HEAD
        {{F8E4M3FNUZTyID, F16TyID}, Fp8E4M3_to_Fp16},
=======
        {{F8E4M3FNUZTyID, F16TyID}, Fp8E4M3FNUZ_to_Fp16},
>>>>>>> 220be40b
        {{F8E5M2TyID, F16TyID}, Fp8E5M2_to_Fp16},
        {{F8E5M2FNUZTyID, F16TyID}, Fp8E5M2FNUZ_to_Fp16},
        // F16 -> F8
#ifdef USE_ROCM
        {{F16TyID, F8E4M3B15TyID}, Fp16_to_Fp8E4M3B15},
#else
        {{F16TyID, F8E4M3B15TyID}, Fp16_to_Fp8E4M3B15(computeCapability >= 80)},
#endif
        {{F16TyID, F8E4M3FNTyID}, Fp16_to_Fp8E4M3B15x4},
<<<<<<< HEAD
        {{F16TyID, F8E4M3FNUZTyID}, Fp16_to_Fp8E4M3},
=======
        {{F16TyID, F8E4M3FNUZTyID}, Fp16_to_Fp8E4M3FNUZ},
>>>>>>> 220be40b
        {{F16TyID, F8E5M2TyID}, Fp16_to_Fp8E5M2},
        {{F16TyID, F8E5M2FNUZTyID}, Fp16_to_Fp8E5M2FNUZ},
        // F8 -> BF16
        {{F8E5M2TyID, BF16TyID}, Fp8E5M2_to_Bf16},
        // BF16 -> F8
        {{BF16TyID, F8E5M2TyID}, Bf16_to_Fp8E5M2},
    };

    int inVecWidthBits = 32;
    int outVecWidthBits = 32;
    if (srcTy.isFloat8E4M3FNUZ()) {
      inVecWidthBits = 16;
      outVecWidthBits = 32;
    }
    if (dstTy.isFloat8E4M3FNUZ()) {
      inVecWidthBits = 32;
      outVecWidthBits = 16;
    }

    std::pair<TypeID, TypeID> key = {srcTy.getTypeID(), dstTy.getTypeID()};
    if (srcMap.count(key) == 0) {
      llvm::errs() << "Unsupported conversion from " << srcTy << " to " << dstTy
                   << "\n";
      llvm_unreachable("");
    }
#ifdef USE_ROCM
    return srcMap.lookup(key);
#else
    if (computeCapability < 90 &&
        (srcTy.isFloat8E4M3FNUZ() || dstTy.isFloat8E4M3FNUZ())) {
      llvm::errs() << "Conversion from/to f8e4m3nv is only supported on "
                      "compute capability >= 90"
                   << "\n";
      llvm_unreachable("");
    }
    return makeConverterFromPtx(srcMap.lookup(key),
                                getTypeConverter()->convertType(srcTy),
                                getTypeConverter()->convertType(dstTy),
                                inVecWidthBits, outVecWidthBits);
#endif
  }

  SmallVector<Value> createDestOps(triton::FpToFpOp op, OpAdaptor adaptor,
                                   ConversionPatternRewriter &rewriter,
                                   Type elemTy, MultipleOperandsRange operands,
                                   Location loc) const {
    auto srcElementType = getElementType(op.getFrom());
    auto dstElementType = getElementType(op.getResult());
    int numElements = 4;
    if (srcElementType.isFloat8E4M3FNUZ() ||
        dstElementType.isFloat8E4M3FNUZ()) {
      numElements = 2;
    }
    assert(operands.size() % numElements == 0 &&
           "FP8 casting only support tensors with aligned sizes");
    bool isSrcFP32 = srcElementType.isF32();
    bool isDstFP32 = dstElementType.isF32();
    auto cvtFunc = getConversionFunc(isSrcFP32 ? f16_ty : srcElementType,
                                     isDstFP32 ? f16_ty : dstElementType);
    SmallVector<Value> inVals;
    for (unsigned i = 0; i < numElements; i++) {
      inVals.push_back(operands[i][0]);
    }
    if (isSrcFP32)
      for (Value &v : inVals)
        v = convertFp32ToFp16(loc, rewriter, v);
    SmallVector<Value> outVals = cvtFunc(loc, rewriter, inVals);
    assert(outVals.size() == inVals.size());
    if (isDstFP32)
      for (Value &v : outVals)
        v = convertFp16ToFp32(loc, rewriter, v);
    // Pack values
    return outVals;
  }

private:
  int computeCapability;
};

template <typename OP>
Value EmitDualBF16ElementwiseOp(Location loc,
                                ConversionPatternRewriter &rewriter,
                                MultipleOperandsRange operands) {
  auto v0 = FpToFpOpConversion::convertBf16ToFp32(loc, rewriter, operands[0][0]);
  auto v1 = FpToFpOpConversion::convertBf16ToFp32(loc, rewriter, operands[0][1]);
  auto result = rewriter.create<OP>(loc, f32_ty, v0, v1);
  return FpToFpOpConversion::convertFp32ToBf16(loc, rewriter, result);
}

struct CmpIOpConversion
    : public ElementwiseOpConversionBase<triton::gpu::CmpIOp,
                                         CmpIOpConversion> {
  using Base =
      ElementwiseOpConversionBase<triton::gpu::CmpIOp, CmpIOpConversion>;
  using Base::Base;
  using Adaptor = typename Base::OpAdaptor;

  // An interface to support variant DestOp builder.
  SmallVector<LLVM::ICmpOp>
  createDestOps(triton::gpu::CmpIOp op, OpAdaptor adaptor,
                ConversionPatternRewriter &rewriter, Type elemTy,
                MultipleOperandsRange operands, Location loc) const {
    return {rewriter.create<LLVM::ICmpOp>(
        loc, elemTy, ArithCmpIPredicateToLLVM(op.getPredicate()),
        operands[0][0], operands[0][1])};
  }

  static LLVM::ICmpPredicate
  ArithCmpIPredicateToLLVM(arith::CmpIPredicate predicate) {
    switch (predicate) {
#define __PRED_ENUM(item__)                                                    \
  case arith::CmpIPredicate::item__:                                           \
    return LLVM::ICmpPredicate::item__

      __PRED_ENUM(eq);
      __PRED_ENUM(ne);
      __PRED_ENUM(sgt);
      __PRED_ENUM(sge);
      __PRED_ENUM(slt);
      __PRED_ENUM(sle);
      __PRED_ENUM(ugt);
      __PRED_ENUM(uge);
      __PRED_ENUM(ult);
      __PRED_ENUM(ule);

#undef __PRED_ENUM
    }
    llvm_unreachable("Unknown arith::CmpIPredicate");
  }
};

struct CmpFOpConversion
    : public ElementwiseOpConversionBase<triton::gpu::CmpFOp,
                                         CmpFOpConversion> {
  using Base =
      ElementwiseOpConversionBase<triton::gpu::CmpFOp, CmpFOpConversion>;
  using Base::Base;
  using Adaptor = typename Base::OpAdaptor;

  // An interface to support variant DestOp builder.
  static SmallVector<LLVM::FCmpOp>
  createDestOps(triton::gpu::CmpFOp op, OpAdaptor adaptor,
                ConversionPatternRewriter &rewriter, Type elemTy,
                MultipleOperandsRange operands, Location loc) {
    return {rewriter.create<LLVM::FCmpOp>(
        loc, elemTy, ArithCmpFPredicateToLLVM(op.getPredicate()),
        operands[0][0], operands[0][1])};
  }

  static LLVM::FCmpPredicate
  ArithCmpFPredicateToLLVM(arith::CmpFPredicate predicate) {
    switch (predicate) {
#define __PRED_ENUM(item__, item1__)                                           \
  case arith::CmpFPredicate::item__:                                           \
    return LLVM::FCmpPredicate::item1__

      __PRED_ENUM(OEQ, oeq);
      __PRED_ENUM(ONE, one);
      __PRED_ENUM(OGT, ogt);
      __PRED_ENUM(OGE, oge);
      __PRED_ENUM(OLT, olt);
      __PRED_ENUM(OLE, ole);
      __PRED_ENUM(ORD, ord);
      __PRED_ENUM(UEQ, ueq);
      __PRED_ENUM(UGT, ugt);
      __PRED_ENUM(UGE, uge);
      __PRED_ENUM(ULT, ult);
      __PRED_ENUM(ULE, ule);
      __PRED_ENUM(UNE, une);
      __PRED_ENUM(UNO, uno);
      __PRED_ENUM(AlwaysTrue, _true);
      __PRED_ENUM(AlwaysFalse, _false);

#undef __PRED_ENUM
    }
    llvm_unreachable("Unknown arith::CmpFPredicate");
  }
};

struct ExternElementwiseOpConversion
    : public ElementwiseOpConversionBase<ExternElementwiseOp,
                                         ExternElementwiseOpConversion> {
  using Base = ElementwiseOpConversionBase<ExternElementwiseOp,
                                           ExternElementwiseOpConversion>;
  using Base::Base;
  using Adaptor = typename Base::OpAdaptor;
  typedef typename Base::OpAdaptor OpAdaptor;

  SmallVector<Value> createDestOps(ExternElementwiseOp op, OpAdaptor adaptor,
                                   ConversionPatternRewriter &rewriter,
                                   Type elemTy, MultipleOperandsRange operands,
                                   Location loc) const {
    StringRef funcName = op.getSymbol();
    if (funcName.empty())
      llvm::errs() << "ExternElementwiseOpConversion";

    Type funcType = getFunctionType(elemTy, operands[0]);
    LLVM::LLVMFuncOp funcOp =
        appendOrGetFuncOp(rewriter, op, funcName, funcType);
    return {
        rewriter.create<LLVM::CallOp>(loc, funcOp, operands[0]).getResult()};
  }

private:
  Type getFunctionType(Type resultType, ValueRange operands) const {
    SmallVector<Type> operandTypes(operands.getTypes());
    return LLVM::LLVMFunctionType::get(resultType, operandTypes);
  }

  LLVM::LLVMFuncOp appendOrGetFuncOp(ConversionPatternRewriter &rewriter,
                                     ExternElementwiseOp op, StringRef funcName,
                                     Type funcType) const {
    using LLVM::LLVMFuncOp;

    auto funcAttr = StringAttr::get(op->getContext(), funcName);
    Operation *funcOp = SymbolTable::lookupNearestSymbolFrom(op, funcAttr);
    if (funcOp)
      return cast<LLVMFuncOp>(*funcOp);

    auto parent = ((Operation *)op)->getParentOfType<mlir::LLVM::LLVMFuncOp>();
    mlir::OpBuilder b(parent);
    auto ret = b.create<LLVMFuncOp>(op->getLoc(), funcName, funcType);
    ret.getOperation()->setAttr(
        "libname", StringAttr::get(op->getContext(), op.getLibname()));
    ret.getOperation()->setAttr(
        "libpath", StringAttr::get(op->getContext(), op.getLibpath()));
    return ret;
  }
};

struct ElementwiseInlineAsmOpConversion
    : public ElementwiseOpConversionBase<ElementwiseInlineAsmOp,
                                         ElementwiseInlineAsmOpConversion> {
  using Base = ElementwiseOpConversionBase<ElementwiseInlineAsmOp,
                                           ElementwiseInlineAsmOpConversion>;
  using Base::Base;
  using Adaptor = typename Base::OpAdaptor;
  typedef typename Base::OpAdaptor OpAdaptor;

  // If operand size is smaller than 32bits pack by groups of 32bits.
  // Otherwise have separate inputs.
  SmallVector<Value> packOperands(ElementwiseInlineAsmOp op,
                                  MultipleOperandsRange operands,
                                  ConversionPatternRewriter &rewriter,
                                  Location loc) const {
    SmallVector<Value> packedOperands;
    unsigned numPackedElements = op.getPackedElement();
    for (int i = 0, e = op.getNumOperands(); i < e; i++) {
      unsigned bitWidth =
          getElementType(op.getOperand(i)).getIntOrFloatBitWidth();
      unsigned numElementPerReg = bitWidth < 32 ? 32 / bitWidth : 1;
      numElementPerReg = std::min(numElementPerReg, numPackedElements);
      for (int j = 0; j < numPackedElements; j += numElementPerReg) {
        if (numElementPerReg == 1) {
          packedOperands.push_back(operands[j][i]);
          continue;
        }
        Type t = vec_ty(
            getTypeConverter()->convertType(getElementType(op.getOperand(i))),
            numElementPerReg);
        Value packed = undef(t);
        for (int k = 0; k < numElementPerReg; k++) {
          packed = insert_element(packed, operands[j + k][i], i32_val(k));
        }
        packedOperands.push_back(packed);
      }
    }
    return packedOperands;
  }

  SmallVector<Value> createDestOps(ElementwiseInlineAsmOp op, OpAdaptor adaptor,
                                   ConversionPatternRewriter &rewriter,
                                   Type elemTy, MultipleOperandsRange operands,
                                   Location loc) const {
    int numPackedElements = op.getPackedElement();
    if (operands.size() % numPackedElements != 0)
      llvm::report_fatal_error("Inline asm op has more packed elements than "
                               "number of elements per thread.");
    SmallVector<Value> packedOperands =
        packOperands(op, operands, rewriter, loc);
    Type dstType =
        getTypeConverter()->convertType(getElementType(op.getResult()));
    Type retType = dstType;
    if (numPackedElements > 1)
      retType = vec_ty(retType, numPackedElements);
    Value result = rewriter
                       .create<LLVM::InlineAsmOp>(
                           loc, retType,
                           packedOperands,      // operands
                           op.getAsmString(),   // asm_string
                           op.getConstraints(), // constraints
                           !op.getPure(),       // has_side_effects
                           false,               // is_align_stack
                           LLVM::AsmDialectAttr::get(
                               rewriter.getContext(),
                               LLVM::AsmDialect::AD_ATT), // asm_dialect
                           ArrayAttr()                    // operand_attrs
                           )
                       ->getResult(0);
    SmallVector<Value> results;
    if (numPackedElements > 1) {
      for (int i = 0; i < numPackedElements; i++)
        results.push_back(extract_element(result, i32_val(i)));
    } else {
      results = {result};
    }
    return results;
  }
};

struct FDivOpConversion
    : ElementwiseOpConversionBase<mlir::arith::DivFOp, FDivOpConversion> {
  using Base =
      ElementwiseOpConversionBase<mlir::arith::DivFOp, FDivOpConversion>;
  using Base::Base;
  using Adaptor = typename Base::OpAdaptor;

  SmallVector<Value> createDestOps(mlir::arith::DivFOp op, OpAdaptor adaptor,
                                   ConversionPatternRewriter &rewriter,
                                   Type elemTy, MultipleOperandsRange operands,
                                   Location loc) const {
#ifdef USE_ROCM
    return {rewriter.create<LLVM::FDivOp>(loc, elemTy, operands[0][0],
                                         operands[0][1])};
#else
    PTXBuilder ptxBuilder;
    auto &fdiv = *ptxBuilder.create<PTXInstr>("div");
    unsigned bitwidth = elemTy.getIntOrFloatBitWidth();
    if (32 == bitwidth) {
      fdiv.o("full").o("f32");
    } else if (64 == bitwidth) {
      fdiv.o("rn").o("f64");
    } else {
      assert(0 && bitwidth && "not supported");
    }

    auto res = ptxBuilder.newOperand(bitwidth == 32 ? "=r" : "=l");
    auto lhs =
        ptxBuilder.newOperand(operands[0][0], bitwidth == 32 ? "r" : "l");
    auto rhs =
        ptxBuilder.newOperand(operands[0][1], bitwidth == 32 ? "r" : "l");
    fdiv(res, lhs, rhs);

    Value ret = ptxBuilder.launch(rewriter, loc, elemTy, false);
    return {ret};
#endif
  }
};

struct FMulOpConversion
    : ElementwiseOpConversionBase<mlir::arith::MulFOp, FMulOpConversion> {
  using Base =
      ElementwiseOpConversionBase<mlir::arith::MulFOp, FMulOpConversion>;
  using Base::Base;
  using Adaptor = typename Base::OpAdaptor;

  SmallVector<Value> createDestOps(mlir::arith::MulFOp op, OpAdaptor adaptor,
                                   ConversionPatternRewriter &rewriter,
                                   Type elemTy, MultipleOperandsRange operands,
                                   Location loc) const {
    auto lhsElemTy = getElementType(op.getLhs());
    auto rhsElemTy = getElementType(op.getRhs());
    if (lhsElemTy.isBF16() && rhsElemTy.isBF16()) {
#ifdef USE_ROCM
      return {EmitDualBF16ElementwiseOp<LLVM::FMulOp>(loc, rewriter, operands)};
#else
      PTXBuilder builder;
      auto ptxAsm = " { .reg .b16 c;        \n"
                    "    mov.b16 c, 0x8000U; \n" // 0.0
                    "    fma.rn.bf16 $0, $1, $2, c; } \n";
      auto &fMul = *builder.create<PTXInstr>(ptxAsm);
      auto res = builder.newOperand("=h");
      auto lhs = builder.newOperand(operands[0][0], "h");
      auto rhs = builder.newOperand(operands[0][1], "h");
      fMul({res, lhs, rhs}, /*onlyAttachMLIRArgs=*/true);
      return {builder.launch(rewriter, loc, i16_ty, false)};
#endif
    } else {
      return {rewriter.create<LLVM::FMulOp>(loc, elemTy, operands[0][0],
                                            operands[0][1])};
    }
  }
};

struct FAddOpConversion
    : ElementwiseOpConversionBase<mlir::arith::AddFOp, FAddOpConversion> {
  using Base =
      ElementwiseOpConversionBase<mlir::arith::AddFOp, FAddOpConversion>;
  using Base::Base;
  using Adaptor = typename Base::OpAdaptor;

  SmallVector<Value> createDestOps(mlir::arith::AddFOp op, OpAdaptor adaptor,
                                   ConversionPatternRewriter &rewriter,
                                   Type elemTy, MultipleOperandsRange operands,
                                   Location loc) const {
    auto lhsElemTy = getElementType(op.getLhs());
    auto rhsElemTy = getElementType(op.getRhs());
    if (lhsElemTy.isBF16() && rhsElemTy.isBF16()) {
#ifdef USE_ROCM
      return {EmitDualBF16ElementwiseOp<LLVM::FAddOp>(loc, rewriter, operands)};
#else
      PTXBuilder builder;
      auto ptxAsm = "{ .reg .b16 c;         \n"
                    "   mov.b16 c, 0x3f80U; \n" // 1.0
                    "   fma.rn.bf16 $0, $1, c, $2; } \n";
      auto &fAdd = *builder.create<PTXInstr>(ptxAsm);
      auto res = builder.newOperand("=h");
      auto lhs = builder.newOperand(operands[0][0], "h");
      auto rhs = builder.newOperand(operands[0][1], "h");
      fAdd({res, lhs, rhs}, /*onlyAttachMLIRArgs=*/true);
      return {builder.launch(rewriter, loc, i16_ty, false)};
#endif
    } else {
      return {rewriter.create<LLVM::FAddOp>(loc, elemTy, operands[0][0],
                                            operands[0][1])};
    }
  }
};

struct FSubOpConversion
    : ElementwiseOpConversionBase<mlir::arith::SubFOp, FSubOpConversion> {
  using Base =
      ElementwiseOpConversionBase<mlir::arith::SubFOp, FSubOpConversion>;
  using Base::Base;
  using Adaptor = typename Base::OpAdaptor;

  SmallVector<Value> createDestOps(mlir::arith::SubFOp op, OpAdaptor adaptor,
                                   ConversionPatternRewriter &rewriter,
                                   Type elemTy, MultipleOperandsRange operands,
                                   Location loc) const {
    auto lhsElemTy = getElementType(op.getLhs());
    auto rhsElemTy = getElementType(op.getRhs());
    if (lhsElemTy.isBF16() && rhsElemTy.isBF16()) {
#ifdef USE_ROCM
      return {EmitDualBF16ElementwiseOp<LLVM::FSubOp>(loc, rewriter, operands)};
#else
      PTXBuilder builder;
      auto ptxAsm = " { .reg .b16 c;         \n"
                    "    mov.b16 c, 0xbf80U; \n" // -1.0
                    "    fma.rn.bf16 $0, $2, c, $1;} \n";
      auto &fSub = *builder.create<PTXInstr>(ptxAsm);
      auto res = builder.newOperand("=h");
      auto lhs = builder.newOperand(operands[0][0], "h");
      auto rhs = builder.newOperand(operands[0][1], "h");
      fSub({res, lhs, rhs}, /*onlyAttachMLIRArgs=*/true);
      return {builder.launch(rewriter, loc, i16_ty, false)};
#endif
    } else {
      return {rewriter.create<LLVM::FSubOp>(loc, elemTy, operands[0][0],
                                            operands[0][1])};
    }
  }
};

#ifdef USE_ROCM
static SmallVector<Value>
S8_to_Bf16(Location loc, ConversionPatternRewriter &rewriter,
		   const SmallVector<Value> &v) {
  SmallVector<Value> inValues = {v[0], v[1], v[2], v[3]};
  SmallVector<Value> outValues = {};
  for (Value inVal : inValues) {
    Value i32Val = sext(i32_ty, inVal);

    GCNBuilder builder;
    auto &cvt = *builder.create("v_cvt_f32_i32");
    auto res = builder.newOperand("=v");
    auto operand = builder.newOperand(i32Val, "v");
    cvt(res, operand);
    auto f32Val = builder.launch(rewriter, loc, f32_ty, false);

    f32Val = bitcast(f32Val, i32_ty);
    auto shifted = lshr(i32_ty, f32Val, i32_val(16));
    auto truncated = trunc(i16_ty, shifted);
    outValues.push_back(truncated);
  }
  return outValues;
}
#endif

// Uses inline ptx to convert s8/u8 to bf16, since the
struct SIToFPOpConversion
    : ElementwiseOpConversionBase<mlir::arith::SIToFPOp, SIToFPOpConversion> {
  using Base =
      ElementwiseOpConversionBase<mlir::arith::SIToFPOp, SIToFPOpConversion>;
  using Base::Base;
  using Adaptor = typename Base::OpAdaptor;

  SmallVector<Value> createDestOps(mlir::arith::SIToFPOp op, OpAdaptor adaptor,
                                   ConversionPatternRewriter &rewriter,
                                   Type elemTy, MultipleOperandsRange operands,
                                   Location loc) const {
    Type inElemTy = getElementType(op.getIn());
    Type outElemTy = getElementType(op.getOut());
    if (outElemTy.isBF16() && inElemTy.isInteger(8) && operands.size() >= 4) {
      #if USE_ROCM
        SmallVector<Value> inVals = {operands[0][0], operands[1][0],
                                    operands[2][0], operands[3][0]};
        auto outVals = S8_to_Bf16(loc, rewriter, inVals);
      #else
        auto cvtFunc = makeConverterFromPtx(
            S8_to_Bf16, getTypeConverter()->convertType(inElemTy),
            getTypeConverter()->convertType(outElemTy));
        SmallVector<Value> inVals = {operands[0][0], operands[1][0],
                                    operands[2][0], operands[3][0]};
        auto outVals = cvtFunc(loc, rewriter, inVals);
      #endif
      assert(outVals.size() == 4);
      return outVals;
    } else if (outElemTy.isBF16()) {
      auto value = rewriter.create<LLVM::SIToFPOp>(loc, f32_ty, operands[0][0]);
      return {FpToFpOpConversion::convertFp32ToBf16(loc, rewriter, value)};
    } else {
      return {rewriter.create<LLVM::SIToFPOp>(loc, elemTy, operands[0][0])};
    }
  }
};

struct FPToSIOpConversion
    : ElementwiseOpConversionBase<mlir::arith::FPToSIOp, FPToSIOpConversion> {
  using Base =
      ElementwiseOpConversionBase<mlir::arith::FPToSIOp, FPToSIOpConversion>;
  using Base::Base;
  using Adaptor = typename Base::OpAdaptor;

  SmallVector<Value> createDestOps(mlir::arith::FPToSIOp op, OpAdaptor adaptor,
                                   ConversionPatternRewriter &rewriter,
                                   Type elemTy, MultipleOperandsRange operands,
                                   Location loc) const {
    auto inElemTy = getElementType(op.getIn());
    if (inElemTy.isBF16()) {
      auto value =
          FpToFpOpConversion::convertBf16ToFp32(loc, rewriter, operands[0][0]);
      return {rewriter.create<LLVM::FPToSIOp>(loc, elemTy, value)};
    } else {
      return {rewriter.create<LLVM::FPToSIOp>(loc, elemTy, operands[0][0])};
    }
  }
};

struct ExtFOpConversion
    : ElementwiseOpConversionBase<mlir::arith::ExtFOp, ExtFOpConversion> {
  using Base =
      ElementwiseOpConversionBase<mlir::arith::ExtFOp, ExtFOpConversion>;
  using Base::Base;
  using Adaptor = typename Base::OpAdaptor;

  SmallVector<Value> createDestOps(mlir::arith::ExtFOp op, OpAdaptor adaptor,
                                   ConversionPatternRewriter &rewriter,
                                   Type elemTy, MultipleOperandsRange operands,
                                   Location loc) const {
    auto inElemTy = getElementType(op.getIn());
    if (inElemTy.isBF16()) {
      auto outElemTy = getElementType(op.getOut());
      assert(outElemTy.isF32() && "unsupported conversion");
      return {
          FpToFpOpConversion::convertBf16ToFp32(loc, rewriter, operands[0][0])};
    } else {
      return {rewriter.create<LLVM::FPExtOp>(loc, elemTy, operands[0][0])};
    }
  }
};

struct TruncFOpConversion
    : ElementwiseOpConversionBase<mlir::arith::TruncFOp, TruncFOpConversion> {
  using Base =
      ElementwiseOpConversionBase<mlir::arith::TruncFOp, TruncFOpConversion>;
  using Base::Base;
  using Adaptor = typename Base::OpAdaptor;

  SmallVector<Value> createDestOps(mlir::arith::TruncFOp op, OpAdaptor adaptor,
                                   ConversionPatternRewriter &rewriter,
                                   Type elemTy, MultipleOperandsRange operands,
                                   Location loc) const {
    auto outElemTy = getElementType(op.getOut());
    if (outElemTy.isBF16()) {
      auto inElemTy = getElementType(op.getIn());
      assert(inElemTy.isF32() && "unsupported conversion");
      return {
          FpToFpOpConversion::convertFp32ToBf16(loc, rewriter, operands[0][0])};
    } else {
      return {rewriter.create<LLVM::FPTruncOp>(loc, elemTy, operands[0][0])};
    }
  }
};

struct ExpOpConversionApprox
    : ElementwiseOpConversionBase<mlir::math::ExpOp, ExpOpConversionApprox> {
  using Base =
      ElementwiseOpConversionBase<mlir::math::ExpOp, ExpOpConversionApprox>;
  using Base::Base;
  using Adaptor = typename Base::OpAdaptor;

  SmallVector<Value> createDestOps(mlir::math::ExpOp op, OpAdaptor adaptor,
                                   ConversionPatternRewriter &rewriter,
                                   Type elemTy, MultipleOperandsRange operands,
                                   Location loc) const {
    // For non-FP32 input, call __nv_expf for higher-precision calculation
    if (elemTy.getIntOrFloatBitWidth() != 32)
      return {};

    const double log2e = 1.4426950408889634;
    Value prod = fmul(f32_ty, operands[0][0], f32_val(log2e));

#ifdef USE_ROCM
    return {rewriter.create<math::Exp2Op>(loc, f32_ty, prod,
                                         adaptor.getAttributes().getValue())};
#else
    PTXBuilder ptxBuilder;
    auto &exp2 = ptxBuilder.create<PTXInstr>("ex2")->o("approx").o("f32");
    auto output = ptxBuilder.newOperand("=f");
    auto input = ptxBuilder.newOperand(prod, "f");
    exp2(output, input);
    return {ptxBuilder.launch(rewriter, loc, f32_ty, false)};
#endif
  }
};

struct AbsIOpConversion
    : ElementwiseOpConversionBase<mlir::math::AbsIOp, AbsIOpConversion> {
  using Base =
      ElementwiseOpConversionBase<mlir::math::AbsIOp, AbsIOpConversion>;
  using Base::Base;
  using Adaptor = typename Base::OpAdaptor;

  SmallVector<Value> createDestOps(mlir::math::AbsIOp op, OpAdaptor adaptor,
                                   ConversionPatternRewriter &rewriter,
                                   Type elemTy, MultipleOperandsRange operands,
                                   Location loc) const {
    auto boolFalse = rewriter.getBoolAttr(false);
    auto constFalse = rewriter.create<LLVM::ConstantOp>(loc, boolFalse);
    return {rewriter.create<LLVM::AbsOp>(loc, elemTy, operands[0][0],
                                         /*is_int_min_poison=*/constFalse)};
  }
};

struct AbsFOpConversion
    : ElementwiseOpConversionBase<mlir::math::AbsFOp, AbsFOpConversion> {
  using Base =
      ElementwiseOpConversionBase<mlir::math::AbsFOp, AbsFOpConversion>;
  using Base::Base;
  using Adaptor = typename Base::OpAdaptor;

  SmallVector<Value> createDestOps(mlir::math::AbsFOp op, OpAdaptor adaptor,
                                   ConversionPatternRewriter &rewriter,
                                   Type elemTy, MultipleOperandsRange operands,
                                   Location loc) const {
    if (llvm::isa<IntegerType>(elemTy)) {
      // Mask out the sign bit
      auto num_bits =
          getElementTypeOrSelf(op.getType()).getIntOrFloatBitWidth();
      assert(num_bits <= 16);
      auto mask = (1u << (num_bits - 1u)) - 1u;
      auto maskAttr = rewriter.getIntegerAttr(elemTy, mask);
      auto maskConst = rewriter.create<LLVM::ConstantOp>(loc, maskAttr);
      return {and_(operands[0][0], maskConst)};
    }

    return {rewriter.create<LLVM::FAbsOp>(loc, elemTy, operands[0][0])};
  }
};

/// The lowering of index_cast becomes an integer conversion since index
/// becomes an integer.  If the bit width of the source and target integer
/// types is the same, just erase the cast.  If the target type is wider,
/// sign-extend the value, otherwise truncate it.
struct IndexCastOpLowering
    : public ElementwiseOpConversionBase<arith::IndexCastOp,
                                         IndexCastOpLowering> {
  using Base =
      ElementwiseOpConversionBase<arith::IndexCastOp, IndexCastOpLowering>;
  using Base::Base;
  using Adaptor = typename Base::OpAdaptor;

  SmallVector<Value> createDestOps(arith::IndexCastOp op, OpAdaptor adaptor,
                                   ConversionPatternRewriter &rewriter,
                                   Type elemTy, MultipleOperandsRange operands,
                                   Location loc) const {
    auto inElemTy =
        this->getTypeConverter()->convertType(getElementType(op.getIn()));
    unsigned targetBits = elemTy.getIntOrFloatBitWidth();
    unsigned sourceBits = inElemTy.getIntOrFloatBitWidth();

    if (targetBits == sourceBits)
      return {operands[0][0]};
    if (targetBits < sourceBits)
      return {rewriter.replaceOpWithNewOp<LLVM::TruncOp>(op, elemTy,
                                                         operands[0][0])};
    return {
        rewriter.replaceOpWithNewOp<LLVM::SExtOp>(op, elemTy, operands[0][0])};
  }
};

void populateElementwiseOpToLLVMPatterns(
    TritonGPUToLLVMTypeConverter &typeConverter, RewritePatternSet &patterns,
    int numWarps, ModuleAxisInfoAnalysis &axisInfoAnalysis,
    ModuleAllocation &allocation,
    ConvertTritonGPUOpToLLVMPatternBase::IndexCacheInfo &indexCacheInfo,
    int computeCapability, PatternBenefit benefit) {
#define POPULATE_TERNARY_OP(SRC_OP, DST_OP)                                    \
  patterns.add<ElementwiseOpConversion<SRC_OP, DST_OP>>(typeConverter, benefit);
  POPULATE_TERNARY_OP(triton::gpu::SelectOp, LLVM::SelectOp)
  POPULATE_TERNARY_OP(arith::SelectOp, LLVM::SelectOp)
#undef POPULATE_TERNARY_OP

#define POPULATE_BINARY_OP(SRC_OP, DST_OP)                                     \
  patterns.add<ElementwiseOpConversion<SRC_OP, DST_OP>>(typeConverter, benefit);
  POPULATE_BINARY_OP(arith::SubIOp, LLVM::SubOp) // -
  POPULATE_BINARY_OP(arith::AddIOp, LLVM::AddOp) // +
  POPULATE_BINARY_OP(arith::MulIOp, LLVM::MulOp) // *
  POPULATE_BINARY_OP(arith::DivSIOp, LLVM::SDivOp)
  POPULATE_BINARY_OP(arith::DivUIOp, LLVM::UDivOp)
  POPULATE_BINARY_OP(arith::RemFOp, LLVM::FRemOp) // %
  POPULATE_BINARY_OP(arith::RemSIOp, LLVM::SRemOp)
  POPULATE_BINARY_OP(arith::RemUIOp, LLVM::URemOp)
  POPULATE_BINARY_OP(arith::AndIOp, LLVM::AndOp)    // &
  POPULATE_BINARY_OP(arith::OrIOp, LLVM::OrOp)      // |
  POPULATE_BINARY_OP(arith::XOrIOp, LLVM::XOrOp)    // ^
  POPULATE_BINARY_OP(arith::ShLIOp, LLVM::ShlOp)    // <<
  POPULATE_BINARY_OP(arith::ShRSIOp, LLVM::AShrOp)  // >>
  POPULATE_BINARY_OP(arith::ShRUIOp, LLVM::LShrOp)  // >>
  POPULATE_BINARY_OP(arith::MinFOp, LLVM::MinNumOp) // fmin
  POPULATE_BINARY_OP(arith::MaxFOp, LLVM::MaxNumOp) // fmax
  POPULATE_BINARY_OP(arith::MinSIOp, LLVM::SMinOp)  // smin
  POPULATE_BINARY_OP(arith::MaxSIOp, LLVM::SMaxOp)  // smax
  POPULATE_BINARY_OP(arith::MinUIOp, LLVM::UMinOp)  // umin
  POPULATE_BINARY_OP(arith::MaxUIOp, LLVM::UMaxOp)  // umax
#undef POPULATE_BINARY_OP

#define POPULATE_UNARY_OP(SRC_OP, DST_OP)                                      \
  patterns.add<ElementwiseOpConversion<SRC_OP, DST_OP>>(typeConverter, benefit);
  POPULATE_UNARY_OP(arith::TruncIOp, LLVM::TruncOp)
  POPULATE_UNARY_OP(arith::ExtSIOp, LLVM::SExtOp)
  POPULATE_UNARY_OP(arith::ExtUIOp, LLVM::ZExtOp)
  POPULATE_UNARY_OP(arith::FPToUIOp, LLVM::FPToUIOp)
  POPULATE_UNARY_OP(arith::UIToFPOp, LLVM::UIToFPOp)
  POPULATE_UNARY_OP(math::LogOp, math::LogOp)
  POPULATE_UNARY_OP(math::CosOp, math::CosOp)
  POPULATE_UNARY_OP(math::SinOp, math::SinOp)
  POPULATE_UNARY_OP(math::SqrtOp, math::SqrtOp)
  POPULATE_UNARY_OP(math::ExpOp, math::ExpOp)
  POPULATE_UNARY_OP(triton::BitcastOp, LLVM::BitcastOp)
  POPULATE_UNARY_OP(triton::IntToPtrOp, LLVM::IntToPtrOp)
  POPULATE_UNARY_OP(triton::PtrToIntOp, LLVM::PtrToIntOp)
#undef POPULATE_UNARY_OP

  patterns.add<AbsIOpConversion>(typeConverter, benefit);
  patterns.add<AbsFOpConversion>(typeConverter, benefit);
  patterns.add<CmpIOpConversion>(typeConverter, benefit);
  patterns.add<CmpFOpConversion>(typeConverter, benefit);

  patterns.add<FDivOpConversion>(typeConverter, benefit);
  patterns.add<FSubOpConversion>(typeConverter, benefit);
  patterns.add<FAddOpConversion>(typeConverter, benefit);
  patterns.add<FMulOpConversion>(typeConverter, benefit);

  patterns.add<ExtFOpConversion>(typeConverter, benefit);
  patterns.add<TruncFOpConversion>(typeConverter, benefit);
  patterns.add<FPToSIOpConversion>(typeConverter, benefit);
  patterns.add<SIToFPOpConversion>(typeConverter, benefit);
  patterns.add<IndexCastOpLowering>(typeConverter, benefit);

  patterns.add<FpToFpOpConversion>(typeConverter, computeCapability, benefit);

  patterns.add<ExternElementwiseOpConversion>(typeConverter, benefit);
  patterns.add<ElementwiseInlineAsmOpConversion>(typeConverter, benefit);
  // ExpOpConversionApprox will try using ex2.approx if the input type is
  // FP32. For other input types, ExpOpConversionApprox will return failure and
  // ElementwiseOpConversion<math::ExpOp, math::ExpOp> defined below will call
  // __nv_expf for higher-precision calculation
  patterns.add<ExpOpConversionApprox>(typeConverter, benefit);
}

struct FPExtOpConversion
    : ElementwiseOpConversionBase<LLVM::FPExtOp, FPExtOpConversion> {
  using Base = ElementwiseOpConversionBase<LLVM::FPExtOp, FPExtOpConversion>;
  using Base::Base;
  using Adaptor = typename Base::OpAdaptor;

  static bool isLegalOp(LLVM::FPExtOp op) {
    auto retTy = op.getResult().getType();
    auto srcTy = op.getOperand().getType();
    if (retTy.isF32() && srcTy.isF16()) {
      return false;
    }
    return true;
  }

  SmallVector<Value> createDestOps(LLVM::FPExtOp op, OpAdaptor adaptor,
                                   ConversionPatternRewriter &rewriter,
                                   Type elemTy, MultipleOperandsRange operands,
                                   Location loc) const {
    return {
        FpToFpOpConversion::convertFp16ToFp32(loc, rewriter, operands[0][0])};
  }
};

struct FPTruncOpConversion
    : ElementwiseOpConversionBase<LLVM::FPTruncOp, FPTruncOpConversion> {
  using Base =
      ElementwiseOpConversionBase<LLVM::FPTruncOp, FPTruncOpConversion>;
  using Base::Base;
  using Adaptor = typename Base::OpAdaptor;

  static bool isLegalOp(LLVM::FPTruncOp op) {
    auto retTy = op.getResult().getType();
    auto srcTy = op.getOperand().getType();
    if (retTy.isF16() && srcTy.isF32()) {
      return false;
    }
    return true;
  }

  SmallVector<Value> createDestOps(LLVM::FPTruncOp op, OpAdaptor adaptor,
                                   ConversionPatternRewriter &rewriter,
                                   Type elemTy, MultipleOperandsRange operands,
                                   Location loc) const {
    return {
        FpToFpOpConversion::convertFp32ToFp16(loc, rewriter, operands[0][0])};
  }
};

struct TruncOpConversion
    : ElementwiseOpConversionBase<LLVM::TruncOp, TruncOpConversion> {
  using Base = ElementwiseOpConversionBase<LLVM::TruncOp, TruncOpConversion>;
  using Base::Base;
  using Adaptor = typename Base::OpAdaptor;

  static bool isLegalOp(LLVM::TruncOp op) {
    auto retTy = op.getResult().getType();
    auto srcTy = op.getOperand().getType();
    if (retTy.isInteger(16) && srcTy.isInteger(32)) {
      return false;
    }
    return true;
  }

  SmallVector<Value> createDestOps(LLVM::TruncOp op, OpAdaptor adaptor,
                                   ConversionPatternRewriter &rewriter,
                                   Type elemTy, MultipleOperandsRange operands,
                                   Location loc) const {
    PTXBuilder builder;
    auto &cvt = *builder.create("cvt.u16.u32");
    auto res = builder.newOperand("=h");
    auto operand = builder.newOperand(operands[0][0], "r");
    cvt(res, operand);
    return {builder.launch(rewriter, loc, i16_ty, false)};
  }
};

struct SExtOpConversion
    : ElementwiseOpConversionBase<LLVM::SExtOp, SExtOpConversion> {
  using Base = ElementwiseOpConversionBase<LLVM::SExtOp, SExtOpConversion>;
  using Base::Base;
  using Adaptor = typename Base::OpAdaptor;

  static bool isLegalOp(LLVM::SExtOp op) {
    auto retTy = op.getResult().getType();
    auto srcTy = op.getOperand().getType();
    if (retTy.isInteger(32) && srcTy.isInteger(16)) {
      return false;
    }
    return true;
  }

  SmallVector<Value> createDestOps(LLVM::SExtOp op, OpAdaptor adaptor,
                                   ConversionPatternRewriter &rewriter,
                                   Type elemTy, MultipleOperandsRange operands,
                                   Location loc) const {
    PTXBuilder builder;
    auto &cvt = *builder.create("cvt.s32.s16");
    auto res = builder.newOperand("=r");
    auto operand = builder.newOperand(operands[0][0], "h");
    cvt(res, operand);
    return {builder.launch(rewriter, loc, i32_ty, false)};
  }
};

struct ZExtOpConversion
    : ElementwiseOpConversionBase<LLVM::ZExtOp, ZExtOpConversion> {
  using Base = ElementwiseOpConversionBase<LLVM::ZExtOp, ZExtOpConversion>;
  using Base::Base;
  using Adaptor = typename Base::OpAdaptor;

  static bool isLegalOp(LLVM::ZExtOp op) {
    auto retTy = op.getResult().getType();
    auto srcTy = op.getOperand().getType();
    if (retTy.isInteger(32) && srcTy.isInteger(16)) {
      return false;
    }
    return true;
  }

  SmallVector<Value> createDestOps(LLVM::ZExtOp op, OpAdaptor adaptor,
                                   ConversionPatternRewriter &rewriter,
                                   Type elemTy, MultipleOperandsRange operands,
                                   Location loc) const {
    PTXBuilder builder;
    auto &cvt = *builder.create("cvt.u32.u16");
    auto res = builder.newOperand("=r");
    auto operand = builder.newOperand(operands[0][0], "h");
    cvt(res, operand);
    return {builder.launch(rewriter, loc, i32_ty, false)};
  }
};

bool isLegalElementwiseOp(Operation *op) {
  if (isa<LLVM::FPExtOp>(op)) {
    return FPExtOpConversion::isLegalOp(cast<LLVM::FPExtOp>(op));
  } else if (isa<LLVM::FPTruncOp>(op)) {
    return FPTruncOpConversion::isLegalOp(cast<LLVM::FPTruncOp>(op));
  } else if (isa<LLVM::TruncOp>(op)) {
    return TruncOpConversion::isLegalOp(cast<LLVM::TruncOp>(op));
  } else if (isa<LLVM::SExtOp>(op)) {
    return SExtOpConversion::isLegalOp(cast<LLVM::SExtOp>(op));
  } else if (isa<LLVM::ZExtOp>(op)) {
    return ZExtOpConversion::isLegalOp(cast<LLVM::ZExtOp>(op));
  }
  return true;
}

void populateElementwiseOpToPTXPatterns(
    TritonGPUToLLVMTypeConverter &typeConverter, RewritePatternSet &patterns,
    PatternBenefit benefit) {
  patterns.add<FPExtOpConversion>(typeConverter, benefit);
  patterns.add<FPTruncOpConversion>(typeConverter, benefit);
  patterns.add<TruncOpConversion>(typeConverter, benefit);
  patterns.add<SExtOpConversion>(typeConverter, benefit);
  patterns.add<ZExtOpConversion>(typeConverter, benefit);
}<|MERGE_RESOLUTION|>--- conflicted
+++ resolved
@@ -70,56 +70,6 @@
 
   a0 = or_(i32_ty, a0, sign0);
   a1 = or_(i32_ty, a1, sign1);
-
-  auto fp8x4VecTy = vec_ty(i8_ty, 4);
-  a0 = bitcast(a0, fp8x4VecTy); 
-  a1 = bitcast(a1, fp8x4VecTy); 
-
-  return {extract_element(i8_ty, a0, i32_val(1)),
-	  extract_element(i8_ty, a0, i32_val(3)),
-	  extract_element(i8_ty, a1, i32_val(1)),
-	  extract_element(i8_ty, a1, i32_val(3))
-	  };
-}
-#else
-const std::string Fp16_to_Fp8E5M2FNUZ =
-    "{                            \n"
-    ".reg .b32 a<2>;              \n"
-    "and.b32 a0, $1, 0xfffefffe;  \n"   // a0 &= 0xfffefffe
-    "and.b32 a1, $2, 0xfffefffe;  \n"   // (strip lowest bit)
-    "add.u32 a0, a0, 0x00800080;  \n"   // a0 += 0x00800080
-    "add.u32 a1, a1, 0x00800080;  \n"   // (round to nearest)
-    "prmt.b32 $0, a0, a1, 0x7531; \n\t" // output = a1a0
-    "}";
-#endif
-
-#ifdef USE_ROCM
-static SmallVector<Value>
-Fp16_to_Fp8E5M2FNUZ(Location loc, ConversionPatternRewriter &rewriter,
-                   const SmallVector<Value> &v) {
-  auto fp16x2VecTy = vec_ty(f16_ty, 2);
-  Value fp16x2Vec0 = undef(fp16x2VecTy);
-  Value fp16x2Vec1 = undef(fp16x2VecTy);
-  fp16x2Vec0 = insert_element(fp16x2VecTy, fp16x2Vec0, v[0], i32_val(0));
-  fp16x2Vec0 = insert_element(fp16x2VecTy, fp16x2Vec0, v[1], i32_val(1));
-  fp16x2Vec1 = insert_element(fp16x2VecTy, fp16x2Vec1, v[2], i32_val(0));
-  fp16x2Vec1 = insert_element(fp16x2VecTy, fp16x2Vec1, v[3], i32_val(1));
-
-  Value a0 = bitcast(fp16x2Vec0, i32_ty);
-  Value a1 = bitcast(fp16x2Vec1, i32_ty);
-  Value sign0 = and_(i32_ty, a0, i32_val(0x80008000));
-  Value sign1 = and_(i32_ty, a1, i32_val(0x80008000));
-
-  a0 = and_(i32_ty, a0, i32_val(0x7fff7fff));
-  a1 = and_(i32_ty, a1, i32_val(0x7fff7fff));
-
-  // adjust expoment bias from 15 to 16  
-  a0 = add(i32_ty, a0, i32_val(0x04000400));
-  a1 = add(i32_ty, a1, i32_val(0x04000400));
-
-  a0 = or_(i32_ty, a0, sign0);
-  a1 = or_(i32_ty, a1, sign1);
-
 
   auto fp8x4VecTy = vec_ty(i8_ty, 4);
   a0 = bitcast(a0, fp8x4VecTy); 
@@ -238,55 +188,6 @@
   result[3] = convert_val_Fp8E5M2FNUZ_to_Fp16(loc, rewriter, v[3]);
 
   return result;
-}
-#else
-// incorrect, need change
-const std::string Fp8E5M2FNUZ_to_Fp16 = "{                           \n"
-                                    "prmt.b32 $0, 0, $2, 0x5140; \n\t"
-                                    "prmt.b32 $1, 0, $2, 0x7362; \n\t"
-                                    "}";
-#endif
-
-#ifdef USE_ROCM
-static SmallVector<Value>
-Fp8E5M2FNUZ_to_Fp16(Location loc, ConversionPatternRewriter &rewriter,
-                   const SmallVector<Value> &v) {
-  auto fp8x4VecTy = vec_ty(i8_ty, 4);
-  Value a0 = undef(fp8x4VecTy);
-  a0 = insert_element(fp8x4VecTy, a0, int_val(8,0), i32_val(0));
-  a0 = insert_element(fp8x4VecTy, a0, v[0], i32_val(1));
-  a0 = insert_element(fp8x4VecTy, a0, int_val(8,0), i32_val(2));
-  a0 = insert_element(fp8x4VecTy, a0, v[1], i32_val(3));
-  a0 = bitcast(a0, i32_ty);
-  Value a1 = undef(fp8x4VecTy);
-  a1 = insert_element(fp8x4VecTy, a1, int_val(8,0), i32_val(0));
-  a1 = insert_element(fp8x4VecTy, a1, v[2], i32_val(1));
-  a1 = insert_element(fp8x4VecTy, a1, int_val(8,0), i32_val(2));
-  a1 = insert_element(fp8x4VecTy, a1, v[3], i32_val(3));
-  a1 = bitcast(a1, i32_ty);
-
-  Value sign0 = and_(i32_ty, a0, i32_val(0x80008000));
-  Value sign1 = and_(i32_ty, a1, i32_val(0x80008000));
-
-  a0 = and_(i32_ty, a0, i32_val(0x7fff7fff));
-  a1 = and_(i32_ty, a1, i32_val(0x7fff7fff));
-
-  // adjust exponent bias from 16 to 15
-  a0 = sub(i32_ty, a0, i32_val(0x04000400));
-  a1 = sub(i32_ty, a1, i32_val(0x04000400));
-
-  a0 = or_(i32_ty, a0, sign0);
-  a1 = or_(i32_ty, a1, sign1);
-
-  auto fp16x2VecTy = vec_ty(f16_ty, 2);
-  auto fp16x2Vec0 = bitcast(a0, fp16x2VecTy);
-  auto fp16x2Vec1 = bitcast(a1, fp16x2VecTy);
-
-  return { extract_element(f16_ty, fp16x2Vec0, i32_val(0)),
-	   extract_element(f16_ty, fp16x2Vec0, i32_val(1)),
-	   extract_element(f16_ty, fp16x2Vec1, i32_val(0)),
-	   extract_element(f16_ty, fp16x2Vec1, i32_val(1))
-	 };
 }
 #else
 // incorrect, need change
@@ -1438,11 +1339,7 @@
         // F8 -> F16
         {{F8E4M3B15TyID, F16TyID}, Fp8E4M3B15_to_Fp16},
         {{F8E4M3FNTyID, F16TyID}, Fp8E4M3B15x4_to_Fp16},
-<<<<<<< HEAD
-        {{F8E4M3FNUZTyID, F16TyID}, Fp8E4M3_to_Fp16},
-=======
         {{F8E4M3FNUZTyID, F16TyID}, Fp8E4M3FNUZ_to_Fp16},
->>>>>>> 220be40b
         {{F8E5M2TyID, F16TyID}, Fp8E5M2_to_Fp16},
         {{F8E5M2FNUZTyID, F16TyID}, Fp8E5M2FNUZ_to_Fp16},
         // F16 -> F8
@@ -1452,11 +1349,7 @@
         {{F16TyID, F8E4M3B15TyID}, Fp16_to_Fp8E4M3B15(computeCapability >= 80)},
 #endif
         {{F16TyID, F8E4M3FNTyID}, Fp16_to_Fp8E4M3B15x4},
-<<<<<<< HEAD
-        {{F16TyID, F8E4M3FNUZTyID}, Fp16_to_Fp8E4M3},
-=======
         {{F16TyID, F8E4M3FNUZTyID}, Fp16_to_Fp8E4M3FNUZ},
->>>>>>> 220be40b
         {{F16TyID, F8E5M2TyID}, Fp16_to_Fp8E5M2},
         {{F16TyID, F8E5M2FNUZTyID}, Fp16_to_Fp8E5M2FNUZ},
         // F8 -> BF16
