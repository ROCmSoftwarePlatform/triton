--- conflicted
+++ resolved
@@ -1047,11 +1047,7 @@
                          .getEncoding()
                          .dyn_cast<MfmaEncodingAttr>()) {
         Type BElType =
-<<<<<<< HEAD
-            dotOp.getA().getType().cast<RankedTensorType>().getElementType();
-=======
             dotOp.getB().getType().cast<RankedTensorType>().getElementType();
->>>>>>> 5a86b46b
 
         auto maxBitWidth = std::max(AElType.getIntOrFloatBitWidth(),
                                     BElType.getIntOrFloatBitWidth());
@@ -1065,12 +1061,7 @@
 
         if (maxBitWidth < 16)
           promoteType = builder.getF16Type();
-<<<<<<< HEAD
-
-        if (maxBitWidth < 32)
-=======
         else if (maxBitWidth <= 32)
->>>>>>> 5a86b46b
           promoteType = builder.getF32Type();
 #endif
       } else {
