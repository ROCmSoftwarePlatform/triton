#include "ConvertLayoutOpToLLVM.h"
#include "Utility.h"

using ::mlir::LLVM::getSharedMemoryObjectFromStruct;
using ::mlir::LLVM::getStridesFromShapeAndOrder;
using ::mlir::triton::gpu::DotOperandEncodingAttr;
using ::mlir::triton::gpu::getContigPerThread;
using ::mlir::triton::gpu::getOrder;
using ::mlir::triton::gpu::getShapePerCTA;
using ::mlir::triton::gpu::getSizePerThread;
using ::mlir::triton::gpu::getTotalElemsPerThread;
using ::mlir::triton::gpu::isaDistributedLayout;
using ::mlir::triton::gpu::SharedEncodingAttr;

// Forward declarations

namespace SharedToDotOperandMMAv1 {
using CoordTy = SmallVector<Value>;
using ValueTable = std::map<std::pair<int, int>, std::pair<Value, Value>>;

SmallVector<CoordTy> getMNCoords(Value thread,
                                 ConversionPatternRewriter &rewriter,
                                 ArrayRef<unsigned int> wpt,
                                 const MmaEncodingAttr &mmaLayout,
                                 ArrayRef<int64_t> shape, bool isARow,
                                 bool isBRow, bool isAVec4, bool isBVec4);

Value convertLayout(int opIdx, Value tensor, const SharedMemoryObject &smemObj,
                    Value thread, Location loc,
                    TritonGPUToLLVMTypeConverter *typeConverter,
                    ConversionPatternRewriter &rewriter, Type resultTy);

} // namespace SharedToDotOperandMMAv1

namespace SharedToDotOperandMMAv2 {
Value convertLayout(int opIdx, ConversionPatternRewriter &rewriter,
                    Location loc, Value tensor,
                    DotOperandEncodingAttr bEncoding,
                    const SharedMemoryObject &smemObj,
                    TritonGPUToLLVMTypeConverter *typeConverter, Value thread);
}

#ifdef USE_ROCM
namespace SharedToDotOperandMFMA {
Value convertLayout(int opIdx, ConversionPatternRewriter &rewriter,
                    Location loc, Value tensor,
                    DotOperandEncodingAttr bEncoding,
                    const SharedMemoryObject &smemObj,
                    TritonGPUToLLVMTypeConverter *typeConverter, Value thread);
} // namespace SharedToDotOperandMFMA
#endif

namespace SharedToDotOperandFMA {
Value convertLayout(int opIdx, Value B, Value llB, BlockedEncodingAttr dLayout,
                    Value thread, Location loc,
                    TritonGPUToLLVMTypeConverter *typeConverter,
                    ConversionPatternRewriter &rewriter);
}

struct ConvertLayoutOpConversion
    : public ConvertTritonGPUOpToLLVMPattern<triton::gpu::ConvertLayoutOp> {
public:
  using ConvertTritonGPUOpToLLVMPattern<
      triton::gpu::ConvertLayoutOp>::ConvertTritonGPUOpToLLVMPattern;

  LogicalResult
  matchAndRewrite(triton::gpu::ConvertLayoutOp op, OpAdaptor adaptor,
                  ConversionPatternRewriter &rewriter) const override {
    Value src = op.getSrc();
    Value dst = op.getResult();
    auto srcTy = src.getType().cast<RankedTensorType>();
    auto dstTy = dst.getType().cast<RankedTensorType>();
    Attribute srcLayout = srcTy.getEncoding();
    Attribute dstLayout = dstTy.getEncoding();
    if (isaDistributedLayout(srcLayout) &&
        dstLayout.isa<SharedEncodingAttr>()) {
      return lowerDistributedToShared(op, adaptor, rewriter);
    }
    if (srcLayout.isa<SharedEncodingAttr>() &&
        dstLayout.isa<DotOperandEncodingAttr>()) {
      return lowerSharedToDotOperand(op, adaptor, rewriter);
    }
    if (isaDistributedLayout(srcLayout) && isaDistributedLayout(dstLayout)) {
      return lowerDistributedToDistributed(op, adaptor, rewriter);
    }
    if (srcLayout.isa<MmaEncodingAttr>() &&
        dstLayout.isa<DotOperandEncodingAttr>()) {
      return lowerMmaToDotOperand(op, adaptor, rewriter);
    }
#ifdef USE_ROCM
    if (srcLayout.isa<MfmaEncodingAttr>() &&
        dstLayout.isa<DotOperandEncodingAttr>()) {
      return lowerMfmaToDotOperand(op, adaptor, rewriter);
    }
#endif
    if (srcLayout.isa<SharedEncodingAttr>() &&
        isaDistributedLayout(dstLayout)) {
      return lowerSharedToDistributed(op, adaptor, rewriter);
    }
    // TODO: to be implemented
    llvm_unreachable("unsupported layout conversion");
    return failure();
  }

private:
  SmallVector<Value> getMultiDimOffset(Attribute layout, Location loc,
                                       ConversionPatternRewriter &rewriter,
                                       unsigned elemId, RankedTensorType type,
                                       ArrayRef<unsigned> multiDimCTAInRepId,
                                       ArrayRef<unsigned> shapePerCTA) const {
    auto shape = type.getShape();
    unsigned rank = shape.size();
    if (auto blockedLayout = layout.dyn_cast<BlockedEncodingAttr>()) {
      auto multiDimOffsetFirstElem =
          emitBaseIndexForLayout(loc, rewriter, blockedLayout, type);
      SmallVector<Value> multiDimOffset(rank);
      SmallVector<unsigned> multiDimElemId = getMultiDimIndex<unsigned>(
          elemId, getSizePerThread(layout), getOrder(layout));
      for (unsigned d = 0; d < rank; ++d) {
        multiDimOffset[d] = add(multiDimOffsetFirstElem[d],
                                i32_val(multiDimCTAInRepId[d] * shapePerCTA[d] +
                                        multiDimElemId[d]));
      }
      return multiDimOffset;
    }
    if (auto sliceLayout = layout.dyn_cast<SliceEncodingAttr>()) {
      unsigned dim = sliceLayout.getDim();
      auto parentEncoding = sliceLayout.getParent();
      auto parentSizePerThread = getSizePerThread(parentEncoding);
      auto parentShape = sliceLayout.paddedShape(shape);
      auto parentTy = RankedTensorType::get(parentShape, type.getElementType(),
                                            parentEncoding);
      auto offsets = emitOffsetForLayout(layout, type);
      auto parentOffset = emitOffsetForLayout(parentEncoding, parentTy);
      SmallVector<int> idxs;
      for (SmallVector<unsigned> off : offsets) {
        off.insert(off.begin() + dim, 0);
        auto it = std::find(parentOffset.begin(), parentOffset.end(), off);
        idxs.push_back(std::distance(parentOffset.begin(), it));
      }
      auto multiDimOffsetParent = getMultiDimOffset(
          parentEncoding, loc, rewriter, idxs[elemId], parentTy,
          sliceLayout.paddedShape(multiDimCTAInRepId),
          sliceLayout.paddedShape(shapePerCTA));
      SmallVector<Value> multiDimOffset(rank);
      for (unsigned d = 0; d < rank + 1; ++d) {
        if (d == dim)
          continue;
        unsigned slicedD = d < dim ? d : (d - 1);
        multiDimOffset[slicedD] = multiDimOffsetParent[d];
      }
      return multiDimOffset;
    }
    if (auto mmaLayout = layout.dyn_cast<MmaEncodingAttr>()) {
      SmallVector<Value> mmaColIdx(4);
      SmallVector<Value> mmaRowIdx(2);
      Value threadId = getThreadId(rewriter, loc);
      unsigned iWaveSize = triton::gpu::getWarpSize(layout);
      Value warpSize = i32_val(iWaveSize);
      Value laneId = urem(threadId, warpSize);
      Value warpId = udiv(threadId, warpSize);
      // TODO: fix the bug in MMAEncodingAttr document
      SmallVector<Value> multiDimWarpId(2);
      multiDimWarpId[0] = urem(warpId, i32_val(mmaLayout.getWarpsPerCTA()[0]));
      multiDimWarpId[1] = udiv(warpId, i32_val(mmaLayout.getWarpsPerCTA()[0]));
      Value _1 = i32_val(1);
      Value _2 = i32_val(2);
      Value _4 = i32_val(4);
      Value _8 = i32_val(8);
      Value _16 = i32_val(16);
      if (mmaLayout.isAmpere()) {
        multiDimWarpId[0] = urem(multiDimWarpId[0], i32_val(shape[0] / 16));
        multiDimWarpId[1] = urem(multiDimWarpId[1], i32_val(shape[1] / 8));
        Value mmaGrpId = udiv(laneId, _4);
        Value mmaGrpIdP8 = add(mmaGrpId, _8);
        Value mmaThreadIdInGrp = urem(laneId, _4);
        Value mmaThreadIdInGrpM2 = mul(mmaThreadIdInGrp, _2);
        Value mmaThreadIdInGrpM2P1 = add(mmaThreadIdInGrpM2, _1);
        Value rowWarpOffset = mul(multiDimWarpId[0], _16);
        mmaRowIdx[0] = add(mmaGrpId, rowWarpOffset);
        mmaRowIdx[1] = add(mmaGrpIdP8, rowWarpOffset);
        Value colWarpOffset = mul(multiDimWarpId[1], _8);
        mmaColIdx[0] = add(mmaThreadIdInGrpM2, colWarpOffset);
        mmaColIdx[1] = add(mmaThreadIdInGrpM2P1, colWarpOffset);
      } else if (mmaLayout.isVolta()) {
        // Volta doesn't follow the pattern here."
      } else {
        llvm_unreachable("Unexpected MMALayout version");
      }

      assert(rank == 2);
      SmallVector<Value> multiDimOffset(rank);
      if (mmaLayout.isAmpere()) {
        multiDimOffset[0] = elemId < 2 ? mmaRowIdx[0] : mmaRowIdx[1];
        multiDimOffset[1] = elemId % 2 == 0 ? mmaColIdx[0] : mmaColIdx[1];
        multiDimOffset[0] = add(
            multiDimOffset[0], i32_val(multiDimCTAInRepId[0] * shapePerCTA[0]));
        multiDimOffset[1] = add(
            multiDimOffset[1], i32_val(multiDimCTAInRepId[1] * shapePerCTA[1]));
      } else if (mmaLayout.isVolta()) {
        auto [isARow, isBRow, isAVec4, isBVec4, _] =
            mmaLayout.decodeVoltaLayoutStates();
        auto coords = SharedToDotOperandMMAv1::getMNCoords(
            threadId, rewriter, mmaLayout.getWarpsPerCTA(), mmaLayout, shape,
            isARow, isBRow, isAVec4, isBVec4);
        return coords[elemId];
      } else {
        llvm_unreachable("Unexpected MMALayout version");
      }
      return multiDimOffset;
    }
#ifdef USE_ROCM
    if (auto mfmaLayout = layout.dyn_cast<MfmaEncodingAttr>()) {
<<<<<<< HEAD
      auto multiDimBase = emitBaseIndexForLayout(loc, rewriter, layout, type);
      SmallVector<SmallVector<unsigned>> offsets;
=======
      SmallVector<Value> mfmaColIdx(4);
      SmallVector<Value> mfmaRowIdx(16);
      Value threadId = getThreadId(rewriter, loc);
      unsigned iWaveSize = triton::gpu::getWarpSize(layout);
      Value warpSize = i32_val(iWaveSize);
      Value laneId = urem(threadId, warpSize);
      Value warpId = udiv(threadId, warpSize);
      // TODO: fix the bug in MMAEncodingAttr document
      SmallVector<Value> multiDimWarpId(2);
      multiDimWarpId[0] = urem(warpId, i32_val(mfmaLayout.getWarpsPerCTA()[0]));
      multiDimWarpId[1] = udiv(warpId, i32_val(mfmaLayout.getWarpsPerCTA()[0]));
      Value _0 = i32_val(0);
      Value _1 = i32_val(1);
      Value _4 = i32_val(4);
      Value _8 = i32_val(8);
      Value _32 = i32_val(32);
      multiDimWarpId[0] = urem(multiDimWarpId[0], i32_val(shape[0] / 32));
      multiDimWarpId[1] = urem(multiDimWarpId[1], i32_val(shape[1] / 32));
      Value halfOffset = select(icmp_uge(laneId, _32), _4, _0);
      Value mfmaGroup32 = urem(laneId, _32);
      Value rowWarpOffset = mul(multiDimWarpId[0], _32);
      for (unsigned block = 0; block < 4; ++block) {
        mfmaRowIdx[4 * block] = block == 0
                                    ? add(halfOffset, rowWarpOffset)
                                    : add(mfmaRowIdx[4 * (block - 1)], _8);
        for (int r = 1; r < 4; ++r) {
          mfmaRowIdx[4 * block + r] = add(mfmaRowIdx[4 * block + r - 1], _1);
        }
      }
      Value colWarpOffset = mul(multiDimWarpId[1], _32);
      mfmaColIdx[0] = add(mfmaGroup32, colWarpOffset);

>>>>>>> be4c64cc
      assert(rank == 2);
      SmallVector<Value> multiDimOffset(rank);
      emitMfmaOffsetForCTA(mfmaLayout, offsets, multiDimCTAInRepId[0], multiDimCTAInRepId[1]);
      multiDimOffset[0] = add(multiDimBase[0], i32_val(offsets[elemId][0]));
      multiDimOffset[1] = add(multiDimBase[1], i32_val(offsets[elemId][1]));
      return multiDimOffset;
    }
#endif
    llvm_unreachable("unexpected layout in getMultiDimOffset");
  }

  // shared memory rd/st for blocked or mma layout with data padding
  void processReplica(Location loc, ConversionPatternRewriter &rewriter,
                      bool stNotRd, RankedTensorType type,
                      ArrayRef<unsigned> numCTAsEachRep,
                      ArrayRef<unsigned> multiDimRepId, unsigned vec,
                      ArrayRef<unsigned> paddedRepShape,
                      ArrayRef<unsigned> outOrd, SmallVector<Value> &vals,
                      Value smemBase) const {
    auto accumNumCTAsEachRep = product<unsigned>(numCTAsEachRep);
    auto layout = type.getEncoding();
    auto rank = type.getRank();
    auto sizePerThread = getSizePerThread(layout);
    auto accumSizePerThread = product<unsigned>(sizePerThread);
    SmallVector<unsigned> numCTAs(rank);
    auto shapePerCTA = getShapePerCTA(layout, type.getShape());
    auto order = getOrder(layout);
    for (unsigned d = 0; d < rank; ++d) {
      numCTAs[d] = ceil<unsigned>(type.getShape()[d], shapePerCTA[d]);
    }
    auto elemTy = type.getElementType();
    bool isInt1 = elemTy.isInteger(1);
    bool isPtr = elemTy.isa<triton::PointerType>();
    auto llvmElemTyOrig = getTypeConverter()->convertType(elemTy);
    if (isInt1)
      elemTy = IntegerType::get(elemTy.getContext(), 8);
    else if (isPtr)
      elemTy = IntegerType::get(elemTy.getContext(), 64);

    auto llvmElemTy = getTypeConverter()->convertType(elemTy);

    for (unsigned ctaId = 0; ctaId < accumNumCTAsEachRep; ++ctaId) {
      auto multiDimCTAInRepId =
          getMultiDimIndex<unsigned>(ctaId, numCTAsEachRep, order);
      SmallVector<unsigned> multiDimCTAId(rank);
      for (const auto &it : llvm::enumerate(multiDimCTAInRepId)) {
        auto d = it.index();
        multiDimCTAId[d] = multiDimRepId[d] * numCTAsEachRep[d] + it.value();
      }

      auto linearCTAId =
          getLinearIndex<unsigned>(multiDimCTAId, numCTAs, order);
      // TODO: This is actually redundant index calculation, we should
      //       consider of caching the index calculation result in case
      //       of performance issue observed.
      for (unsigned elemId = 0; elemId < accumSizePerThread; elemId += vec) {
        SmallVector<Value> multiDimOffset =
            getMultiDimOffset(layout, loc, rewriter, elemId, type,
                              multiDimCTAInRepId, shapePerCTA);
        Value offset =
            linearize(rewriter, loc, multiDimOffset, paddedRepShape, outOrd);

        auto elemPtrTy = ptr_ty(llvmElemTy, 3);
        Value ptr = gep(elemPtrTy, smemBase, offset);
        auto vecTy = vec_ty(llvmElemTy, vec);
        ptr = bitcast(ptr, ptr_ty(vecTy, 3));
        if (stNotRd) {
          Value valVec = undef(vecTy);
          for (unsigned v = 0; v < vec; ++v) {
            auto currVal = vals[elemId + linearCTAId * accumSizePerThread + v];
            if (isInt1)
              currVal = zext(llvmElemTy, currVal);
            else if (isPtr)
              currVal = ptrtoint(llvmElemTy, currVal);
            valVec = insert_element(vecTy, valVec, currVal, i32_val(v));
          }
          store(valVec, ptr);
        } else {
          Value valVec = load(ptr);
          for (unsigned v = 0; v < vec; ++v) {
            Value currVal = extract_element(llvmElemTy, valVec, i32_val(v));
            if (isInt1)
              currVal = icmp_ne(currVal,
                                rewriter.create<LLVM::ConstantOp>(
                                    loc, i8_ty, rewriter.getI8IntegerAttr(0)));
            else if (isPtr)
              currVal = inttoptr(llvmElemTyOrig, currVal);
            vals[elemId + linearCTAId * accumSizePerThread + v] = currVal;
          }
        }
      }
    }
  }

  // The MMAV1's result is quite different from the existing "Replica"
  // structure, add a new simple but clear implementation for it to avoid
  // modifying the logic of the existing one.
  void processReplicaForMMAV1(Location loc, ConversionPatternRewriter &rewriter,
                              bool stNotRd, RankedTensorType type,
                              ArrayRef<unsigned> multiDimRepId, unsigned vec,
                              ArrayRef<unsigned> paddedRepShape,
                              ArrayRef<unsigned> outOrd,
                              SmallVector<Value> &vals, Value smemBase,
                              ArrayRef<int64_t> shape,
                              bool isDestMma = false) const {
    unsigned accumNumCTAsEachRep = 1;
    auto layout = type.getEncoding();
    MmaEncodingAttr mma = layout.dyn_cast<MmaEncodingAttr>();
    auto sliceLayout = layout.dyn_cast<SliceEncodingAttr>();
    if (sliceLayout)
      mma = sliceLayout.getParent().cast<MmaEncodingAttr>();

    auto order = getOrder(layout);
    auto rank = type.getRank();
    int accumSizePerThread = vals.size();

    SmallVector<unsigned> numCTAs(rank, 1);
    SmallVector<unsigned> numCTAsEachRep(rank, 1);
    SmallVector<unsigned> shapePerCTA = getShapePerCTA(layout, shape);
    auto elemTy = type.getElementType();

    int ctaId = 0;

    auto multiDimCTAInRepId =
        getMultiDimIndex<unsigned>(ctaId, numCTAsEachRep, order);
    SmallVector<unsigned> multiDimCTAId(rank);
    for (const auto &it : llvm::enumerate(multiDimCTAInRepId)) {
      auto d = it.index();
      multiDimCTAId[d] = multiDimRepId[d] * numCTAsEachRep[d] + it.value();
    }

    std::vector<std::pair<SmallVector<Value>, Value>> coord2valT(
        accumSizePerThread);
    bool needTrans = outOrd[0] != 0;
    if (sliceLayout || isDestMma)
      needTrans = false;

    vec = needTrans ? 2 : 1;
    {
      // We need to transpose the coordinates and values here to enable vec=2
      // when store to smem.
      std::vector<std::pair<SmallVector<Value>, Value>> coord2val(
          accumSizePerThread);
      for (unsigned elemId = 0; elemId < accumSizePerThread; ++elemId) {
        // TODO[Superjomn]: Move the coordinate computation out of loop, it is
        // duplicate in Volta.
        SmallVector<Value> multiDimOffset =
            getMultiDimOffset(layout, loc, rewriter, elemId, type,
                              multiDimCTAInRepId, shapePerCTA);
        coord2val[elemId] = std::make_pair(multiDimOffset, vals[elemId]);
      }

      if (needTrans) {
        // do transpose
        auto aEncoding =
            DotOperandEncodingAttr::get(mma.getContext(), 0, mma, 0);
        int numM = aEncoding.getMMAv1NumOuter(shape);
        int numN = accumSizePerThread / numM;

        for (int r = 0; r < numM; r++) {
          for (int c = 0; c < numN; c++) {
            coord2valT[r * numN + c] = std::move(coord2val[c * numM + r]);
          }
        }
      } else {
        coord2valT = std::move(coord2val);
      }
    }

    // Now the coord2valT has the transposed and contiguous elements(with
    // vec=2), the original vals is not needed.
    for (unsigned elemId = 0; elemId < accumSizePerThread; elemId += vec) {
      auto coord = coord2valT[elemId].first;
      Value offset = linearize(rewriter, loc, coord, paddedRepShape, outOrd);
      auto elemPtrTy = ptr_ty(elemTy, 3);
      Value ptr = gep(elemPtrTy, smemBase, offset);
      auto vecTy = vec_ty(elemTy, vec);
      ptr = bitcast(ptr, ptr_ty(vecTy, 3));
      if (stNotRd) {
        Value valVec = undef(vecTy);
        for (unsigned v = 0; v < vec; ++v) {
          auto currVal = coord2valT[elemId + v].second;
          valVec = insert_element(vecTy, valVec, currVal, i32_val(v));
        }
        store(valVec, ptr);
      } else {
        Value valVec = load(ptr);
        for (unsigned v = 0; v < vec; ++v) {
          Value currVal = extract_element(elemTy, valVec, i32_val(v));
          vals[elemId + v] = currVal;
        }
      }
    }
  }

  // blocked/mma -> blocked/mma.
  // Data padding in shared memory to avoid bank conflict.
  LogicalResult
  lowerDistributedToDistributed(triton::gpu::ConvertLayoutOp op,
                                OpAdaptor adaptor,
                                ConversionPatternRewriter &rewriter) const {
    auto loc = op.getLoc();
    Value src = op.getSrc();
    Value dst = op.getResult();
    auto srcTy = src.getType().cast<RankedTensorType>();
    auto dstTy = dst.getType().cast<RankedTensorType>();
    Attribute srcLayout = srcTy.getEncoding();
    Attribute dstLayout = dstTy.getEncoding();
    auto llvmElemTy = getTypeConverter()->convertType(dstTy.getElementType());
    Value smemBase = getSharedMemoryBase(loc, rewriter, op.getOperation());
    auto elemPtrTy = ptr_ty(llvmElemTy, 3);
    smemBase = bitcast(smemBase, elemPtrTy);
    auto shape = dstTy.getShape();
    unsigned rank = dstTy.getRank();
    SmallVector<unsigned> numReplicates(rank);
    SmallVector<unsigned> inNumCTAsEachRep(rank);
    SmallVector<unsigned> outNumCTAsEachRep(rank);
    SmallVector<unsigned> inNumCTAs(rank);
    SmallVector<unsigned> outNumCTAs(rank);
    auto srcShapePerCTA = getShapePerCTA(srcLayout, srcTy.getShape());
    auto dstShapePerCTA = getShapePerCTA(dstLayout, shape);

    // For Volta, all the coords for a CTA are calculated.
    bool isSrcMmaV1{}, isDstMmaV1{};
    if (auto mmaLayout = srcLayout.dyn_cast<MmaEncodingAttr>()) {
      isSrcMmaV1 = mmaLayout.isVolta();
    }
    if (auto sliceLayout = srcLayout.dyn_cast<SliceEncodingAttr>()) {
      isSrcMmaV1 = sliceLayout.getParent().isa<MmaEncodingAttr>() &&
                   sliceLayout.getParent().cast<MmaEncodingAttr>().isVolta();
    }
    if (auto mmaLayout = dstLayout.dyn_cast<MmaEncodingAttr>()) {
      isDstMmaV1 = mmaLayout.isVolta();
    }
    if (auto sliceLayout = dstLayout.dyn_cast<SliceEncodingAttr>()) {
      isDstMmaV1 = sliceLayout.getParent().isa<MmaEncodingAttr>() &&
                   sliceLayout.getParent().cast<MmaEncodingAttr>().isVolta();
    }

    for (unsigned d = 0; d < rank; ++d) {
      unsigned inPerCTA = std::min<unsigned>(shape[d], srcShapePerCTA[d]);
      unsigned outPerCTA = std::min<unsigned>(shape[d], dstShapePerCTA[d]);
      unsigned maxPerCTA = std::max(inPerCTA, outPerCTA);
      numReplicates[d] = ceil<unsigned>(shape[d], maxPerCTA);
      inNumCTAsEachRep[d] = maxPerCTA / inPerCTA;
      outNumCTAsEachRep[d] = maxPerCTA / outPerCTA;
      assert(maxPerCTA % inPerCTA == 0 && maxPerCTA % outPerCTA == 0);
      inNumCTAs[d] = ceil<unsigned>(shape[d], inPerCTA);
      outNumCTAs[d] = ceil<unsigned>(shape[d], outPerCTA);
    }
    // Potentially we need to store for multiple CTAs in this replication
    auto accumNumReplicates = product<unsigned>(numReplicates);
    // unsigned elems = getTotalElemsPerThread(srcTy);
    auto vals = getTypeConverter()->unpackLLElements(loc, adaptor.getSrc(),
                                                     rewriter, srcTy);
    unsigned inVec = 0;
    unsigned outVec = 0;
    auto paddedRepShape = getScratchConfigForCvtLayout(op, inVec, outVec);

    unsigned outElems = getTotalElemsPerThread(dstTy);
    auto outOrd = getOrder(dstLayout);
    SmallVector<Value> outVals(outElems);

    for (unsigned repId = 0; repId < accumNumReplicates; ++repId) {
      auto multiDimRepId =
          getMultiDimIndex<unsigned>(repId, numReplicates, outOrd);
      if (repId != 0)
        barrier();
      if (srcLayout.isa<BlockedEncodingAttr>() ||
          srcLayout.isa<SliceEncodingAttr>() ||
#ifdef USE_ROCM
          srcLayout.isa<MfmaEncodingAttr>() ||
#endif
          srcLayout.isa<MmaEncodingAttr>()) {
        if (isSrcMmaV1)
          processReplicaForMMAV1(loc, rewriter, /*stNotRd*/ true, srcTy,
                                 multiDimRepId, inVec, paddedRepShape, outOrd,
                                 vals, smemBase, shape);
        else
          processReplica(loc, rewriter, /*stNotRd*/ true, srcTy,
                         inNumCTAsEachRep, multiDimRepId, inVec, paddedRepShape,
                         outOrd, vals, smemBase);
      } else {
        assert(0 && "ConvertLayout with input layout not implemented");
        return failure();
      }

      barrier();
      if (dstLayout.isa<BlockedEncodingAttr>() ||
          dstLayout.isa<SliceEncodingAttr>() ||
#ifdef USE_ROCM
          dstLayout.isa<MfmaEncodingAttr>() ||
#endif
          dstLayout.isa<MmaEncodingAttr>()) {
        if (isDstMmaV1)
          processReplicaForMMAV1(loc, rewriter, /*stNotRd*/ false, dstTy,
                                 multiDimRepId, outVec, paddedRepShape, outOrd,
                                 outVals, smemBase, shape, /*isDestMma=*/true);
        else
          processReplica(loc, rewriter, /*stNotRd*/ false, dstTy,
                         outNumCTAsEachRep, multiDimRepId, outVec,
                         paddedRepShape, outOrd, outVals, smemBase);
      } else {
        assert(0 && "ConvertLayout with output layout not implemented");
        return failure();
      }
    }

    Value result =
        getTypeConverter()->packLLElements(loc, outVals, rewriter, dstTy);
    rewriter.replaceOp(op, result);

    return success();
  }

  LogicalResult
  lowerSharedToDistributed(triton::gpu::ConvertLayoutOp op, OpAdaptor adaptor,
                           ConversionPatternRewriter &rewriter) const {
    auto loc = op.getLoc();
    Value src = op.getSrc();
    Value dst = op.getResult();
    auto srcTy = src.getType().cast<RankedTensorType>();
    auto srcShape = srcTy.getShape();
    auto dstTy = dst.getType().cast<RankedTensorType>();
    auto dstShape = dstTy.getShape();
    assert(dstShape.size() == 2 &&
           "Unexpected rank of ConvertLayout(shared->blocked)");
    auto srcSharedLayout = srcTy.getEncoding().cast<SharedEncodingAttr>();
    auto dstLayout = dstTy.getEncoding();
    auto inOrd = getOrder(srcSharedLayout);

    auto smemObj =
        getSharedMemoryObjectFromStruct(loc, adaptor.getSrc(), rewriter);
    auto elemTy = getTypeConverter()->convertType(dstTy.getElementType());

    auto srcStrides =
        getStridesFromShapeAndOrder(srcShape, inOrd, loc, rewriter);
    auto dstIndices = emitIndices(loc, rewriter, dstLayout, dstTy);

    SmallVector<Value> outVals = loadSharedToDistributed(
        dst, dstIndices, src, smemObj, elemTy, loc, rewriter);

    Value result =
        getTypeConverter()->packLLElements(loc, outVals, rewriter, dstTy);
    rewriter.replaceOp(op, result);

    return success();
  }

  // blocked -> shared.
  // Swizzling in shared memory to avoid bank conflict. Normally used for
  // A/B operands of dots.
  LogicalResult
  lowerDistributedToShared(triton::gpu::ConvertLayoutOp op, OpAdaptor adaptor,
                           ConversionPatternRewriter &rewriter) const {
    auto loc = op.getLoc();
    Value src = op.getSrc();
    Value dst = op.getResult();
    auto srcTy = src.getType().cast<RankedTensorType>();
    auto srcShape = srcTy.getShape();
    auto dstTy = dst.getType().cast<RankedTensorType>();
    auto dstShape = dstTy.getShape();
    assert(srcShape.size() == 2 &&
           "Unexpected rank of ConvertLayout(blocked->shared)");
    auto srcLayout = srcTy.getEncoding();
    auto dstSharedLayout = dstTy.getEncoding().cast<SharedEncodingAttr>();
    auto inOrd = getOrder(srcLayout);
    auto outOrd = dstSharedLayout.getOrder();
    Value smemBase = getSharedMemoryBase(loc, rewriter, dst);
    auto elemTy = getTypeConverter()->convertType(srcTy.getElementType());
    auto elemPtrTy = ptr_ty(getTypeConverter()->convertType(elemTy), 3);
    smemBase = bitcast(smemBase, elemPtrTy);

    auto dstStrides =
        getStridesFromShapeAndOrder(dstShape, outOrd, loc, rewriter);
    auto srcIndices = emitIndices(loc, rewriter, srcLayout, srcTy);
    storeDistributedToShared(src, adaptor.getSrc(), dstStrides, srcIndices, dst,
                             smemBase, elemTy, loc, rewriter);
    auto smemObj =
        SharedMemoryObject(smemBase, dstShape, outOrd, loc, rewriter);
    auto retVal = getStructFromSharedMemoryObject(loc, smemObj, rewriter);
    rewriter.replaceOp(op, retVal);
    return success();
  }

  // shared -> mma_operand
  LogicalResult
  lowerSharedToDotOperand(triton::gpu::ConvertLayoutOp op, OpAdaptor adaptor,
                          ConversionPatternRewriter &rewriter) const {
    auto loc = op.getLoc();
    Value src = op.getSrc();
    Value dst = op.getResult();
    auto dstTensorTy = dst.getType().cast<RankedTensorType>();
    auto srcTensorTy = src.getType().cast<RankedTensorType>();
    auto dotOperandLayout =
        dstTensorTy.getEncoding().cast<DotOperandEncodingAttr>();
    auto sharedLayout = srcTensorTy.getEncoding().cast<SharedEncodingAttr>();

    bool isOuter{};
    int K{};
    if (dotOperandLayout.getOpIdx() == 0) // $a
      K = dstTensorTy.getShape()[sharedLayout.getOrder()[0]];
    else // $b
      K = dstTensorTy.getShape()[sharedLayout.getOrder()[1]];
    isOuter = K == 1;

    Value res;
    if (auto mmaLayout =
            dotOperandLayout.getParent().dyn_cast_or_null<MmaEncodingAttr>()) {
      res = lowerSharedToDotOperandMMA(op, adaptor, rewriter, mmaLayout,
                                       dotOperandLayout, isOuter);
#ifdef USE_ROCM
    } else if (auto mfmaLayout = dotOperandLayout.getParent()
                                     .dyn_cast_or_null<MfmaEncodingAttr>()) {
      res = lowerSharedToDotOperandMFMA(op, adaptor, rewriter, mfmaLayout,
                                        dotOperandLayout, isOuter);
#endif
    } else if (auto blockedLayout =
                   dotOperandLayout.getParent()
                       .dyn_cast_or_null<BlockedEncodingAttr>()) {
      auto dotOpLayout =
          dstTensorTy.getEncoding().cast<DotOperandEncodingAttr>();
      auto thread = getThreadId(rewriter, loc);
      res = SharedToDotOperandFMA::convertLayout(
          dotOpLayout.getOpIdx(), src, adaptor.getSrc(), blockedLayout, thread,
          loc, getTypeConverter(), rewriter);
    } else {
      assert(false && "Unsupported dot operand layout found");
    }

    rewriter.replaceOp(op, res);
    return success();
  }

#ifdef USE_ROCM
  LogicalResult
  lowerMfmaToDotOperand(triton::gpu::ConvertLayoutOp op, OpAdaptor adaptor,
                        ConversionPatternRewriter &rewriter) const {
    auto loc = op.getLoc();
    auto srcTy = op.getSrc().getType().cast<RankedTensorType>();
    auto dstTy = op.getResult().getType().cast<RankedTensorType>();
    if (isMfmaToDotShortcut(srcTy, dstTy)) {
      // get source values
      auto vals = getTypeConverter()->unpackLLElements(loc, adaptor.getSrc(),
                                                       rewriter, srcTy);
      unsigned elems = getTotalElemsPerThread(srcTy);
      Type elemTy =
          this->getTypeConverter()->convertType(srcTy.getElementType());
      // for the destination type, we need to pack values together
      // so they can be consumed by tensor core operations
      SmallVector<Value> vecVals;
      SmallVector<Type> types;
      auto elemSize = elemTy.getIntOrFloatBitWidth();
      unsigned vecSize = std::max<unsigned>(64 / elemSize, 1);
      Type vecTy = vec_ty(elemTy, vecSize);
      types = SmallVector<Type>(elems / vecSize, vecTy);
      for (unsigned i = 0; i < elems; i += vecSize) {
        Value packed = rewriter.create<LLVM::UndefOp>(loc, vecTy);
        for (unsigned j = 0; j < vecSize; j++)
          packed = insert_element(vecTy, packed, vals[i + j], i32_val(j));
        vecVals.push_back(packed);
      }
      Value view =
          getTypeConverter()->packLLElements(loc, vecVals, rewriter, dstTy);
      rewriter.replaceOp(op, view);
      return success();
    }
    return failure();
  }
#endif

  // mma -> dot_operand
  LogicalResult
  lowerMmaToDotOperand(triton::gpu::ConvertLayoutOp op, OpAdaptor adaptor,
                       ConversionPatternRewriter &rewriter) const {
    auto loc = op.getLoc();
    auto srcTy = op.getSrc().getType().cast<RankedTensorType>();
    auto dstTy = op.getResult().getType().cast<RankedTensorType>();
    if (isMmaToDotShortcut(srcTy, dstTy)) {
      // get source values
      auto vals = getTypeConverter()->unpackLLElements(loc, adaptor.getSrc(),
                                                       rewriter, srcTy);
      unsigned elems = getTotalElemsPerThread(srcTy);
      Type elemTy =
          this->getTypeConverter()->convertType(srcTy.getElementType());
      // for the destination type, we need to pack values together
      // so they can be consumed by tensor core operations
      SmallVector<Value> vecVals;
      SmallVector<Type> types;
      // For some reasons, LLVM's NVPTX backend inserts unnecessary (?) integer
      // instructions to pack & unpack sub-word integers. A workaround is to
      // store the results of ldmatrix in i32
      auto elemSize = elemTy.getIntOrFloatBitWidth();
      if (auto intTy = elemTy.dyn_cast<IntegerType>() && elemSize <= 16) {
        auto fold = 32 / elemSize;
        for (unsigned i = 0; i < elems; i += fold) {
          Value val = i32_val(0);
          for (unsigned j = 0; j < fold; j++) {
            auto ext =
                shl(i32_ty, zext(i32_ty, vals[i + j]), i32_val(elemSize * j));
            val = or_(i32_ty, val, ext);
          }
          vecVals.push_back(val);
        }
        elems = elems / (32 / elemSize);
        types = SmallVector<Type>(elems, i32_ty);
      } else {
        unsigned vecSize = std::max<unsigned>(32 / elemSize, 1);
        Type vecTy = vec_ty(elemTy, vecSize);
        types = SmallVector<Type>(elems / vecSize, vecTy);
        for (unsigned i = 0; i < elems; i += vecSize) {
          Value packed = rewriter.create<LLVM::UndefOp>(loc, vecTy);
          for (unsigned j = 0; j < vecSize; j++)
            packed = insert_element(vecTy, packed, vals[i + j], i32_val(j));
          vecVals.push_back(packed);
        }
      }
#ifndef USE_ROCM
      // This needs to be ordered the same way that
      // ldmatrix.x4 would order it
      // TODO: this needs to be refactor so we don't
      // implicitly depends on how emitOffsetsForMMAV2
      // is implemented
      SmallVector<Value> reorderedVals;
      for (unsigned i = 0; i < vecVals.size(); i += 4) {
        reorderedVals.push_back(bitcast(vecVals[i], i32_ty));
        reorderedVals.push_back(bitcast(vecVals[i + 2], i32_ty));
        reorderedVals.push_back(bitcast(vecVals[i + 1], i32_ty));
        reorderedVals.push_back(bitcast(vecVals[i + 3], i32_ty));
      }

      Value view = getTypeConverter()->packLLElements(loc, reorderedVals,
                                                      rewriter, dstTy);
      rewriter.replaceOp(op, view);
      return success();
#else
      // TODO check if this is needed
      Value view =
          getTypeConverter()->packLLElements(loc, vecVals, rewriter, dstTy);
      rewriter.replaceOp(op, view);
      return success();
#endif
    }
    return failure();
  }

#ifdef USE_ROCM
  // shared -> dot_operand if the result layout is mma
  Value lowerSharedToDotOperandMFMA(
      triton::gpu::ConvertLayoutOp op, OpAdaptor adaptor,
      ConversionPatternRewriter &rewriter, const MfmaEncodingAttr &mfmaLayout,
      const DotOperandEncodingAttr &dotOperandLayout, bool isOuter) const {
    auto loc = op.getLoc();
    Value src = op.getSrc();
    Value dst = op.getResult();

    auto smemObj =
        getSharedMemoryObjectFromStruct(loc, adaptor.getSrc(), rewriter);
    Value res;

    if (!isOuter) {
      res = SharedToDotOperandMFMA::convertLayout(
          dotOperandLayout.getOpIdx(), rewriter, loc, src, dotOperandLayout,
          smemObj, getTypeConverter(), tid_val());
    } else {
      assert(false && "unsupported layout found");
    }
    return res;
  }
#endif

  // shared -> dot_operand if the result layout is mma
  Value lowerSharedToDotOperandMMA(
      triton::gpu::ConvertLayoutOp op, OpAdaptor adaptor,
      ConversionPatternRewriter &rewriter, const MmaEncodingAttr &mmaLayout,
      const DotOperandEncodingAttr &dotOperandLayout, bool isOuter) const {
    auto loc = op.getLoc();
    Value src = op.getSrc();
    Value dst = op.getResult();

    auto smemObj =
        getSharedMemoryObjectFromStruct(loc, adaptor.getSrc(), rewriter);
    Value res;

    if (!isOuter && mmaLayout.isAmpere()) { // tensor core v2

      res = SharedToDotOperandMMAv2::convertLayout(
          dotOperandLayout.getOpIdx(), rewriter, loc, src, dotOperandLayout,
          smemObj, getTypeConverter(), tid_val());

    } else if (!isOuter && mmaLayout.isVolta() &&
               supportMMA(dst, mmaLayout.getVersionMajor())) { // tensor core v1
      bool isMMAv1Row = dotOperandLayout.getMMAv1IsRow();
      auto srcSharedLayout = src.getType()
                                 .cast<RankedTensorType>()
                                 .getEncoding()
                                 .cast<SharedEncodingAttr>();

      // Can only convert [1, 0] to row or [0, 1] to col for now
      if ((srcSharedLayout.getOrder()[0] == 1 && !isMMAv1Row) ||
          (srcSharedLayout.getOrder()[0] == 0 && isMMAv1Row)) {
        llvm::errs() << "Unsupported Shared -> DotOperand[MMAv1] conversion\n";
        return Value();
      }

      res = SharedToDotOperandMMAv1::convertLayout(
          dotOperandLayout.getOpIdx(), src, smemObj, getThreadId(rewriter, loc),
          loc, getTypeConverter(), rewriter, dst.getType());
    } else {
      assert(false && "Unsupported mma layout found");
    }
    return res;
  }
}; // namespace triton::gpu::ConvertLayoutOp

void populateConvertLayoutOpToLLVMPatterns(
    TritonGPUToLLVMTypeConverter &typeConverter, RewritePatternSet &patterns,
    ModuleAllocation &allocation,
    ConvertTritonGPUOpToLLVMPatternBase::IndexCacheInfo &indexCacheInfo,
    PatternBenefit benefit) {
  patterns.add<ConvertLayoutOpConversion>(typeConverter, allocation,
                                          indexCacheInfo, benefit);
}<|MERGE_RESOLUTION|>--- conflicted
+++ resolved
@@ -211,43 +211,9 @@
     }
 #ifdef USE_ROCM
     if (auto mfmaLayout = layout.dyn_cast<MfmaEncodingAttr>()) {
-<<<<<<< HEAD
       auto multiDimBase = emitBaseIndexForLayout(loc, rewriter, layout, type);
       SmallVector<SmallVector<unsigned>> offsets;
-=======
-      SmallVector<Value> mfmaColIdx(4);
-      SmallVector<Value> mfmaRowIdx(16);
-      Value threadId = getThreadId(rewriter, loc);
-      unsigned iWaveSize = triton::gpu::getWarpSize(layout);
-      Value warpSize = i32_val(iWaveSize);
-      Value laneId = urem(threadId, warpSize);
-      Value warpId = udiv(threadId, warpSize);
-      // TODO: fix the bug in MMAEncodingAttr document
-      SmallVector<Value> multiDimWarpId(2);
-      multiDimWarpId[0] = urem(warpId, i32_val(mfmaLayout.getWarpsPerCTA()[0]));
-      multiDimWarpId[1] = udiv(warpId, i32_val(mfmaLayout.getWarpsPerCTA()[0]));
-      Value _0 = i32_val(0);
-      Value _1 = i32_val(1);
-      Value _4 = i32_val(4);
-      Value _8 = i32_val(8);
-      Value _32 = i32_val(32);
-      multiDimWarpId[0] = urem(multiDimWarpId[0], i32_val(shape[0] / 32));
-      multiDimWarpId[1] = urem(multiDimWarpId[1], i32_val(shape[1] / 32));
-      Value halfOffset = select(icmp_uge(laneId, _32), _4, _0);
-      Value mfmaGroup32 = urem(laneId, _32);
-      Value rowWarpOffset = mul(multiDimWarpId[0], _32);
-      for (unsigned block = 0; block < 4; ++block) {
-        mfmaRowIdx[4 * block] = block == 0
-                                    ? add(halfOffset, rowWarpOffset)
-                                    : add(mfmaRowIdx[4 * (block - 1)], _8);
-        for (int r = 1; r < 4; ++r) {
-          mfmaRowIdx[4 * block + r] = add(mfmaRowIdx[4 * block + r - 1], _1);
-        }
-      }
-      Value colWarpOffset = mul(multiDimWarpId[1], _32);
-      mfmaColIdx[0] = add(mfmaGroup32, colWarpOffset);
-
->>>>>>> be4c64cc
+
       assert(rank == 2);
       SmallVector<Value> multiDimOffset(rank);
       emitMfmaOffsetForCTA(mfmaLayout, offsets, multiDimCTAInRepId[0], multiDimCTAInRepId[1]);
