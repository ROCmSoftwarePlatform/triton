#include "triton/Analysis/Utility.h"
#include "mlir/Analysis/DataFlow/ConstantPropagationAnalysis.h"
#include "mlir/Analysis/DataFlow/DeadCodeAnalysis.h"
#include "mlir/Conversion/LLVMCommon/Pattern.h"
#include "mlir/Dialect/ControlFlow/IR/ControlFlowOps.h"
#include "mlir/Dialect/LLVMIR/LLVMDialect.h"
#include "mlir/IR/Dialect.h"
#include "mlir/IR/Matchers.h"
#include "triton/Dialect/Triton/IR/Dialect.h"
#include "triton/Dialect/TritonGPU/IR/Dialect.h"
#include "triton/Dialect/TritonNvidiaGPU/IR/Dialect.h"
#include "triton/Tools/Sys/GetEnv.hpp"
#include <deque>

namespace mlir {

namespace {

int getParentAxis(Attribute layout, int axis) {
  if (auto sliceEncoding = layout.dyn_cast<triton::gpu::SliceEncodingAttr>()) {
    axis = axis < sliceEncoding.getDim() ? axis : axis + 1;
    return getParentAxis(sliceEncoding.getParent(), axis);
  }
  return axis;
}

SmallVector<unsigned> getParentOrder(Attribute layout) {
  if (auto sliceEncoding = layout.dyn_cast<triton::gpu::SliceEncodingAttr>()) {
    return getParentOrder(sliceEncoding.getParent());
  }
  return triton::gpu::getOrder(layout);
}

} // namespace

bool ReduceOpHelper::isFastReduction() {
  // Disable fast reduction only for debugging purpose
  if (::triton::tools::getBoolEnv("DISABLE_FAST_REDUCTION"))
    return false;
  return getParentAxis(getSrcLayout(), axis) ==
         getParentOrder(getSrcLayout())[0];
}

// Cases where distributed shared memory is not required in ConvertLayout:
// (1) numCTAs == 1
// (2) numCTAs > 1 but srcCTALayout == dstCTALayout
// TODO: Case with SliceLayout as srcLayout and numCTAs > 1 is to be implemented
// in the future
bool shouldUseDistSmem(Attribute srcLayout, Attribute dstLayout) {
  unsigned numCTAs = triton::gpu::getNumCTAs(srcLayout);
  assert(numCTAs == triton::gpu::getNumCTAs(dstLayout) &&
         "Invalid layout conversion: the numbers of CTAs of src and dst "
         "layouts are different");

  // Case (1): Never use dsmem when numCTAs == 1
  if (numCTAs == 1)
    return false;

  // Case where CTAsPerCGA of srcLayout in the sliced dim is not 1 is not
  // implemented yet
  if (auto sliceLayout = srcLayout.dyn_cast<triton::gpu::SliceEncodingAttr>()) {
    auto dim = sliceLayout.getDim();
    auto CTAsPerCGA = triton::gpu::getCTAsPerCGA(sliceLayout.getParent());
    if (CTAsPerCGA[dim] != 1)
      assert(0 && "Layout conversion to be implemented");
  }

  // Case where CTAsPerCGA of dstLayout in the sliced dim is not 1 is supported
  if (auto sliceLayout = dstLayout.dyn_cast<triton::gpu::SliceEncodingAttr>()) {
    auto dim = sliceLayout.getDim();
    auto CTAsPerCGA = triton::gpu::getCTAsPerCGA(sliceLayout.getParent());
    if (CTAsPerCGA[dim] != 1)
      return true;
  }

  // The above two branches make sure that it is legal to call getCTALayout of
  // srcLayout and dstLayout

  // Case (2): Do not use dsmem when srcCTALayout == dstCTALayout
  auto srcCTALayout = triton::gpu::getCTALayout(srcLayout);
  auto dstCTALayout = triton::gpu::getCTALayout(dstLayout);
  if (srcCTALayout == dstCTALayout)
    return false;

  // Dsmem access is required when srcCTALayout != dstCTALayout
  return true;
}

unsigned ReduceOpHelper::getInterWarpSize() {
  auto srcReduceDimSize = static_cast<unsigned>(srcShape[axis]);
  unsigned sizeIntraWarps = getIntraWarpSize();
  return std::min(srcReduceDimSize / sizeIntraWarps,
                  triton::gpu::getWarpsPerCTA(getSrcLayout())[axis]);
}

unsigned ReduceOpHelper::getIntraWarpSize() {
  auto srcReduceDimSize = static_cast<unsigned>(srcShape[axis]);
  return std::min(srcReduceDimSize,
                  triton::gpu::getThreadsPerWarp(getSrcLayout())[axis]);
}

unsigned ReduceOpHelper::getInterWarpSizeWithUniqueData() {
  auto srcReduceDimSize = static_cast<unsigned>(srcShape[axis]);
  unsigned sizeIntraWarps = getIntraWarpSizeWithUniqueData();
  return std::min(srcReduceDimSize / sizeIntraWarps,
                  triton::gpu::getWarpsPerCTAWithUniqueData(
                      getSrcLayout(), getSrcShape())[axis]);
}

unsigned ReduceOpHelper::getIntraWarpSizeWithUniqueData() {
  auto srcReduceDimSize = static_cast<unsigned>(srcShape[axis]);
  unsigned elementPerThreads = triton::gpu::getUniqueContigPerThread(
      getSrcLayout(), getSrcShape())[axis];
  return std::min(srcReduceDimSize / elementPerThreads,
                  triton::gpu::getThreadsPerWarpWithUniqueData(
                      getSrcLayout(), getSrcShape())[axis]);
}

unsigned ReduceOpHelper::getThreadsReductionAxis() {
  auto srcLayout = getSrcLayout();
  auto srcShape = getSrcShape();
  return triton::gpu::getThreadsPerWarpWithUniqueData(srcLayout,
                                                      srcShape)[axis] *
         triton::gpu::getWarpsPerCTAWithUniqueData(srcLayout, srcShape)[axis];
}

SmallVector<unsigned> ReduceOpHelper::getScratchConfigBasic() {
  auto smemShape = convertType<unsigned>(getSrcShape());
  smemShape[axis] = std::min(smemShape[axis], getThreadsReductionAxis());
  return smemShape;
}

bool ReduceOpHelper::isWarpSynchronous() {
  auto argsLayout = getSrcLayout();
  return isFastReduction() &&
         (triton::gpu::getWarpsPerCTA(argsLayout)[axis] == 1);
}

SmallVector<SmallVector<unsigned>> ReduceOpHelper::getScratchConfigsFast() {
  SmallVector<SmallVector<unsigned>> smemShapes(3);

  auto argLayout = getSrcLayout();
  auto argLayoutMma = argLayout.dyn_cast<triton::gpu::MmaEncodingAttr>();

  // that case doesn't need inter-warp communication
  if (isWarpSynchronous())
    return {{0, 0}, {0, 0}};

  /// shared memory block0
  smemShapes[0] = convertType<unsigned>(getSrcShape());
  smemShapes[0][axis] = getInterWarpSize();

  /// FIXME(Qingyi): This size is actually larger than required.
  /// shared memory block1:
  auto mod = op->getParentOfType<ModuleOp>();
  unsigned numWarps = triton::gpu::TritonGPUDialect::getNumWarps(mod);
  unsigned threadsPerWarp =
      triton::gpu::TritonGPUDialect::getThreadsPerWarp(mod);
  smemShapes[1].push_back(numWarps * threadsPerWarp);

  return smemShapes;
}

unsigned ReduceOpHelper::getScratchSizeInBytes() {
  unsigned elems = 0;
  if (isFastReduction()) {
    auto smemShapes = getScratchConfigsFast();
    for (const auto &smemShape : smemShapes)
      elems = std::max(elems, product<unsigned>(smemShape));
  } else {
    auto smemShape = getScratchConfigBasic();
    elems = product<unsigned>(smemShape);
  }

  unsigned bytesPerElem = 0;
  for (const auto &ty : srcElementTypes) {
    bytesPerElem += ceil<unsigned>(ty.getIntOrFloatBitWidth(), 8);
  }
  return bytesPerElem * elems;
}

bool ReduceOpHelper::isSupportedLayout() {
  auto srcLayout = getSrcLayout();
  if (srcLayout.isa<triton::gpu::BlockedEncodingAttr>()) {
    return true;
  }
  if (auto mmaLayout = srcLayout.dyn_cast<triton::gpu::MmaEncodingAttr>()) {
    if (mmaLayout.isAmpere() || mmaLayout.isHopper()) {
      return true;
    }
  }
  if (auto mfmaLayout = srcLayout.dyn_cast<triton::gpu::MfmaEncodingAttr>()) {
    return true;
  }
  if (auto sliceLayout = srcLayout.dyn_cast<triton::gpu::SliceEncodingAttr>()) {
    return true;
  }
  return false;
}

unsigned ScanLoweringHelper::getAxisNumElementsPerThread() {
  return getEncoding().getSizePerThread()[getAxis()];
}

unsigned ScanLoweringHelper::getNonAxisNumElementsPerThread() {
  SmallVector<unsigned> sizePerThreads = getContigPerThread(getEncoding());
  sizePerThreads[getAxis()] = 1;
  return product<unsigned>(sizePerThreads);
}

Region &ScanLoweringHelper::getCombineOp() { return scanOp.getCombineOp(); }

unsigned ScanLoweringHelper::getAxisNumThreadsPerWarp() {
  return triton::gpu::getThreadsPerWarp(getEncoding())[getAxis()];
}

unsigned ScanLoweringHelper::getNonAxisNumThreadsPerWarp() {
  auto threadsPerWarp = triton::gpu::getThreadsPerWarp(getEncoding());
  threadsPerWarp[getAxis()] = 1;
  return product<unsigned>(threadsPerWarp);
}

// Return the flat numbers of threads computing independent scan results.
unsigned ScanLoweringHelper::getNonAxisNumThreadsPerCTA() {
  unsigned numParallelThreadsPerWarp = getNonAxisNumThreadsPerWarp();
  auto warpsPerCTA = triton::gpu::getWarpsPerCTA(getEncoding());
  warpsPerCTA[getAxis()] = 1;
  unsigned numParallelWarpsPerCTA = product<unsigned>(warpsPerCTA);
  return numParallelThreadsPerWarp * numParallelWarpsPerCTA;
}
unsigned ScanLoweringHelper::getAxisNumWarps() {
  auto warpsPerCTA = triton::gpu::getWarpsPerCTA(srcEncoding);
  return warpsPerCTA[getAxis()];
}

unsigned ScanLoweringHelper::getAxisNumBlocks() {
  auto type = scanOp.getOperand(0).getType().cast<RankedTensorType>();
  auto sizePerThreads = triton::gpu::getSizePerThread(srcEncoding);
  auto threadsPerWarp = triton::gpu::getThreadsPerWarp(srcEncoding);
  auto warpsPerCTA = triton::gpu::getWarpsPerCTA(srcEncoding);
  unsigned axis = getAxis();
  return ceil<unsigned>(
      type.getShape()[axis],
      (sizePerThreads[axis] * threadsPerWarp[axis] * warpsPerCTA[axis]));
}

unsigned ScanLoweringHelper::getNonAxisNumBlocks() {
  auto type = scanOp.getOperand(0).getType().cast<RankedTensorType>();
  auto sizePerThreads = triton::gpu::getSizePerThread(srcEncoding);
  auto threadsPerWarp = triton::gpu::getThreadsPerWarp(srcEncoding);
  auto warpsPerCTA = triton::gpu::getWarpsPerCTA(srcEncoding);
  unsigned axis = getAxis();
  unsigned numBlocks = 1;
  for (unsigned i = 0; i < sizePerThreads.size(); i++) {
    if (i == axis)
      continue;
    numBlocks *= ceil<unsigned>(
        type.getShape()[i],
        (sizePerThreads[i] * threadsPerWarp[i] * warpsPerCTA[i]));
  }
  return numBlocks;
}

bool ScanLoweringHelper::isSupported() {
  // TODO: Support the following cases:
  // 1. Scan on non-blocking encodings
  // 2. Scan with multiple operands
  if (!isa<triton::gpu::BlockedEncodingAttr>(srcEncoding))
    return false;
  if (scanOp.getNumOperands() != 1)
    return false;
  return true;
}

unsigned ScanLoweringHelper::getScratchSizeInBytes() {
  auto type = scanOp.getOperand(0).getType().cast<RankedTensorType>();
  unsigned elementSizeInBytes = type.getElementTypeBitWidth() / 8;
  auto mod = scanOp->getParentOfType<ModuleOp>();
  unsigned numWarps = triton::gpu::TritonGPUDialect::getNumWarps(mod);
  unsigned numNonAxisElementsPerWapr =
      getNonAxisNumThreadsPerWarp() * getNonAxisNumElementsPerThread();
  unsigned numElements = numWarps * numNonAxisElementsPerWapr *
                         getAxisNumBlocks() * getNonAxisNumBlocks();
  return elementSizeInBytes * numElements;
}

triton::gpu::BlockedEncodingAttr ScanLoweringHelper::getEncoding() {
  return srcEncoding.cast<triton::gpu::BlockedEncodingAttr>();
}

unsigned ScanLoweringHelper::getAxisElementStride() {
  auto order = triton::gpu::getOrder(srcEncoding);
  unsigned stride = 1;
  for (unsigned dim : order) {
    if (dim == getAxis())
      return stride;
    stride *= getContigPerThread(getEncoding())[dim];
  }
  llvm_unreachable("Axis not found in order");
}

unsigned ScanLoweringHelper::getAxisThreadStride() {
  auto order = triton::gpu::getOrder(srcEncoding);
  unsigned stride = 1;
  for (unsigned dim : order) {
    if (dim == getAxis())
      return stride;
    stride *= getEncoding().getThreadsPerWarp()[dim];
  }
  llvm_unreachable("Axis not found in order");
}

unsigned ScanLoweringHelper::getAxisBlockStride() {
  auto order = triton::gpu::getOrder(srcEncoding);
  unsigned stride = 1;
  auto type = scanOp.getOperand(0).getType().cast<RankedTensorType>();
  auto sizePerThreads = triton::gpu::getSizePerThread(srcEncoding);
  auto threadsPerWarp = triton::gpu::getThreadsPerWarp(srcEncoding);
  auto warpsPerCTA = triton::gpu::getWarpsPerCTA(srcEncoding);
  for (unsigned dim : order) {
    if (dim == getAxis())
      return stride;
    stride *= ceil<unsigned int>(type.getShape()[dim], sizePerThreads[dim] *
                                                           threadsPerWarp[dim] *
                                                           warpsPerCTA[dim]);
  }
  llvm_unreachable("Axis not found in order");
}

bool maybeSharedAllocationOp(Operation *op) {
  // TODO(Keren): This function can be replaced by adding
  // MemoryEffectOpInterface. We can then use the MemoryEffectOpInterface to
  // query the memory effects of the op.
  auto *dialect = op->getDialect();
  return dialect &&
         (dialect->getTypeID() ==
              mlir::TypeID::get<triton::gpu::TritonGPUDialect>() ||
          dialect->getTypeID() ==
              mlir::TypeID::get<triton::nvidia_gpu::TritonNvidiaGPUDialect>() ||
          dialect->getTypeID() == mlir::TypeID::get<triton::TritonDialect>() ||
          dialect->getTypeID() == mlir::TypeID::get<arith::ArithDialect>() ||
          dialect->getTypeID() == mlir::TypeID::get<tensor::TensorDialect>());
}

bool maybeAliasOp(Operation *op) {
  return isa<triton::gpu::ExtractSliceOp>(op) || isa<triton::TransOp>(op) ||
         isa<triton::gpu::InsertSliceAsyncOp>(op) ||
         isa<triton::nvidia_gpu::InsertSliceAsyncV2Op>(op) ||
         isa<triton::nvidia_gpu::StoreAsyncOp>(op) ||
         isa<tensor::InsertSliceOp>(op);
}

bool supportMMA(triton::DotOp op, int version) {
  // Refer to mma section for the data type supported by Volta and Hopper
  // Tensor Core in
  // https://docs.nvidia.com/cuda/parallel-thread-execution/index.html#warp-level-matrix-fragment-mma-884-f16
  auto aElemTy = op.getA().getType().cast<RankedTensorType>().getElementType();
  auto bElemTy = op.getB().getType().cast<RankedTensorType>().getElementType();
  if (version == 3) {
    if (!::triton::tools::getBoolEnv("ENABLE_MMA_V3"))
      return false;
    auto retType = op.getResult().getType().cast<RankedTensorType>();
    auto retShapePerCTA = triton::gpu::getShapePerCTA(retType);
    auto mod = op->getParentOfType<mlir::ModuleOp>();
    int numWarps = triton::gpu::TritonGPUDialect::getNumWarps(mod);
    if (!(numWarps % 4 == 0 && retShapePerCTA[0] % 64 == 0 &&
          retShapePerCTA[1] % 8 == 0 &&
          (aElemTy.isFloat8E5M2() || aElemTy.isFloat8E4M3FNUZ() ||
           aElemTy.isInteger(8) || aElemTy.isF16() || aElemTy.isBF16() ||
           aElemTy.isF32()))) {
      return false;
    }
  }
  if (aElemTy.isF32() && bElemTy.isF32()) {
    return (op.getAllowTF32() && version == 2) || version == 3;
  }
  return supportMMA(op.getA(), version) && supportMMA(op.getB(), version);
}

#ifdef USE_ROCM
static bool supportMFMAGranularity(int m, int n, int k) {
  // these limitations are dtype dependent, in future we may relax them
  const static std::pair<int, int> mfmaTypes[2] = {{32, 8}, {16, 16}};
  for (const auto &mfmaType : mfmaTypes) {
    auto [granularityMN, granularityK] = mfmaType;
    if (m % granularityMN != 0 || n % granularityMN != 0)
      continue;
    if (k % granularityK != 0)
      continue;
    return true;
  }
  return false;
}

bool supportMFMATypes(Type a, Type b) {
  if (a.getIntOrFloatBitWidth() != b.getIntOrFloatBitWidth())
    return false;

<<<<<<< HEAD
  auto F8E4M3 = TypeID::get<mlir::Float8E4M3FNUZType>();
  auto F8E5M2 = TypeID::get<mlir::Float8E5M2FNUZType>();
=======
  auto F8E4M3FNUZ = TypeID::get<mlir::Float8E4M3FNUZType>();
  auto F8E5M2FNUZ = TypeID::get<mlir::Float8E5M2FNUZType>();
>>>>>>> 5a86b46b
  auto F16 = TypeID::get<mlir::Float16Type>();
  auto BF16 = TypeID::get<mlir::BFloat16Type>();
  auto F32 = TypeID::get<mlir::Float32Type>();
  auto Int = TypeID::get<mlir::IntegerType>();
  DenseSet<std::pair<mlir::TypeID, mlir::TypeID>> supportedTypes = {
<<<<<<< HEAD
      {F32, F32},       {F16, F16},       {BF16, BF16},     {F8E4M3, F8E4M3},
      {F8E4M3, F8E5M2}, {F8E5M2, F8E4M3}, {F8E5M2, F8E5M2}, {Int, Int}};
=======
      {F32, F32},
      {F16, F16},
      {BF16, BF16},
      {F8E4M3FNUZ, F8E4M3FNUZ},
      {F8E4M3FNUZ, F8E5M2FNUZ},
      {F8E5M2FNUZ, F8E4M3FNUZ},
      {F8E5M2FNUZ, F8E5M2FNUZ},
      {Int, Int}};
>>>>>>> 5a86b46b

  if (!supportedTypes.contains({a.getTypeID(), b.getTypeID()}))
    return false;

  if (a.isIntOrIndex() && a.getIntOrFloatBitWidth() != 8)
    return false;
  return true;
}

bool supportMFMA(triton::DotOp op) {
  auto aTy = op.getA().getType().cast<RankedTensorType>();
  auto bTy = op.getB().getType().cast<RankedTensorType>();

  auto aElemTy = aTy.getElementType();
  auto bElemTy = bTy.getElementType();

  if (!supportMFMATypes(aElemTy, bElemTy))
    return false;

  auto aShape = aTy.getShape();
  auto bShape = bTy.getShape();

  assert(aShape[1] == bShape[0]);
  if (!supportMFMAGranularity(aShape[0], bShape[1], aShape[1]))
    return false;

  return true;
}
#endif

bool supportMMA(Value value, int version) {
  // Tell whether a DotOp support MMA by the operand type(either $a or $b).
  // We cannot get both the operand types(in TypeConverter), here we assume the
  // types of both the operands are identical here.
  assert((version == 1 || version == 2 || version == 3) &&
         "Unexpected MMA layout version found");

  auto elemTy = value.getType().cast<RankedTensorType>().getElementType();
  // FP8 is not natively supported on all mma versions but it can always be
  // promoted to fp16 therefore we can always support it.
  bool isFP8 = elemTy.isFloat8E5M2() || elemTy.isFloat8E4M3FN() ||
               elemTy.isFloat8E5M2FNUZ() || elemTy.isFloat8E4M3FNUZ();
  return isFP8 || elemTy.isF16() || elemTy.isBF16() ||
         (elemTy.isF32() && version >= 2) ||
         (elemTy.isInteger(8) && version >= 2);
}

bool isMmaToDotShortcut(RankedTensorType &srcTy, RankedTensorType &dstTy) {
  // dot_op<opIdx=0, parent=#mma> = #mma
  // when #mma = MmaEncoding<version=2, warpsPerCTA=[..., 1]>
  auto srcLayout = srcTy.getEncoding();
  auto dstLayout = dstTy.getEncoding();
  auto mmaLayout = srcLayout.cast<triton::gpu::MmaEncodingAttr>();
  auto dotOperandLayout = dstLayout.cast<triton::gpu::DotOperandEncodingAttr>();
  return mmaLayout.getVersionMajor() == 2 &&
         mmaLayout.getWarpsPerCTA()[1] == 1 &&
         dotOperandLayout.getOpIdx() == 0 &&
         dotOperandLayout.getParent() == mmaLayout &&
         !srcTy.getElementType().isF32();
}

#ifdef USE_ROCM
bool isMfmaToDotShortcut(RankedTensorType &srcTy, RankedTensorType &dstTy) {
  auto srcLayout = srcTy.getEncoding();
  auto dstLayout = dstTy.getEncoding();
  auto mfmaLayout = srcLayout.cast<triton::gpu::MfmaEncodingAttr>();
  auto dotOperandLayout = dstLayout.cast<triton::gpu::DotOperandEncodingAttr>();
  // TODO: Remove the restriction on the warpsPerCTA once chain dot testing is
  // improved. In addition, we can enable this shortcut for regular MFMA
  // layout when opIdx == 1.
  return mfmaLayout.getWarpsPerCTA()[1] == 1 &&
         dotOperandLayout.getOpIdx() == 0 &&
         dotOperandLayout.getKWidth() == 4 &&
         dotOperandLayout.getParent() == mfmaLayout &&
         mfmaLayout.getNonKDim() == 32 && mfmaLayout.getIsTransposed() &&
         (srcTy.getElementType().isF16() || srcTy.getElementType().isBF16());
}
#endif

bool isMmaToMmaShortcut(RankedTensorType &srcTy, RankedTensorType &dstTy) {
  auto src = srcTy.getEncoding().cast<triton::gpu::MmaEncodingAttr>();
  auto dst = dstTy.getEncoding().cast<triton::gpu::MmaEncodingAttr>();
  auto srcElemsPerThread = triton::gpu::getTotalElemsPerThread(srcTy);
  auto dstElemsPerThread = triton::gpu::getTotalElemsPerThread(dstTy);
  // when #mma = MmaEncoding<version=3, warpsPerCTA=[..., 1]>
  return src.getVersionMajor() == 3 && src.getWarpsPerCTA()[1] == 1 &&
         dst.getVersionMajor() == 3 && dst.getWarpsPerCTA()[1] == 1 &&
         srcElemsPerThread == dstElemsPerThread;
}

bool isSingleValue(Value value) {
  // Don't consider load as expensive if it is loading a scalar.
  if (auto tensorTy = value.getType().dyn_cast<RankedTensorType>())
    return tensorTy.getNumElements() == 1;
  // TODO: Handle other cases.
  // For example, when ptr is a tensor of single value.
  // It means that ptr is a resultant of broadcast or generated through
  // a chain of broadcast and other operations.
  // Rematerialize it without considering contiguous memory access pattern is
  // fine.
  return true;
}

namespace {

/// A data structure similar to SetVector but maintains
/// a deque instead of a vector to allow for efficient
/// push_back and pop_front operations.
/// Using SetVector doesn't suffice our needs because
/// it only pushes and pops from the back.
/// For example, if we have a queue like this:
/// 0->4 1->2->3
///    ^--------
/// where 3 depends on 4, once we pop 3, we found
/// 4 is not ready, so we check 2 and push 3 back
/// to the queue.
struct DFSSubgraphState {
  DFSSubgraphState() : set(), deque() {}
  DenseSet<Operation *> set;
  std::deque<Operation *> deque;

  bool push_back(Operation *op) {
    if (set.insert(op).second) {
      deque.push_back(op);
      return true;
    }
    return false;
  }

  Operation *pop_front() {
    Operation *op = deque.front();
    deque.pop_front();
    set.erase(op);
    return op;
  }

  bool empty() { return deque.empty(); }
};

/// DFS post-order implementation that maintains a global count to work across
/// multiple invocations, to help implement topological sort on multi-root DAGs.
/// We traverse all operations but only record the ones that appear in
/// `toSort` for the final result.
struct DFSState {
  DFSState(const SetVector<Operation *> &set) : toSort(set), seen() {}
  const SetVector<Operation *> &toSort;
  SmallVector<Operation *, 16> topologicalCounts;
  DenseSet<Operation *> seen;

  /// We mark each op as ready if all its operands and parents ops are seen. If
  /// an op is ready, we add it to the queue. Otherwise, we keep adding its
  /// operands to the ancestors set.
  /// We always want an op to be scheduled after all its parents to handle
  /// correctly cases with scf operations.
  void addToReadyQueue(Operation *op, DFSSubgraphState &subGraph,
                       SmallVector<Operation *, 4> &readyQueue) {
    bool ready = true;
    for (Value operand : op->getOperands()) {
      auto def = operand.getDefiningOp();
      if (def && !seen.count(def)) {
        subGraph.push_back(def);
        ready = false;
      }
    }
    Operation *parent = op->getParentOp();
    while (parent) {
      if (!seen.count(parent)) {
        subGraph.push_back(parent);
        ready = false;
      }
      parent = parent->getParentOp();
    }
    if (ready)
      readyQueue.push_back(op);
  }
};

void dfsPostorder(Operation *root, DFSState *state) {
  DFSSubgraphState subGraph;
  subGraph.push_back(root);
  SmallVector<Operation *> ops;
  while (!subGraph.empty()) {
    // Nodes in the ready queue are ready to be processed.
    // Meaning that either their operands are all seen or they have null
    // operands.
    SmallVector<Operation *, 4> readyQueue;
    auto *current = subGraph.pop_front();
    state->addToReadyQueue(current, subGraph, readyQueue);
    while (!readyQueue.empty()) {
      Operation *current = readyQueue.pop_back_val();
      if (!state->seen.insert(current).second)
        continue;
      ops.push_back(current);
      for (Value result : current->getResults()) {
        for (Operation *op : result.getUsers())
          state->addToReadyQueue(op, subGraph, readyQueue);
      }
      for (Region &region : current->getRegions()) {
        for (Operation &op : region.getOps())
          state->addToReadyQueue(&op, subGraph, readyQueue);
      }
    }
  }

  for (Operation *op : llvm::reverse(ops)) {
    if (state->toSort.count(op) > 0)
      state->topologicalCounts.push_back(op);
  }
}

} // namespace

SetVector<Operation *>
multiRootTopologicalSort(const SetVector<Operation *> &toSort) {
  if (toSort.empty()) {
    return toSort;
  }

  // Run from each root with global count and `seen` set.
  DFSState state(toSort);
  for (auto *s : toSort) {
    assert(toSort.count(s) == 1 && "NYI: multi-sets not supported");
    dfsPostorder(s, &state);
  }

  // Reorder and return.
  SetVector<Operation *> res;
  for (auto it = state.topologicalCounts.rbegin(),
            eit = state.topologicalCounts.rend();
       it != eit; ++it) {
    res.insert(*it);
  }
  return res;
}

SetVector<Operation *> multiRootGetSlice(Operation *op,
                                         TransitiveFilter backwardFilter,
                                         TransitiveFilter forwardFilter) {
  SetVector<Operation *> slice;
  slice.insert(op);

  unsigned currentIndex = 0;
  SetVector<Operation *> backwardSlice;
  SetVector<Operation *> forwardSlice;
  while (currentIndex != slice.size()) {
    auto *currentOp = (slice)[currentIndex];
    // Compute and insert the backwardSlice starting from currentOp.
    backwardSlice.clear();
    getBackwardSlice(currentOp, &backwardSlice, backwardFilter);
    slice.insert(backwardSlice.begin(), backwardSlice.end());

    // Compute and insert the forwardSlice starting from currentOp.
    forwardSlice.clear();
    getForwardSlice(currentOp, &forwardSlice, forwardFilter);
    slice.insert(forwardSlice.begin(), forwardSlice.end());
    ++currentIndex;
  }
  return multiRootTopologicalSort(slice);
}

namespace {
// Copied from TestDeadCodeAnalysis.cpp, because some dead code analysis
// interacts with constant propagation, but SparseConstantPropagation
// doesn't seem to be sufficient.
class ConstantAnalysis : public DataFlowAnalysis {
public:
  using DataFlowAnalysis::DataFlowAnalysis;

  LogicalResult initialize(Operation *top) override {
    WalkResult result = top->walk([&](Operation *op) {
      if (failed(visit(op)))
        return WalkResult::interrupt();
      return WalkResult::advance();
    });
    return success(!result.wasInterrupted());
  }

  LogicalResult visit(ProgramPoint point) override {
    Operation *op = point.get<Operation *>();
    Attribute value;
    if (matchPattern(op, m_Constant(&value))) {
      auto *constant = getOrCreate<dataflow::Lattice<dataflow::ConstantValue>>(
          op->getResult(0));
      propagateIfChanged(constant, constant->join(dataflow::ConstantValue(
                                       value, op->getDialect())));
      return success();
    }
    // Dead code analysis requires every operands has initialized ConstantValue
    // state before it is visited.
    // https://github.com/llvm/llvm-project/blob/2ec1aba2b69faa1de5f71832a48e25aa3b5d5314/mlir/lib/Analysis/DataFlow/DeadCodeAnalysis.cpp#L322
    // That's why we need to set all operands to unknown constants.
    setAllToUnknownConstants(op->getResults());
    for (Region &region : op->getRegions()) {
      for (Block &block : region.getBlocks())
        setAllToUnknownConstants(block.getArguments());
    }
    return success();
  }

private:
  /// Set all given values as not constants.
  void setAllToUnknownConstants(ValueRange values) {
    dataflow::ConstantValue unknownConstant(nullptr, nullptr);
    for (Value value : values) {
      auto *constant =
          getOrCreate<dataflow::Lattice<dataflow::ConstantValue>>(value);
      propagateIfChanged(constant, constant->join(unknownConstant));
    }
  }
};
} // namespace

std::unique_ptr<DataFlowSolver> createDataFlowSolver() {
  auto solver = std::make_unique<DataFlowSolver>();
  solver->load<dataflow::DeadCodeAnalysis>();
  solver->load<ConstantAnalysis>();
  return solver;
}

static triton::MakeTensorPtrOp getMakeTensorPtrOpImpl(Operation *op, Value v) {

  if (auto makeTensorPtrOp = dyn_cast<triton::MakeTensorPtrOp>(op)) {
    return makeTensorPtrOp;
  }

  if (auto advanceOp = dyn_cast<triton::AdvanceOp>(op)) {
    return getMakeTensorPtrOp(advanceOp.getPtr());
  }

  if (auto branch = dyn_cast<RegionBranchOpInterface>(op)) {
    auto idx = v.cast<OpResult>().getResultNumber();
    llvm::SmallVector<scf::YieldOp> yieldOps;
    op->walk([&](Operation *op) {
      if (auto yieldOp = dyn_cast<scf::YieldOp>(op))
        yieldOps.push_back(yieldOp);
    });

    // benzh@ if multi yields, all yields operand should come from same arg.
    Value newValue = yieldOps[0].getOperands()[idx];
    return getMakeTensorPtrOp(newValue);
  }

  llvm_unreachable("Unable to getMakeTensorPtr()");
}

triton::MakeTensorPtrOp getMakeTensorPtrOp(Value v) {
  using BranchOps = llvm::SetVector<std::pair<Operation *, int>>;
  llvm::DenseMap<Block *, BranchOps> blockToCFOps;
  auto moduleOp =
      v.getParentBlock()->getParentOp()->getParentOfType<ModuleOp>();

  moduleOp.walk([&](Operation *op) {
    if (auto br = dyn_cast<cf::BranchOp>(op)) {
      Block *block = br.getDest();
      blockToCFOps[block].insert({op, -1});
    }
    if (auto condBr = dyn_cast<cf::CondBranchOp>(op)) {
      Block *blockT = condBr.getTrueDest();
      Block *blockF = condBr.getFalseDest();
      blockToCFOps[blockT].insert({condBr, 1});
      blockToCFOps[blockF].insert({condBr, 0});
    }
  });

  if (Operation *definingOp = v.getDefiningOp()) {
    return getMakeTensorPtrOpImpl(definingOp, v);
  } else if (BlockArgument arg = v.cast<BlockArgument>()) {
    unsigned argNum = arg.getArgNumber();
    Operation *argOwner = arg.getOwner()->getParentOp();

    if (auto forOp = dyn_cast<scf::ForOp>(argOwner)) {
      return getMakeTensorPtrOp(
          forOp.getOperand(argNum + forOp.getNumControlOperands() - 1));
    } else if (auto funcOp = dyn_cast<mlir::triton::FuncOp>(argOwner)) {
      Block *block = arg.getOwner();
      Operation *op;
      int tOrF;
      std::tie(op, tOrF) = blockToCFOps[block][0];
      if (auto br = dyn_cast<cf::BranchOp>(op)) {
        return getMakeTensorPtrOp(br.getDestOperands()[argNum]);
      }
      if (auto condBr = dyn_cast<cf::CondBranchOp>(op)) {
        if (tOrF) {
          return getMakeTensorPtrOp(condBr.getTrueDestOperands()[argNum]);
        } else {
          return getMakeTensorPtrOp(condBr.getFalseDestOperands()[argNum]);
        }
      }
    } else {
      return getMakeTensorPtrOp(argOwner->getOperand(argNum));
    }
  }

  llvm_unreachable("Unable to getMakeTensorPtr()");
}

} // namespace mlir<|MERGE_RESOLUTION|>--- conflicted
+++ resolved
@@ -396,22 +396,13 @@
   if (a.getIntOrFloatBitWidth() != b.getIntOrFloatBitWidth())
     return false;
 
-<<<<<<< HEAD
-  auto F8E4M3 = TypeID::get<mlir::Float8E4M3FNUZType>();
-  auto F8E5M2 = TypeID::get<mlir::Float8E5M2FNUZType>();
-=======
   auto F8E4M3FNUZ = TypeID::get<mlir::Float8E4M3FNUZType>();
   auto F8E5M2FNUZ = TypeID::get<mlir::Float8E5M2FNUZType>();
->>>>>>> 5a86b46b
   auto F16 = TypeID::get<mlir::Float16Type>();
   auto BF16 = TypeID::get<mlir::BFloat16Type>();
   auto F32 = TypeID::get<mlir::Float32Type>();
   auto Int = TypeID::get<mlir::IntegerType>();
   DenseSet<std::pair<mlir::TypeID, mlir::TypeID>> supportedTypes = {
-<<<<<<< HEAD
-      {F32, F32},       {F16, F16},       {BF16, BF16},     {F8E4M3, F8E4M3},
-      {F8E4M3, F8E5M2}, {F8E5M2, F8E4M3}, {F8E5M2, F8E5M2}, {Int, Int}};
-=======
       {F32, F32},
       {F16, F16},
       {BF16, BF16},
@@ -420,7 +411,6 @@
       {F8E5M2FNUZ, F8E4M3FNUZ},
       {F8E5M2FNUZ, F8E5M2FNUZ},
       {Int, Int}};
->>>>>>> 5a86b46b
 
   if (!supportedTypes.contains({a.getTypeID(), b.getTypeID()}))
     return false;
