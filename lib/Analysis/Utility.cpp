--- conflicted
+++ resolved
@@ -94,11 +94,7 @@
   auto argLayoutMma = argLayout.dyn_cast<triton::gpu::MmaEncodingAttr>();
 
   // that case doesn't need inter-warp communication
-<<<<<<< HEAD
   if (isWarpSynchronous())
-=======
-  if (isFastReduction() && triton::gpu::getWarpsPerCTA(argLayout)[axis] == 1)
->>>>>>> fa429316
     return {{0, 0}, {0, 0}};
 
   /// shared memory block0
