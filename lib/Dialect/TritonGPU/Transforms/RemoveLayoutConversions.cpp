--- conflicted
+++ resolved
@@ -332,12 +332,6 @@
       setEncoding({afterArg, result}, info, changed, user);
       continue;
     }
-<<<<<<< HEAD
-    // Workaround: don't propagate through truncI
-    // if (isa<arith::TruncIOp>(user))
-    //   continue;
-=======
->>>>>>> 2e01bf08
     if (user->hasTrait<mlir::OpTrait::SameOperandsAndResultEncoding>() ||
         user->hasTrait<mlir::OpTrait::Elementwise>() ||
         isa<triton::ReduceOp, triton::ExpandDimsOp,
