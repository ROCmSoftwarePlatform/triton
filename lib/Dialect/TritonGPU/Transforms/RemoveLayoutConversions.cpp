--- conflicted
+++ resolved
@@ -1003,22 +1003,10 @@
   if (targetType.getEncoding().isa<triton::gpu::DotOperandEncodingAttr>())
     return;
 
-<<<<<<< HEAD
   auto isExtOrBroadcastOp = [](Operation *op) {
     return isa<arith::ExtSIOp, arith::ExtUIOp, arith::ExtFOp,
                triton::BroadcastOp, triton::ExpandDimsOp>(op);
-=======
-#ifndef USE_ROCM
-  auto isExtOp = [](Operation *op) {
-    return isa<arith::ExtSIOp, arith::ExtUIOp, arith::ExtFOp>(op);
->>>>>>> 74c5fd46
-  };
-#else
-  auto isExtOp = [](Operation *op) {
-    return isa<arith::ExtSIOp, arith::ExtUIOp, arith::ExtFOp,
-              triton::BroadcastOp, triton::ExpandDimsOp>(op);
-  };
-#endif
+
   // 1. Take a backward slice of all the tensor dependencies.
   SetVector<Value> slice;
   DenseMap<Value, Attribute> layout;
@@ -1067,19 +1055,11 @@
   std::optional<Attribute> srcEncoding =
        inferSrcEncoding(extOp, layout[extOp->getResult(0)]);
   // Move the convert before the ext op and rewrite the slice.
-<<<<<<< HEAD
   OpBuilder builder(extOrBroadcatOp);
   auto tensorType =
       extOrBroadcatOp->getOperand(0).getType().cast<RankedTensorType>();
   auto newType = RankedTensorType::get(
       tensorType.getShape(), tensorType.getElementType(), *srcEncoding);
-=======
-  OpBuilder builder(extOp);
-  auto tensorType = extOp->getOperand(0).getType().cast<RankedTensorType>();
-  auto newType =
-      RankedTensorType::get(tensorType.getShape(), tensorType.getElementType(),
-                            *srcEncoding);
->>>>>>> 74c5fd46
   auto newConvertOp = builder.create<ConvertLayoutOp>(
       convertOp.getLoc(), newType, extOrBroadcatOp->getOperand(0));
   IRMapping mapping;
