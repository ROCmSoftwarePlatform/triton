--- conflicted
+++ resolved
@@ -74,17 +74,6 @@
   mlir::BackwardSliceOptions bwdOpt;
   bwdOpt.omitBlockArguments = true;
   bwdOpt.filter = filter;
-<<<<<<< HEAD
-  auto slices = mlir::getSlice(dotOp, bwdOpt, fwdOpt);
-  for (Operation *op : slices)
-    if (isa<tt::DotOp>(op) && (op != dotOp)) {
-      if (shape[0] >= shape[1]) {
-        return {(unsigned)numWarps, 1};
-      } else {
-        return {1, (unsigned)numWarps};
-      }
-    }
-=======
   mlir::SetVector<mlir::Operation*> bwdSlices;
   // search backward of the operand 0 of the dot 
   mlir::Operation* oper0 = dotOp.getOperand(0).getDefiningOp();
@@ -103,9 +92,12 @@
              SmallVector<int64_t, 2> shapePerWarp) {
   // TODO: needs to be updated with appropriate shapePerWarp etc.
   if (isTransposeChainDotPattern(dotOp)) {
-    return {(unsigned)numWarps, 1};
-  }
->>>>>>> d254efee
+    if (shape[0] >= shape[1]) {
+      return {(unsigned)numWarps, 1};
+    } else {
+      return {1, (unsigned)numWarps};
+    }
+  }
 
   SmallVector<int64_t, 2> tensorShape = {shape[0], shape[1]};
   SmallVector<unsigned, 2> ret = {1, 1};
