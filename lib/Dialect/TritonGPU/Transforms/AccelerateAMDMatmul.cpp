#include "mlir/IR/TypeUtilities.h"
#include "mlir/Support/LogicalResult.h"
#include "mlir/Transforms/GreedyPatternRewriteDriver.h"
#include "triton/Analysis/Utility.h"
#include "triton/Dialect/TritonGPU/IR/Dialect.h"
#include "triton/Dialect/TritonGPU/Transforms/Passes.h"
#include "triton/Dialect/TritonGPU/Transforms/Utility.h"
#include "triton/Tools/Sys/GetEnv.hpp"
#include "llvm/Support/Debug.h"
#include <memory>

using namespace mlir;
namespace tt = mlir::triton;
namespace ttg = mlir::triton::gpu;
namespace {
using tt::DotOp;
using ttg::BlockedEncodingAttr;
using ttg::ConvertLayoutOp;
using ttg::DotOperandEncodingAttr;
using ttg::MfmaEncodingAttr;
using ttg::SliceEncodingAttr;

enum class MatrixCoreVersion {
  CDNA_MFMA1,
  CDNA_MFMA2,
  CDNA_MFMA3,
  RDNA_WMMA,
  UNKNOWN
};

MatrixCoreVersion getMatrixCoreVersion(StringRef archGen) {
  if (archGen.contains("gfx11"))
    return MatrixCoreVersion::RDNA_WMMA;
  if (archGen.contains("gfx908"))
    return MatrixCoreVersion::CDNA_MFMA1;
  if (archGen.contains("gfx90a"))
    return MatrixCoreVersion::CDNA_MFMA2;
  if (archGen.contains("gfx940") ||
      archGen.contains("gfx941") ||
      archGen.contains("gfx942"))
    return MatrixCoreVersion::CDNA_MFMA3;
  return MatrixCoreVersion::UNKNOWN;
}

int getMfmaVersion(MatrixCoreVersion matrixCoreVer) {
  if (MatrixCoreVersion::CDNA_MFMA1 == matrixCoreVer)
    return 1;
  if (MatrixCoreVersion::CDNA_MFMA2 == matrixCoreVer)
    return 2;
  if (MatrixCoreVersion::CDNA_MFMA3 == matrixCoreVer)
    return 3;
  return 0;
}

static bool isChainDot(tt::DotOp &dotOp) {
  auto filter = [&dotOp](Operation *op) {
    return op->getParentRegion() == dotOp->getParentRegion();
  };
  mlir::ForwardSliceOptions fwdOpt;
  fwdOpt.filter = filter;
  mlir::SetVector<mlir::Operation*> fwdSlices;
  mlir::getForwardSlice(static_cast<mlir::Operation*>(dotOp), &fwdSlices, fwdOpt);
  for (Operation *op : fwdSlices) {
    // ensure output of the first dot is the operand 0 of the second dot
    if (isa<tt::DotOp>(op) && (op != dotOp)) {
      auto dOp = dyn_cast<tt::DotOp>(op);
      auto oper0 = dOp.getOperand(0).getDefiningOp();
      if(std::find(fwdSlices.begin(), fwdSlices.end(), oper0) != fwdSlices.end()) {
        return true;
      }
    }
  }

  mlir::BackwardSliceOptions bwdOpt;
  bwdOpt.omitBlockArguments = true;
  bwdOpt.filter = filter;
  mlir::SetVector<mlir::Operation*> bwdSlices;
  // search backward of the operand 0 of the dot 
<<<<<<< HEAD
  auto oper0 = dotOp.getOperand(0).getDefiningOp();
  mlir::getBackwardSlice(dyn_cast<mlir::Operation*>(oper0), &bwdSlices, bwdOpt);
  int i = 0;
=======
  mlir::Operation* oper0 = dotOp.getOperand(0).getDefiningOp();
  mlir::getBackwardSlice(oper0, &bwdSlices, bwdOpt);
>>>>>>> d5002624
  for (Operation *op : bwdSlices) {
    if (isa<tt::DotOp>(op) && (op != dotOp)) {
      return true;
    }
  }

  return false;
}

<<<<<<< HEAD

=======
>>>>>>> d5002624
SmallVector<unsigned, 2>
warpsPerTile(tt::DotOp dotOp, const ArrayRef<int64_t> shape, int numWarps,
             SmallVector<int64_t, 2> shapePerWarp) {
  // TODO: needs to be updated with appropriate shapePerWarp etc.
  if (isChainDot(dotOp)) {
<<<<<<< HEAD
    if (shape[0] >= shape[1]) {
      return {(unsigned)numWarps, 1};
    } else {
      return {1, (unsigned)numWarps};
    }
=======
    return {(unsigned)numWarps, 1};
>>>>>>> d5002624
  }

  SmallVector<int64_t, 2> tensorShape = {shape[0], shape[1]};
  SmallVector<unsigned, 2> ret = {1, 1};
  do {
    if (ret[0] * ret[1] >= numWarps)
      break;
    if (tensorShape[0] / (shapePerWarp[0] * 2) / ret[0] >=
        tensorShape[1] / shapePerWarp[1] / ret[1]) {
      if (ret[0] < tensorShape[0] / shapePerWarp[0])
        ret[0] *= 2;
      else
        ret[1] *= 2;
    } else {
      ret[1] *= 2;
    }
  } while (true);

  if (ret[1] * shapePerWarp[1] > tensorShape[1]) {
    return {ret[1], ret[0]};
  }

  return ret;
}

SmallVector<unsigned, 2>
warpsPerTileMFMA(tt::DotOp dotOp, const ArrayRef<int64_t> shape, int numWarps,
                 SmallVector<int64_t, 2> shapePerWarp) {
  return warpsPerTile(dotOp, shape, numWarps, shapePerWarp);
}

SmallVector<unsigned, 2>
warpsPerTileWMMA(tt::DotOp dotOp, const ArrayRef<int64_t> shape, int numWarps) {
  return warpsPerTile(dotOp, shape, numWarps, {16, 16});
}

class BlockedToMFMA : public mlir::RewritePattern {
  int mfmaVersion;
  int enforcedNonKDim;

public:
  BlockedToMFMA(mlir::MLIRContext *context, int mfmaVersion, int nonKDim)
      : mlir::RewritePattern(tt::DotOp::getOperationName(), 2, context),
        mfmaVersion(mfmaVersion), enforcedNonKDim(nonKDim) {}

  /// @brief Choose MFMA instruction parameters
  /// @param dot target dot operation
  /// @return pair {nonKDim, kDim} sizes of one MFMA instruction arguments
  std::tuple<int64_t, int64_t, int64_t>
  chooseMfmaDimensions(tt::DotOp dot) const {
    // number of matrix elements along k dim per one MFMA intruction
    unsigned kDim = 0;
    auto opType = dot.getA().getType().cast<RankedTensorType>();

    auto dataTypeA = opType.getElementType();
    auto dataTypeB =
        dot.getB().getType().cast<RankedTensorType>().getElementType();

    auto resType = dot.getD().getType().cast<RankedTensorType>();
    auto resShape = resType.getShape();

    unsigned mDim = 0;
    unsigned nDim = 0;
    if (enforcedNonKDim != 0) {
      mDim = enforcedNonKDim;
      nDim = enforcedNonKDim;
    } else {
      int minSize = std::min(resShape[0], resShape[1]);
      if (minSize >= 32) {
        mDim = 32;
        nDim = 32;
      }
      if (minSize >= 16 && minSize < 32) {
        mDim = 16;
        nDim = 16;
      }
      if (minSize < 16) {
        if (resShape[0] < 16 && resShape[1] >= 64) {
          mDim = 4;
          nDim = 64;
        } else if (resShape[0] >= 64 && resShape[1] < 16) {
          mDim = 64;
          nDim = 4;
        } else {
          assert(opType.getShape()[1] >= 64 &&
                 "k should be at least 64 to use this layout");
          mDim = 4;
          nDim = 4;
        }
      }
      assert(mDim != 0);
      assert(nDim != 0);
    }

    auto maybeMfmaInsn =
        MfmaInsn::selectMfma(mDim, nDim, dataTypeA, dataTypeB, mfmaVersion);
    if (failed(maybeMfmaInsn))
      llvm::report_fatal_error("No match found in MFMA database\n");
    else
      kDim = (*maybeMfmaInsn).getKDim();
    assert(kDim != 0);
    assert(mDim != 0 && nDim != 0);
    assert(resShape[0] % mDim == 0 && resShape[1] % nDim == 0);
    assert(opType.getShape()[1] % kDim == 0);
    return {mDim, nDim, kDim};
  }

  mlir::LogicalResult
  matchAndRewrite(mlir::Operation *op,
                  mlir::PatternRewriter &rewriter) const override {
    auto dotOp = cast<tt::DotOp>(op);

    auto oldRetType = dotOp.getResult().getType().cast<RankedTensorType>();
    if (!oldRetType.getEncoding() ||
        !oldRetType.getEncoding().isa<ttg::BlockedEncodingAttr>())
      return failure();

    if (!supportMFMA(dotOp))
      return failure();

    auto CTALayout = ttg::getCTALayout(oldRetType.getEncoding());
    assert(CTALayout.getCTAsPerCGA().size() == 2);
    assert(CTALayout.getCTAsPerCGA()[0] == 1);
    assert(CTALayout.getCTAsPerCGA()[1] == 1);

    // get MFMA encoding for the given number of warps
    auto retShape = oldRetType.getShape();
    auto mod = op->getParentOfType<mlir::ModuleOp>();
    int numWarps = ttg::TritonGPUDialect::getNumWarps(mod);

    // operands
    Value a = dotOp.getA();
    Value b = dotOp.getB();
    auto oldAType = a.getType().cast<RankedTensorType>();
    auto oldBType = b.getType().cast<RankedTensorType>();
    auto ctx = oldAType.getContext();

    ttg::MfmaEncodingAttr mfmaEnc;

    auto [mDim, nDim, kDim] = chooseMfmaDimensions(dotOp);

    auto warpsPerTile =
        warpsPerTileMFMA(dotOp, retShape, numWarps, {mDim, nDim});

    bool isTransposed = isChainDot(dotOp);
    mfmaEnc = ttg::MfmaEncodingAttr::get(
        oldRetType.getContext(),
        /*versionMajor*/ mfmaVersion, /*versionMinor*/ 0, warpsPerTile,
        /*instrShape*/ mDim, nDim, isTransposed);

    auto newRetType =
        RankedTensorType::get(retShape, oldRetType.getElementType(), mfmaEnc);

    // convert accumulator
    auto oldAcc = dotOp.getOperand(2);
    auto newAcc = rewriter.create<ttg::ConvertLayoutOp>(oldAcc.getLoc(),
                                                        newRetType, oldAcc);
    auto oldAOrder = oldAType.getEncoding()
                         .cast<ttg::DotOperandEncodingAttr>()
                         .getParent()
                         .cast<ttg::BlockedEncodingAttr>()
                         .getOrder();
    auto oldBOrder = oldBType.getEncoding()
                         .cast<ttg::DotOperandEncodingAttr>()
                         .getParent()
                         .cast<ttg::BlockedEncodingAttr>()
                         .getOrder();

    // kWidth is a number of consecutive elements per one instruction per one
    // thread
    auto kWidth = -1;
    // in mfma 32x32 case argument matrix groups elements in 2 groups
    // in mfma 16x16 case argument matrix groups elements in 4 groups
    // in mfma 4x4 case argument matrix groups in 16 groups
    if (mDim == 32 && nDim == 32)
      kWidth = kDim / 2;
    if (mDim == 16 && nDim == 16)
      kWidth = kDim / 4;
    if (mDim == 4 && nDim == 4)
      kWidth = kDim / 16;
    if (mDim == 4 && nDim == 64 || mDim == 64 && nDim == 4)
      kWidth = kDim;
    assert(kWidth != -1);
    auto newAType = RankedTensorType::get(
        oldAType.getShape(), oldAType.getElementType(),
        ttg::DotOperandEncodingAttr::get(ctx, 0, mfmaEnc, kWidth));
    auto newBType = RankedTensorType::get(
        oldBType.getShape(), oldBType.getElementType(),
        ttg::DotOperandEncodingAttr::get(ctx, 1, mfmaEnc, kWidth));
    a = rewriter.create<ttg::ConvertLayoutOp>(a.getLoc(), newAType, a);
    b = rewriter.create<ttg::ConvertLayoutOp>(b.getLoc(), newBType, b);
    auto newDot = rewriter.create<tt::DotOp>(dotOp.getLoc(), newRetType, a, b,
                                             newAcc, dotOp.getAllowTF32(),
					     dotOp.getMaxNumImpreciseAcc());

    rewriter.replaceOpWithNewOp<ttg::ConvertLayoutOp>(op, oldRetType,
                                                      newDot.getResult());
    return success();
  }
};

class BlockedToWMMA : public mlir::RewritePattern {
public:
  BlockedToWMMA(mlir::MLIRContext *context)
      : mlir::RewritePattern(tt::DotOp::getOperationName(), 2, context) {}

  mlir::LogicalResult
  matchAndRewrite(mlir::Operation *op,
                  mlir::PatternRewriter &rewriter) const override {
  auto dotOp = cast<tt::DotOp>(op);

  auto oldRetType = dotOp.getResult().getType().cast<RankedTensorType>();
    if (!oldRetType.getEncoding() ||
        !oldRetType.getEncoding().isa<ttg::BlockedEncodingAttr>())
      return failure();

    if (!supportWMMA(dotOp))
      return failure();

    // get WMMA encoding for the given number of warps
    auto retShape = oldRetType.getShape();
    auto mod = op->getParentOfType<mlir::ModuleOp>();
    int numWarps = ttg::TritonGPUDialect::getNumWarps(mod);

    // operands
    Value a = dotOp.getA();
    Value b = dotOp.getB();
    auto oldAType = a.getType().cast<RankedTensorType>();
    auto oldBType = b.getType().cast<RankedTensorType>();
    auto ctx = oldAType.getContext();

    ttg::WmmaEncodingAttr wmmaEnc;

    int nonKDim = 16;
    int kDim = 16;

    auto warpsPerTile = warpsPerTileWMMA(dotOp, retShape, numWarps);
    wmmaEnc = ttg::WmmaEncodingAttr::get(oldRetType.getContext(), warpsPerTile);
    auto newRetType =
        RankedTensorType::get(retShape, oldRetType.getElementType(), wmmaEnc);

    // convert accumulator
    auto oldAcc = dotOp.getOperand(2);
    auto newAcc = rewriter.create<ttg::ConvertLayoutOp>(oldAcc.getLoc(),
                                                        newRetType, oldAcc);

    // kWidth is a number of consecutive elements per one instruction per one
    // thread
    auto kWidth = kDim / 2;

    auto newAType = RankedTensorType::get(
        oldAType.getShape(), oldAType.getElementType(),
        ttg::DotOperandEncodingAttr::get(ctx, 0, wmmaEnc, kWidth));
    auto newBType = RankedTensorType::get(
        oldBType.getShape(), oldBType.getElementType(),
        ttg::DotOperandEncodingAttr::get(ctx, 1, wmmaEnc, kWidth));
    a = rewriter.create<ttg::ConvertLayoutOp>(a.getLoc(), newAType, a);
    b = rewriter.create<ttg::ConvertLayoutOp>(b.getLoc(), newBType, b);
    auto newDot = rewriter.create<tt::DotOp>(dotOp.getLoc(), newRetType, a, b,
                                             newAcc, dotOp.getAllowTF32(),
					     dotOp.getMaxNumImpreciseAcc());

    rewriter.replaceOpWithNewOp<ttg::ConvertLayoutOp>(op, oldRetType,
                                                      newDot.getResult());
    return success();
  }
};
} // namespace

#define GEN_PASS_CLASSES
#include "triton/Dialect/TritonGPU/Transforms/Passes.h.inc"

class TritonAMDGPUAccelerateMatmulPass
    : public TritonAMDGPUAccelerateMatmulBase<
          TritonAMDGPUAccelerateMatmulPass> {
public:
  TritonAMDGPUAccelerateMatmulPass() = default;
  TritonAMDGPUAccelerateMatmulPass(StringRef archGen,
                                   int matrixInstructionSize,
                                   bool enableWmmaTransform) {
    this->archGenerationName = archGen.data();
    this->matrixInstructionSize = matrixInstructionSize;
    this->enableWmmaTransform = enableWmmaTransform;
  }
  void runOnOperation() override {
    MLIRContext *context = &getContext();
    ModuleOp m = getOperation();

    mlir::RewritePatternSet patterns(context);
    auto matrixCoreVer = getMatrixCoreVersion(archGenerationName);
    if (MatrixCoreVersion::CDNA_MFMA1 == matrixCoreVer ||
        MatrixCoreVersion::CDNA_MFMA2 == matrixCoreVer ||
        MatrixCoreVersion::CDNA_MFMA3 == matrixCoreVer) {
      patterns.add<::BlockedToMFMA>(context, getMfmaVersion(matrixCoreVer),
                                    matrixInstructionSize);
    } else if (MatrixCoreVersion::RDNA_WMMA == matrixCoreVer &&
               enableWmmaTransform) {
      patterns.add<::BlockedToWMMA>(context);
    }
    if (applyPatternsAndFoldGreedily(m, std::move(patterns)).failed()) {
      signalPassFailure();
    }
  }
};

std::unique_ptr<Pass>
mlir::createTritonAMDGPUAccelerateMatmulPass(std::string archGen,
                                             int matrixInstructionSize,
                                             bool enableWmmaTransform) {
  return std::make_unique<TritonAMDGPUAccelerateMatmulPass>(
      archGen, matrixInstructionSize, enableWmmaTransform);
}<|MERGE_RESOLUTION|>--- conflicted
+++ resolved
@@ -76,14 +76,8 @@
   bwdOpt.filter = filter;
   mlir::SetVector<mlir::Operation*> bwdSlices;
   // search backward of the operand 0 of the dot 
-<<<<<<< HEAD
-  auto oper0 = dotOp.getOperand(0).getDefiningOp();
-  mlir::getBackwardSlice(dyn_cast<mlir::Operation*>(oper0), &bwdSlices, bwdOpt);
-  int i = 0;
-=======
   mlir::Operation* oper0 = dotOp.getOperand(0).getDefiningOp();
   mlir::getBackwardSlice(oper0, &bwdSlices, bwdOpt);
->>>>>>> d5002624
   for (Operation *op : bwdSlices) {
     if (isa<tt::DotOp>(op) && (op != dotOp)) {
       return true;
@@ -93,24 +87,16 @@
   return false;
 }
 
-<<<<<<< HEAD
-
-=======
->>>>>>> d5002624
 SmallVector<unsigned, 2>
 warpsPerTile(tt::DotOp dotOp, const ArrayRef<int64_t> shape, int numWarps,
              SmallVector<int64_t, 2> shapePerWarp) {
   // TODO: needs to be updated with appropriate shapePerWarp etc.
   if (isChainDot(dotOp)) {
-<<<<<<< HEAD
     if (shape[0] >= shape[1]) {
       return {(unsigned)numWarps, 1};
     } else {
       return {1, (unsigned)numWarps};
     }
-=======
-    return {(unsigned)numWarps, 1};
->>>>>>> d5002624
   }
 
   SmallVector<int64_t, 2> tensorShape = {shape[0], shape[1]};
