--- conflicted
+++ resolved
@@ -52,11 +52,7 @@
   return 0;
 }
 
-<<<<<<< HEAD
-static bool isChainDot(tt::DotOp &dotOp) {
-=======
 static bool isTransposeChainDotPattern(tt::DotOp &dotOp) {
->>>>>>> 6aa01113
   auto filter = [&dotOp](Operation *op) {
     return op->getParentRegion() == dotOp->getParentRegion();
   };
@@ -95,17 +91,12 @@
 warpsPerTile(tt::DotOp dotOp, const ArrayRef<int64_t> shape, int numWarps,
              SmallVector<int64_t, 2> shapePerWarp) {
   // TODO: needs to be updated with appropriate shapePerWarp etc.
-<<<<<<< HEAD
-  if (isChainDot(dotOp)) {
+  if (isTransposeChainDotPattern(dotOp)) {
     if (shape[0] >= shape[1]) {
       return {(unsigned)numWarps, 1};
     } else {
       return {1, (unsigned)numWarps};
     }
-=======
-  if (isTransposeChainDotPattern(dotOp)) {
-    return {(unsigned)numWarps, 1};
->>>>>>> 6aa01113
   }
 
   SmallVector<int64_t, 2> tensorShape = {shape[0], shape[1]};
