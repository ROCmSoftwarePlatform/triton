--- conflicted
+++ resolved
@@ -532,13 +532,9 @@
     return mmaLayout.getCTALayout();
 #ifdef USE_ROCM
   else if (auto mfmaLayout = layout.dyn_cast<MfmaEncodingAttr>())
-<<<<<<< HEAD
-    return CTALayoutAttr::get(layout.getContext(), getCTAsPerCGA(mfmaLayout), getCTASplitNum(mfmaLayout), getCTAOrder(mfmaLayout));
-=======
     return CTALayoutAttr::get(layout.getContext(), getCTAsPerCGA(mfmaLayout),
                               getCTASplitNum(mfmaLayout),
                               getCTAOrder(mfmaLayout));
->>>>>>> d254efee
 #endif
   else if (auto dotLayout = layout.dyn_cast<DotOperandEncodingAttr>())
     return CTALayoutAttr::get(layout.getContext(), getCTAsPerCGA(dotLayout),
