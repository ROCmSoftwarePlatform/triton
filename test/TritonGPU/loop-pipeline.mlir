// RUN: triton-opt %s -split-input-file -tritongpu-pipeline=num-stages=3 -canonicalize | FileCheck %s --check-prefixes=COMMON,CHECK
// RUN: triton-opt %s -split-input-file -tritonamdgpu-stream-pipeline-v2=num_stages=2 -canonicalize | FileCheck %s --check-prefixes=COMMON,AMD

// 4 warps
// matmul: 128x32 @ 32x128 -> 128x128
#AL = #triton_gpu.blocked<{sizePerThread = [1, 4], threadsPerWarp = [4, 8], warpsPerCTA = [4, 1], order = [1, 0]}>
#BL = #triton_gpu.blocked<{sizePerThread = [1, 4], threadsPerWarp = [1, 32], warpsPerCTA = [4, 1], order = [1, 0]}>
#ALs0 = #triton_gpu.slice<{parent=#AL, dim=0}>
#BLs0 = #triton_gpu.slice<{parent=#BL, dim=0}>
#BLs1 = #triton_gpu.slice<{parent=#BL, dim=1}>
#C = #triton_gpu.nvidia_mma<{versionMajor = 2, warpsPerCTA = [4, 1]}>
#A = #triton_gpu.dot_op<{opIdx = 0, parent = #C, kWidth=2}>
#B = #triton_gpu.dot_op<{opIdx = 1, parent = #C, kWidth=2}>

// CHECK-LABEL: tt.func @matmul_loop
// CHECK-DAG: %[[CONSTANT_0:.*]] = arith.constant 0 : i32
// CHECK-DAG: %[[CONSTANT_1:.*]] = arith.constant 1 : i32
// CHECK-DAG: %[[CONSTANT_2:.*]] = arith.constant 2 : i32
// CHECK: %[[ABUFFER:.*]] = triton_gpu.local_alloc
// CHECK: %[[BBUFFER:.*]] = triton_gpu.local_alloc
// CHECK-DAG: %[[LOOP_COND_0:.*]] = arith.cmpi slt, %[[LB:.*]], %[[UB:.*]]
// CHECK-DAG: %[[LOOP_COND_0_SPLAT_A:.*]] = tt.splat %[[LOOP_COND_0]]
// CHECK-DAG: %[[ASUB:.*]] = triton_gpu.memdesc_subview %[[ABUFFER]][%[[CONSTANT_0]], %[[CONSTANT_0]], %[[CONSTANT_0]]]
// CHECK: %[[T_A0:.*]] = triton_gpu.async_copy_global_to_local %{{.*}}, %[[ASUB]] mask %[[LOOP_COND_0_SPLAT_A]]
// CHECK-DAG: %[[LOOP_COND_0_SPLAT_B:.*]] = tt.splat %[[LOOP_COND_0]]
// CHECK-DAG: %[[BSUB:.*]] = triton_gpu.memdesc_subview %[[BBUFFER]][%[[CONSTANT_0]], %[[CONSTANT_0]], %[[CONSTANT_0]]]
// CHECK: %[[T_B0:.*]] = triton_gpu.async_copy_global_to_local %{{.*}}, %[[BSUB]] mask %[[LOOP_COND_0_SPLAT_B]] other %{{.*}}
// CHECK-DAG: %[[IV_1:.*]] = arith.addi %[[LB]], %[[STEP:.*]]
// CHECK-DAG: %[[LOOP_COND_1:.*]] = arith.cmpi slt, %[[IV_1]], %[[UB]]
// CHECK-DAG: %[[LOOP_COND_1_SPLAT_A:.*]] = tt.splat %[[LOOP_COND_1]]
// CHECK-DAG: %[[ASUB1:.*]] = triton_gpu.memdesc_subview %[[ABUFFER]][%[[CONSTANT_1]], %[[CONSTANT_0]], %[[CONSTANT_0]]]
// CHECK: %[[T_A1:.*]] = triton_gpu.async_copy_global_to_local %{{.*}}, %[[ASUB1]] mask %[[LOOP_COND_1_SPLAT_A]]
// CHECK-DAG: %[[LOOP_COND_1_SPLAT_B:.*]] = tt.splat %[[LOOP_COND_1]]
// CHECK-DAG: %[[BSUB1:.*]] = triton_gpu.memdesc_subview %[[BBUFFER]][%[[CONSTANT_1]], %[[CONSTANT_0]], %[[CONSTANT_0]]]
// CHECK: %[[T_B1:.*]] = triton_gpu.async_copy_global_to_local %{{.*}}, %[[BSUB1]] mask %[[LOOP_COND_1_SPLAT_B]]
// CHECK-DAG: %[[A0:.*]] = triton_gpu.memdesc_subview %[[ABUFFER]][%[[CONSTANT_0]], %[[CONSTANT_0]], %[[CONSTANT_0]]]
// CHECK-DAG: %[[B0:.*]] = triton_gpu.memdesc_subview %[[BBUFFER]][%[[CONSTANT_0]], %[[CONSTANT_0]], %[[CONSTANT_0]]]
// CHECK-DAG:   triton_gpu.async_wait {{.*}} {num = 2 : i32}
// CHECK: scf.for {{.*}} iter_args({{.*}}, %[[INS_IDX:.*]] = %[[CONSTANT_1]], %[[EXT_IDX:.*]] = %[[CONSTANT_0]]{{.*}}, %[[arg_a0:.*]] = %[[A0]], %[[arg_b0:.*]] = %[[B0]]
// CHECK:   %[[arg_a0_dot_op:.*]] = triton_gpu.local_load %[[arg_a0]]
// CHECK:   %[[arg_b0_dot_op_0:.*]] = triton_gpu.local_load %[[arg_b0]]
// CHECK:   %[[arg_b0_dot_op_1:.*]] = arith.mulf %[[arg_b0_dot_op_0]]
// CHECK:   tt.dot %[[arg_a0_dot_op]], %[[arg_b0_dot_op_1]], {{.*}}
// CHECK-DAG: %[[INS_IDX_2:.*]] = arith.addi %[[INS_IDX]], %[[CONSTANT_1]] : i32
// CHECK-DAG: %[[CMP_INS:.*]] = arith.cmpi slt, %[[INS_IDX_2]], %[[CONSTANT_2]]
// CHECK-DAG: %[[INS_IDX_3:.*]] = arith.select %[[CMP_INS]], %[[INS_IDX_2]], %[[CONSTANT_0]]
// CHECK:   %[[ASUB3:.*]] = triton_gpu.memdesc_subview %[[ABUFFER]][%[[INS_IDX_3]], %[[CONSTANT_0]], %[[CONSTANT_0]]]
// CHECK:   %[[NEXT_A_BUFFER:.*]] = triton_gpu.async_copy_global_to_local {{.*}}, %[[ASUB3]]
// CHECK:   %[[BSUB3:.*]] = triton_gpu.memdesc_subview %[[BBUFFER]][%[[INS_IDX_3]], %[[CONSTANT_0]], %[[CONSTANT_0]]]
// CHECK:   %[[NEXT_B_BUFFER:.*]] = triton_gpu.async_copy_global_to_local {{.*}}, %[[BSUB3]]
// CHECK-DAG: %[[EXT_IDX_2:.*]] = arith.addi %[[EXT_IDX]], %[[CONSTANT_1]] : i32
// CHECK-DAG: %[[CMP_EXT:.*]] = arith.cmpi slt, %[[EXT_IDX_2]], %[[CONSTANT_2]]
// CHECK-DAG: %[[EXT_IDX_3:.*]] = arith.select %[[CMP_EXT]], %[[EXT_IDX_2]], %[[CONSTANT_0]]
// CHECK-DAG: %[[NEXT_A:.*]] = triton_gpu.memdesc_subview %{{.+}}[%[[EXT_IDX_3]],
// CHECK-DAG: %[[NEXT_B:.*]] = triton_gpu.memdesc_subview %{{.+}}[%[[EXT_IDX_3]],
// CHECK-DAG: triton_gpu.async_wait {{.*}} {num = 2 : i32}
// CHECK:   scf.yield {{.*}}, %[[INS_IDX_3]], %[[EXT_IDX_3]], %[[NEXT_A]], %[[NEXT_B]]

<<<<<<< HEAD
// AMD-LABEL:  tt.func @matmul_loop
//   AMD-DAG:   %[[CM1:.*]] = arith.constant -1 : index
//   AMD-DAG:   %[[C1:.*]] = arith.constant 1 : index
//   AMD-DAG:   %[[C0:.*]] = arith.constant 0 : index
//       AMD:   %[[UB1:.*]] = arith.subi %[[UB:.*]], %arg2 : index
//       AMD:   %[[FOR:.*]]:6 = scf.for %[[ARG5:.*]] = %[[LB:.*]] to %[[UB1]] step %[[STEP:.*]] iter_args(%[[ARG6:.*]] = %{{.*}}, %[[ARG7:.*]] = %{{.*}}, %[[ARG8:.*]] = %{{.*}}, %[[ARG9:.*]] = %{{.*}}, %[[ARG10:.*]] = %{{.*}}, %[[ARG11:.*]] = %{{.*}})
//       AMD:       %[[LOCAL_LOAD_32:.*]] = triton_gpu.local_load %[[ARG10]]
//       AMD:       %[[LOCAL_LOAD_33:.*]] = triton_gpu.local_load %[[ARG11]]
//       AMD:       %[[MULF_34:.*]] = arith.mulf %[[LOCAL_LOAD_33]], %{{.*}}
//       AMD:       %[[DOT_35:.*]] = tt.dot %[[LOCAL_LOAD_32]], %[[MULF_34]], %[[ARG8]]
//       AMD:       %[[ADDPTR_36:.*]] = tt.addptr %[[ARG6]], %{{.*}}
//       AMD:       %[[ADDPTR_37:.*]] = tt.addptr %[[ARG7]], %{{.*}}
//       AMD:       %[[LOAD_38:.*]] = tt.load %[[ADDPTR_36]]
//       AMD:       %[[LOAD_39:.*]] = tt.load %[[ADDPTR_37]]
//       AMD:       %[[ADDI_40:.*]] = arith.addi %[[ARG9]], %{{.*}}
//       AMD:       %[[CMPI_41:.*]] = arith.cmpi slt, %[[ADDI_40]], %{{.*}}
//       AMD:       %[[SELECT_42:.*]] = arith.select %[[CMPI_41]], %[[ADDI_40]], %{{.*}}
//       AMD:       %[[MEMDESC_SUBVIEW_43:.*]] = triton_gpu.memdesc_subview %{{.*}}[%[[SELECT_42]], %{{.*}}, %{{.*}}]
//       AMD:       triton_gpu.local_store %[[LOAD_38]], %[[MEMDESC_SUBVIEW_43]]
//       AMD:       %[[MEMDESC_SUBVIEW_44:.*]] = triton_gpu.memdesc_subview %{{.*}}[%[[SELECT_42]], %{{.*}}, %{{.*}}]
//       AMD:       triton_gpu.local_store %[[LOAD_39]], %[[MEMDESC_SUBVIEW_44]]
//       AMD:       scf.yield %[[ADDPTR_36]], %[[ADDPTR_37]], %[[DOT_35]], %[[SELECT_42]], %[[MEMDESC_SUBVIEW_43]], %[[MEMDESC_SUBVIEW_44]]
//       AMD:   }
//       AMD:   %[[CMPI_21:.*]] = arith.cmpi slt, %[[STEP]], %[[C0]]
//       AMD:   %[[SELECT_22:.*]] = arith.select %[[CMPI_21]], %[[C1]], %[[CM1]]
//       AMD:   %[[SUBI_23:.*]] = arith.subi %[[UB]], %[[LB]]
//       AMD:   %[[ADDI_24:.*]] = arith.addi %[[SUBI_23]], %[[STEP]]
//       AMD:   %[[ADDI_25:.*]] = arith.addi %[[ADDI_24]], %[[SELECT_22]]
//       AMD:   %[[DIVUI_26:.*]] = arith.divsi %[[ADDI_25]], %[[STEP]]
//       AMD:   %[[ADDI_27:.*]] = arith.addi %[[DIVUI_26]], %[[CM1]]
//       AMD:   %[[CMPI_28:.*]] = arith.cmpi sge, %[[ADDI_27]], %[[C0]]
//       AMD:   %[[LOCAL_LOAD_27:.*]] = triton_gpu.local_load %[[FOR]]#4
//       AMD:   %[[LOCAL_LOAD_28:.*]] = triton_gpu.local_load %[[FOR]]#5
//       AMD:   %[[MULF_29:.*]] = arith.mulf %[[LOCAL_LOAD_28]], %{{.*}}
//       AMD:   %[[IF_30:.*]] = scf.if %[[CMPI_28]]
//       AMD:       %[[DOT_32:.*]] = tt.dot %[[LOCAL_LOAD_27]], %[[MULF_29]], %[[FOR]]#2
//       AMD:       scf.yield %[[DOT_32]]
//       AMD:   } else {
//       AMD:       scf.yield %[[FOR]]#2
//       AMD:   }
//       AMD:   %[[SELECT_31:.*]] = arith.select %[[CMPI_28]], %[[IF_30]], %[[FOR]]#2
//       AMD:   triton_gpu.local_dealloc %{{.*}}
//       AMD:   triton_gpu.local_dealloc %{{.*}}
=======
//  AMD-LABEL:   tt.func @matmul_loop
//        AMD:   %[[LOCAL_ALLOC_10:.*]] = triton_gpu.local_alloc  
//        AMD:   %[[LOCAL_ALLOC_11:.*]] = triton_gpu.local_alloc  
//        AMD:   %[[CMPI_12:.*]] = arith.cmpi slt, %{{.*}}, %{{.*}} 
//        AMD:   %[[SPLAT_13:.*]] = tt.splat %[[CMPI_12]] 
//        AMD:   %[[LOAD_14:.*]] = tt.load %{{.*}}, %[[SPLAT_13]] 
//        AMD:   %[[SPLAT_15:.*]] = tt.splat %[[CMPI_12]] 
//        AMD:   %[[LOAD_16:.*]] = tt.load %{{.*}}, %[[SPLAT_15]], %{{.*}} 
//        AMD:   %[[MEMDESC_SUBVIEW_17:.*]] = triton_gpu.memdesc_subview %[[LOCAL_ALLOC_10]][%{{.*}}, %{{.*}}, %{{.*}}] 
//        AMD:   triton_gpu.local_store %[[LOAD_14]], %[[MEMDESC_SUBVIEW_17]] 
//        AMD:   %[[MEMDESC_SUBVIEW_18:.*]] = triton_gpu.memdesc_subview %[[LOCAL_ALLOC_11]][%{{.*}}, %{{.*}}, %{{.*}}] 
//        AMD:   triton_gpu.local_store %[[LOAD_16]], %[[MEMDESC_SUBVIEW_18]] 
//        AMD:   %[[SUBI_19:.*]] = arith.subi %{{.*}}, %{{.*}} 
//        AMD:   %{{.*}}:6 = scf.for %[[ARG5:.*]] = %{{.*}} to %[[SUBI_19]] step %{{.*}} iter_args(%[[ARG6:.*]] = %{{.*}}, %[[ARG7:.*]] = %{{.*}}, %[[ARG8:.*]] = %{{.*}}, %[[ARG9:.*]] = %{{.*}}, %[[ARG10:.*]] = %[[MEMDESC_SUBVIEW_17]], %[[ARG11:.*]] = %[[MEMDESC_SUBVIEW_18]])
//        AMD:      %[[LOCAL_LOAD_23:.*]] = triton_gpu.local_load %[[ARG10]] 
//        AMD:      %[[LOCAL_LOAD_24:.*]] = triton_gpu.local_load %[[ARG11]] 
//        AMD:      %[[MULF_25:.*]] = arith.mulf %[[LOCAL_LOAD_24]], %{{.*}} 
//        AMD:      %[[DOT_26:.*]] = tt.dot %[[LOCAL_LOAD_23]], %[[MULF_25]], %[[ARG8]] 
//        AMD:      %[[ADDPTR_27:.*]] = tt.addptr %[[ARG6]], %{{.*}} 
//        AMD:      %[[ADDPTR_28:.*]] = tt.addptr %[[ARG7]], %{{.*}} 
//        AMD:      %[[LOAD_29:.*]] = tt.load %[[ADDPTR_27]] 
//        AMD:      %[[LOAD_30:.*]] = tt.load %[[ADDPTR_28]] 
//        AMD:      %[[ADDI_31:.*]] = arith.addi %[[ARG9]], %{{.*}} 
//        AMD:      %[[CMPI_32:.*]] = arith.cmpi slt, %[[ADDI_31]], %{{.*}} 
//        AMD:      %[[SELECT_33:.*]] = arith.select %[[CMPI_32]], %[[ADDI_31]], %{{.*}} 
//        AMD:      %[[MEMDESC_SUBVIEW_34:.*]] = triton_gpu.memdesc_subview %[[LOCAL_ALLOC_10]][%[[SELECT_33]], %{{.*}}, %{{.*}}] 
//        AMD:      triton_gpu.local_store %[[LOAD_29]], %[[MEMDESC_SUBVIEW_34]] 
//        AMD:      %[[MEMDESC_SUBVIEW_35:.*]] = triton_gpu.memdesc_subview %[[LOCAL_ALLOC_11]][%[[SELECT_33]], %{{.*}}, %{{.*}}] 
//        AMD:      triton_gpu.local_store %[[LOAD_30]], %[[MEMDESC_SUBVIEW_35]] 
//        AMD:      scf.yield %[[ADDPTR_27]], %[[ADDPTR_28]], %[[DOT_26]], %[[SELECT_33]], %[[MEMDESC_SUBVIEW_34]], %[[MEMDESC_SUBVIEW_35]] 
//        AMD:   }
//        AMD:   %[[CMPI_21:.*]] = arith.cmpi sgt, %{{.*}}, %{{.*}} 
//        AMD:   %[[IF_22:.*]] = scf.if %[[CMPI_21]]
//        AMD:      %[[LOCAL_LOAD_23:.*]] = triton_gpu.local_load %{{.*}}#4 
//        AMD:      %[[LOCAL_LOAD_24:.*]] = triton_gpu.local_load %{{.*}}#5 
//        AMD:      %[[MULF_25:.*]] = arith.mulf %[[LOCAL_LOAD_24]], %{{.*}} 
//        AMD:      %[[DOT_26:.*]] = tt.dot %[[LOCAL_LOAD_23]], %[[MULF_25]], %{{.*}}#2 
//        AMD:      scf.yield %[[DOT_26]] 
//        AMD:   } else {
//        AMD:      scf.yield %{{.*}}#2 
//        AMD:   }
//        AMD:   triton_gpu.local_dealloc %[[LOCAL_ALLOC_10]] 
//        AMD:   triton_gpu.local_dealloc %[[LOCAL_ALLOC_11]] 
>>>>>>> 8cb3e91f

module attributes {"triton_gpu.num-warps" = 4 : i32, "triton_gpu.num-ctas" = 1 : i32} {
tt.func @matmul_loop(%lb : index, %ub : index, %step : index,
                  %A : !tt.ptr<f16> {tt.divisibility = 16 : i32},
                  %B : !tt.ptr<f16> {tt.divisibility = 16 : i32}) -> tensor<128x128xf32, #C> {
  // A ptrs
  %a_ptr_splat = tt.splat %A : !tt.ptr<f16> -> tensor<128x32x!tt.ptr<f16>, #AL>
  %a_tmp0 = tt.make_range {end = 32: i32, start = 0: i32} : tensor<32xi32, #ALs0>
  %a_tmp1 = tt.expand_dims %a_tmp0 {axis = 0 : i32} : tensor<32xi32, #ALs0> -> tensor<1x32xi32, #AL>
  %a_offs = tt.broadcast %a_tmp1 : tensor<1x32xi32, #AL> -> tensor<128x32xi32, #AL>
  %a_ptr_init = tt.addptr %a_ptr_splat, %a_offs : tensor<128x32x!tt.ptr<f16>, #AL>, tensor<128x32xi32, #AL>
  // B ptrs
  %b_ptr_splat = tt.splat %B : !tt.ptr<f16> -> tensor<32x128x!tt.ptr<f16>, #BL>
  %b_tmp0 = tt.make_range {end = 128: i32, start = 0: i32} : tensor<128xi32, #BLs0>
  %b_tmp1 = tt.expand_dims %b_tmp0 {axis = 0 : i32} : tensor<128xi32, #BLs0> -> tensor<1x128xi32, #BL>
  %b_offs = tt.broadcast %b_tmp1 : tensor<1x128xi32, #BL> -> tensor<32x128xi32, #BL>
  %b_ptr_init = tt.addptr %b_ptr_splat, %b_offs : tensor<32x128x!tt.ptr<f16>, #BL>, tensor<32x128xi32, #BL>


  %a_mask = arith.constant dense<true> : tensor<128x32xi1, #AL>
  %a_other = arith.constant dense<0.00e+00> : tensor<128x32xf16, #AL>
  %b_mask = arith.constant dense<true> : tensor<32x128xi1, #BL>
  %b_other = arith.constant dense<0.00e+00> : tensor<32x128xf16, #BL>
  %c_init = arith.constant dense<0.00e+00> : tensor<128x128xf32, #C>

  %a_off = arith.constant dense<4> : tensor<128x32xi32, #AL>
  %b_off = arith.constant dense<4> : tensor<32x128xi32, #BL>

  %b_scale = arith.constant dense<4.> : tensor<32x128xf16, #B>

  %loop:3 = scf.for %iv = %lb to %ub step %step iter_args(%a_ptr = %a_ptr_init, %b_ptr = %b_ptr_init, %prev_c = %c_init) -> (tensor<128x32x!tt.ptr<f16>, #AL>, tensor<32x128x!tt.ptr<f16>, #BL>, tensor<128x128xf32, #C>) {
    %a_ = tt.load %a_ptr : tensor<128x32x!tt.ptr<f16>, #AL>
    %a = triton_gpu.convert_layout %a_ : tensor<128x32xf16, #AL> -> tensor<128x32xf16, #A>
    %b__ = tt.load %b_ptr, %b_mask, %b_other : tensor<32x128x!tt.ptr<f16>, #BL>
    %b_ = triton_gpu.convert_layout %b__ : tensor<32x128xf16, #BL> -> tensor<32x128xf16, #B>
    %b = arith.mulf %b_, %b_scale: tensor<32x128xf16, #B>

    %c = tt.dot %a, %b, %prev_c : tensor<128x32xf16, #A> * tensor<32x128xf16, #B> -> tensor<128x128xf32, #C>

    %next_a_ptr = tt.addptr %a_ptr, %a_off : tensor<128x32x!tt.ptr<f16>, #AL>, tensor<128x32xi32, #AL>
    %next_b_ptr = tt.addptr %b_ptr, %b_off : tensor<32x128x!tt.ptr<f16>, #BL>, tensor<32x128xi32, #BL>
    scf.yield %next_a_ptr, %next_b_ptr, %c : tensor<128x32x!tt.ptr<f16>, #AL>, tensor<32x128x!tt.ptr<f16>, #BL>, tensor<128x128xf32, #C>
  }
  tt.return %loop#2: tensor<128x128xf32, #C>
}

// CHECK-LABEL: tt.func @matmul_loop_nested
// CHECK-DAG: %[[CONSTANT_0:.*]] = arith.constant 0 : i32
// CHECK-DAG: %[[CONSTANT_1:.*]] = arith.constant 1 : i32
// CHECK-DAG: %[[CONSTANT_2:.*]] = arith.constant 2 : i32
// CHECK:   %[[ABUFFER:.*]] = triton_gpu.local_alloc
// CHECK:   %[[BBUFFER:.*]] = triton_gpu.local_alloc
// CHECK:   triton_gpu.memdesc_subview %[[ABUFFER]][%[[CONSTANT_0]], %[[CONSTANT_0]], %[[CONSTANT_0]]]
// CHECK:   triton_gpu.async_copy_global_to_local
// CHECK:   triton_gpu.memdesc_subview %[[BBUFFER]][%[[CONSTANT_0]], %[[CONSTANT_0]], %[[CONSTANT_0]]]
// CHECK:   triton_gpu.async_copy_global_to_local
// CHECK:   triton_gpu.memdesc_subview %[[ABUFFER]][%[[CONSTANT_1]], %[[CONSTANT_0]], %[[CONSTANT_0]]]
// CHECK:   triton_gpu.async_copy_global_to_local
// CHECK:   triton_gpu.memdesc_subview %[[BBUFFER]][%[[CONSTANT_1]], %[[CONSTANT_0]], %[[CONSTANT_0]]]
// CHECK:   triton_gpu.async_copy_global_to_local
// CHECK: scf.for
// CHECK-DAG:   %[[A0:.*]] = triton_gpu.memdesc_subview %[[ABUFFER]][%[[CONSTANT_0]],
// CHECK-DAG:   %[[B0:.*]] = triton_gpu.memdesc_subview %[[BBUFFER]][%[[CONSTANT_0]],
// CHECK-DAG:   triton_gpu.async_wait {{.*}} {num = 2 : i32}
// CHECK:   scf.for {{.*}} iter_args({{.*}}, %[[INS_IDX:.*]] = %[[CONSTANT_1]], %[[EXT_IDX:.*]] = %[[CONSTANT_0]]{{.*}}, %[[arg_a0:.*]] = %[[A0]], %[[arg_b0:.*]] = %[[B0]]
// CHECK:   %[[arg_a0_dot_op:.*]] = triton_gpu.local_load %[[arg_a0]]
// CHECK:   %[[arg_b0_dot_op_0:.*]] = triton_gpu.local_load %[[arg_b0]]
// CHECK:   tt.dot %[[arg_a0_dot_op]], %[[arg_b0_dot_op_0]], {{.*}}
// CHECK-DAG: %[[INS_IDX_2:.*]] = arith.addi %[[INS_IDX]], %[[CONSTANT_1]] : i32
// CHECK-DAG: %[[CMP_INS:.*]] = arith.cmpi slt, %[[INS_IDX_2]], %[[CONSTANT_2]]
// CHECK-DAG: %[[INS_IDX_3:.*]] = arith.select %[[CMP_INS]], %[[INS_IDX_2]], %[[CONSTANT_0]]
// CHECK:   triton_gpu.memdesc_subview %[[ABUFFER]][%[[INS_IDX_3]], %[[CONSTANT_0]], %[[CONSTANT_0]]]
// CHECK:   triton_gpu.async_copy_global_to_local
// CHECK:   triton_gpu.memdesc_subview %[[BBUFFER]][%[[INS_IDX_3]], %[[CONSTANT_0]], %[[CONSTANT_0]]]
// CHECK:   triton_gpu.async_copy_global_to_local
// CHECK-DAG: %[[EXT_IDX_2:.*]] = arith.addi %[[EXT_IDX]], %[[CONSTANT_1]] : i32
// CHECK-DAG: %[[CMP_EXT:.*]] = arith.cmpi slt, %[[EXT_IDX_2]], %[[CONSTANT_2]]
// CHECK-DAG: %[[EXT_IDX_3:.*]] = arith.select %[[CMP_EXT]], %[[EXT_IDX_2]], %[[CONSTANT_0]]
// CHECK-DAG: %[[NEXT_A:.*]] = triton_gpu.memdesc_subview %[[ABUFFER]][%[[EXT_IDX_3]]
// CHECK-DAG: %[[NEXT_B:.*]] = triton_gpu.memdesc_subview %[[BBUFFER]][%[[EXT_IDX_3]]
// CHECK-DAG: triton_gpu.async_wait {{.*}} {num = 2 : i32}
// CHECK:   scf.yield {{.*}}, %[[INS_IDX_3]], %[[EXT_IDX_3]], %[[NEXT_A]], %[[NEXT_B]]
// CHECK:   triton_gpu.async_wait {num = 0 : i32}
// CHECK:   triton_gpu.memdesc_subview %[[ABUFFER]][%[[CONSTANT_0]], %[[CONSTANT_0]], %[[CONSTANT_0]]]
// CHECK:   triton_gpu.async_copy_global_to_local
// CHECK:   triton_gpu.memdesc_subview %[[BBUFFER]][%[[CONSTANT_0]], %[[CONSTANT_0]], %[[CONSTANT_0]]]
// CHECK:   triton_gpu.async_copy_global_to_local
// CHECK:   triton_gpu.memdesc_subview %[[ABUFFER]][%[[CONSTANT_1]], %[[CONSTANT_0]], %[[CONSTANT_0]]]
// CHECK:   triton_gpu.async_copy_global_to_local
// CHECK:   triton_gpu.memdesc_subview %[[BBUFFER]][%[[CONSTANT_1]], %[[CONSTANT_0]], %[[CONSTANT_0]]]
// CHECK:   triton_gpu.async_copy_global_to_local
// CHECK    scf.yield

//   AMD-LABEL:  tt.func @matmul_loop_nested
//         AMD:  scf.for
// AMD-COUNT-2:  triton_gpu.local_alloc
// AMD-COUNT-2:  tt.load
//         AMD:  %[[SUBVIEW0:.*]] = triton_gpu.memdesc_subview
//         AMD:  triton_gpu.local_store %{{.+}}, %[[SUBVIEW0]]
//         AMD:  %[[SUBVIEW1:.*]] = triton_gpu.memdesc_subview
//         AMD:  triton_gpu.local_store %{{.+}}, %[[SUBVIEW1]]
//         AMD:  %[[FOR:.*]]:6 = scf.for
// AMD-COUNT-2:    triton_gpu.local_load
//         AMD:    tt.dot
// AMD-COUNT-2:    tt.addptr
// AMD-COUNT-2:    tt.load
//         AMD:    %[[SUBVIEW0:.*]] = triton_gpu.memdesc_subview
//         AMD:    triton_gpu.local_store %{{.+}}, %[[SUBVIEW0]]
//         AMD:    %[[SUBVIEW1:.*]] = triton_gpu.memdesc_subview
//         AMD:    triton_gpu.local_store %{{.+}}, %[[SUBVIEW1]]
//         AMD:    scf.yield
<<<<<<< HEAD
// AMD-COUNT-2:  triton_gpu.local_load
//         AMD:  %[[IF1:.*]] = scf.if
//         AMD:  %[[DOT1:.*]] = tt.dot
//         AMD:  scf.yield %[[DOT1]]
//         AMD:  %[[SEL1:.*]] = arith.select %{{.*}}, %[[IF1]], %[[FOR]]#2
// AMD-COUNT-2:  triton_gpu.local_dealloc
//         AMD:  scf.yield %[[SEL1]]
=======
//         AMD:  %[[IF_23:.*]] = scf.if
// AMD-COUNT-2:    triton_gpu.local_dealloc
//         AMD:  scf.yield %[[IF_23]]
>>>>>>> 8cb3e91f

tt.func @matmul_loop_nested(%lb : index, %ub : index, %step : index,
                         %A : !tt.ptr<f16> {tt.divisibility = 16 : i32},
                         %B : !tt.ptr<f16> {tt.divisibility = 16 : i32}) -> tensor<128x128xf32, #C>{

  %c_start = arith.constant dense<0.00e+00> : tensor<128x128xf32, #C>
  %loop1:1 = scf.for %iv0 = %lb to %ub step %step iter_args(%c_init = %c_start) -> (tensor<128x128xf32, #C>) {
    // A ptrs
    %a_ptr_splat = tt.splat %A : !tt.ptr<f16> -> tensor<128x32x!tt.ptr<f16>, #AL>
    %a_tmp0 = tt.make_range {end = 32: i32, start = 0: i32} : tensor<32xi32, #ALs0>
    %a_tmp1 = tt.expand_dims %a_tmp0 {axis = 0 : i32} : tensor<32xi32, #ALs0> -> tensor<1x32xi32, #AL>
    %a_offs = tt.broadcast %a_tmp1 : tensor<1x32xi32, #AL> -> tensor<128x32xi32, #AL>
    %a_ptr_init = tt.addptr %a_ptr_splat, %a_offs : tensor<128x32x!tt.ptr<f16>, #AL>, tensor<128x32xi32, #AL>
    // B ptrs
    %b_ptr_splat = tt.splat %B : !tt.ptr<f16> -> tensor<32x128x!tt.ptr<f16>, #BL>
    %b_tmp0 = tt.make_range {end = 128: i32, start = 0: i32} : tensor<128xi32, #BLs0>
    %b_tmp1 = tt.expand_dims %b_tmp0 {axis = 0 : i32} : tensor<128xi32, #BLs0> -> tensor<1x128xi32, #BL>
    %b_offs = tt.broadcast %b_tmp1 : tensor<1x128xi32, #BL> -> tensor<32x128xi32, #BL>
    %b_ptr_init = tt.addptr %b_ptr_splat, %b_offs : tensor<32x128x!tt.ptr<f16>, #BL>, tensor<32x128xi32, #BL>

    %a_mask = arith.constant dense<true> : tensor<128x32xi1, #AL>
    %a_other = arith.constant dense<0.00e+00> : tensor<128x32xf16, #AL>
    %b_mask = arith.constant dense<true> : tensor<32x128xi1, #BL>
    %b_other = arith.constant dense<0.00e+00> : tensor<32x128xf16, #BL>

    %a_off = arith.constant dense<4> : tensor<128x32xi32, #AL>
    %b_off = arith.constant dense<4> : tensor<32x128xi32, #BL>

    %loop2:3 = scf.for %iv = %lb to %ub step %step iter_args(%a_ptr = %a_ptr_init, %b_ptr = %b_ptr_init, %prev_c = %c_init) -> (tensor<128x32x!tt.ptr<f16>, #AL>, tensor<32x128x!tt.ptr<f16>, #BL>, tensor<128x128xf32, #C>) {
      %a_ = tt.load %a_ptr, %a_mask, %a_other : tensor<128x32x!tt.ptr<f16>, #AL>
      %a = triton_gpu.convert_layout %a_ : tensor<128x32xf16, #AL> -> tensor<128x32xf16, #A>
      %b_ = tt.load %b_ptr, %b_mask, %b_other : tensor<32x128x!tt.ptr<f16>, #BL>
      %b = triton_gpu.convert_layout %b_ : tensor<32x128xf16, #BL> -> tensor<32x128xf16, #B>

      %c = tt.dot %a, %b, %prev_c : tensor<128x32xf16, #A> * tensor<32x128xf16, #B> -> tensor<128x128xf32, #C>

      %next_a_ptr = tt.addptr %a_ptr, %a_off : tensor<128x32x!tt.ptr<f16>, #AL>, tensor<128x32xi32, #AL>
      %next_b_ptr = tt.addptr %b_ptr, %b_off : tensor<32x128x!tt.ptr<f16>, #BL>, tensor<32x128xi32, #BL>
      scf.yield %next_a_ptr, %next_b_ptr, %c : tensor<128x32x!tt.ptr<f16>, #AL>, tensor<32x128x!tt.ptr<f16>, #BL>, tensor<128x128xf32, #C>
    }

    scf.yield %loop2#2 : tensor<128x128xf32, #C>
  }
  tt.return %loop1#0 : tensor<128x128xf32, #C>
}

// CHECK-LABEL: tt.func @matmul_loop_single_pipeline
// CHECK-DAG: %[[CONSTANT_0:.*]] = arith.constant 0 : i32
// CHECK-DAG: %[[CONSTANT_1:.*]] = arith.constant 1 : i32
// CHECK-DAG: %[[CONSTANT_2:.*]] = arith.constant 2 : i32
// CHECK: %[[BBUFFER:.*]] = triton_gpu.local_alloc
// CHECK: triton_gpu.memdesc_subview %[[BBUFFER]][%[[CONSTANT_0]], %[[CONSTANT_0]], %[[CONSTANT_0]]]
// CHECK: triton_gpu.async_copy_global_to_local
// CHECK: triton_gpu.memdesc_subview %[[BBUFFER]][%[[CONSTANT_1]], %[[CONSTANT_0]], %[[CONSTANT_0]]]
// CHECK: triton_gpu.async_copy_global_to_local
// CHECK-DAG: %[[B0:.*]] = triton_gpu.memdesc_subview %[[BBUFFER]][%[[CONSTANT_0]]
// CHECK-DAG: triton_gpu.async_wait {{.*}} {num = 1 : i32}
// CHECK:   scf.for {{.*}} iter_args({{.*}}, %[[INS_IDX:.*]] = %[[CONSTANT_1]], %[[EXT_IDX:.*]] = %[[CONSTANT_0]]{{.*}}, %[[arg_b0:.*]] = %[[B0]]
// CHECK:   %[[arg_b0_dot_op:.*]] = triton_gpu.local_load %[[arg_b0]]
// CHECK:   tt.dot {{.*}}, %[[arg_b0_dot_op]], {{.*}}
// CHECK-DAG: %[[INS_IDX_2:.*]] = arith.addi %[[INS_IDX]], %[[CONSTANT_1]] : i32
// CHECK-DAG: %[[CMP_INS:.*]] = arith.cmpi slt, %[[INS_IDX_2]], %[[CONSTANT_2]]
// CHECK-DAG: %[[INS_IDX_3:.*]] = arith.select %[[CMP_INS]], %[[INS_IDX_2]], %[[CONSTANT_0]]
// CHECK:     triton_gpu.memdesc_subview %[[BBUFFER]][%[[INS_IDX_3]], %[[CONSTANT_0]], %[[CONSTANT_0]]]
// CHECK:     triton_gpu.async_copy_global_to_local
// CHECK-DAG: %[[EXT_IDX_2:.*]] = arith.addi %[[EXT_IDX]], %[[CONSTANT_1]] : i32
// CHECK-DAG: %[[CMP_EXT:.*]] = arith.cmpi slt, %[[EXT_IDX_2]], %[[CONSTANT_2]]
// CHECK-DAG: %[[EXT_IDX_3:.*]] = arith.select %[[CMP_EXT]], %[[EXT_IDX_2]], %[[CONSTANT_0]]
// CHECK-DAG: %[[NEXT_B:.*]] = triton_gpu.memdesc_subview %{{.+}}[%[[EXT_IDX_3]]
// CHECK-DAG: triton_gpu.async_wait {{.*}} {num = 1 : i32}
// CHECK:   scf.yield {{.*}}, %[[INS_IDX_3]], %[[EXT_IDX_3]], %[[NEXT_B]]

<<<<<<< HEAD
// AMD-LABEL:  tt.func @matmul_loop_single_pipeline
//       AMD:   %[[LOAD_10:.*]] = tt.load %{{.*}}
//       AMD:   %[[CONVERT_LAYOUT_11:.*]] = triton_gpu.convert_layout %[[LOAD_10]]
//       AMD:   %[[LOCAL_ALLOC_12:.*]] = triton_gpu.local_alloc
//       AMD:   %[[CMPI_13:.*]] = arith.cmpi slt, %{{.*}}, %{{.*}}
//       AMD:   %[[SPLAT_14:.*]] = tt.splat %[[CMPI_13]]
//       AMD:   %[[LOAD_15:.*]] = tt.load %{{.*}}, %[[SPLAT_14]], %{{.*}}
//       AMD:   %[[MEMDESC_SUBVIEW_16:.*]] = triton_gpu.memdesc_subview %[[LOCAL_ALLOC_12]][%{{.*}}, %{{.*}}, %{{.*}}]
//       AMD:   triton_gpu.local_store %[[LOAD_15]], %[[MEMDESC_SUBVIEW_16]]
//       AMD:   %[[SUBI_17:.*]] = arith.subi %{{.*}}, %{{.*}}
//       AMD:   %{{.*}}:4 = scf.for %[[ARG5:.*]] = %{{.*}} to %[[SUBI_17]] step %{{.*}} iter_args(%[[ARG6:.*]] = %{{.*}}, %[[ARG7:.*]] = %{{.*}}, %[[ARG8:.*]] = %{{.*}}, %[[ARG9:.*]] = %[[MEMDESC_SUBVIEW_16]])
//       AMD:       %[[LOCAL_LOAD_30:.*]] = triton_gpu.local_load %[[ARG9]]
//       AMD:       %[[DOT_31:.*]] = tt.dot %[[CONVERT_LAYOUT_11]], %[[LOCAL_LOAD_30]], %[[ARG7]]
//       AMD:       %[[ADDPTR_32:.*]] = tt.addptr %[[ARG6]], %{{.*}}
//       AMD:       %[[LOAD_33:.*]] = tt.load %[[ADDPTR_32]]
//       AMD:       %[[ADDI_34:.*]] = arith.addi %[[ARG8]], %{{.*}}
//       AMD:       %[[CMPI_35:.*]] = arith.cmpi slt, %[[ADDI_34]], %{{.*}}
//       AMD:       %[[SELECT_36:.*]] = arith.select %[[CMPI_35]], %[[ADDI_34]], %{{.*}}
//       AMD:       %[[MEMDESC_SUBVIEW_37:.*]] = triton_gpu.memdesc_subview %[[LOCAL_ALLOC_12]][%[[SELECT_36]], %{{.*}}, %{{.*}}]
//       AMD:       triton_gpu.local_store %[[LOAD_33]], %[[MEMDESC_SUBVIEW_37]]
//       AMD:       scf.yield %[[ADDPTR_32]], %[[DOT_31]], %[[SELECT_36]], %[[MEMDESC_SUBVIEW_37]]
//       AMD:  triton_gpu.local_dealloc %[[LOCAL_ALLOC_12]]
=======
//  AMD-LABEL:   tt.func @matmul_loop_single_pipeline
//        AMD:   %[[LOAD_10:.*]] = tt.load %{{.*}}
//        AMD:   %[[CONVERT_LAYOUT_11:.*]] = triton_gpu.convert_layout %[[LOAD_10]]
//        AMD:   %[[LOCAL_ALLOC_12:.*]] = triton_gpu.local_alloc
//        AMD:   %[[CMPI_13:.*]] = arith.cmpi slt, %{{.*}}, %{{.*}}
//        AMD:   %[[SPLAT_14:.*]] = tt.splat %[[CMPI_13]]
//        AMD:   %[[LOAD_15:.*]] = tt.load %{{.*}}, %[[SPLAT_14]], %{{.*}}
//        AMD:   %[[MEMDESC_SUBVIEW_16:.*]] = triton_gpu.memdesc_subview %[[LOCAL_ALLOC_12]][%{{.*}}, %{{.*}}, %{{.*}}]
//        AMD:   triton_gpu.local_store %[[LOAD_15]], %[[MEMDESC_SUBVIEW_16]]
//        AMD:   %[[SUBI_17:.*]] = arith.subi %{{.*}}, %{{.*}}
//        AMD:   %{{.*}}:4 = scf.for %[[ARG5:.*]] = %{{.*}} to %[[SUBI_17]] step %{{.*}} iter_args(%[[ARG6:.*]] = %{{.*}}, %[[ARG7:.*]] = %{{.*}}, %[[ARG8:.*]] = %{{.*}}, %[[ARG9:.*]] = %[[MEMDESC_SUBVIEW_16]])
//        AMD:      %[[LOCAL_LOAD_21:.*]] = triton_gpu.local_load %[[ARG9]]
//        AMD:      %[[DOT_22:.*]] = tt.dot %[[CONVERT_LAYOUT_11]], %[[LOCAL_LOAD_21]], %[[ARG7]]
//        AMD:      %[[ADDPTR_23:.*]] = tt.addptr %[[ARG6]], %{{.*}}
//        AMD:      %[[LOAD_24:.*]] = tt.load %[[ADDPTR_23]]
//        AMD:      %[[ADDI_25:.*]] = arith.addi %[[ARG8]], %{{.*}}
//        AMD:      %[[CMPI_26:.*]] = arith.cmpi slt, %[[ADDI_25]], %{{.*}}
//        AMD:      %[[SELECT_27:.*]] = arith.select %[[CMPI_26]], %[[ADDI_25]], %{{.*}}
//        AMD:      %[[MEMDESC_SUBVIEW_28:.*]] = triton_gpu.memdesc_subview %[[LOCAL_ALLOC_12]][%[[SELECT_27]], %{{.*}}, %{{.*}}]
//        AMD:      triton_gpu.local_store %[[LOAD_24]], %[[MEMDESC_SUBVIEW_28]]
//        AMD:      scf.yield %[[ADDPTR_23]], %[[DOT_22]], %[[SELECT_27]], %[[MEMDESC_SUBVIEW_28]]
//        AMD:   }
//        AMD:   %[[CMPI_19:.*]] = arith.cmpi sgt, %{{.*}}, %{{.*}}
//        AMD:   %[[IF_20:.*]] = scf.if %[[CMPI_19]]
//        AMD:      %[[LOCAL_LOAD_21:.*]] = triton_gpu.local_load %{{.*}}#3
//        AMD:      %[[DOT_22:.*]] = tt.dot %[[CONVERT_LAYOUT_11]], %[[LOCAL_LOAD_21]], %{{.*}}#1
//        AMD:      scf.yield %[[DOT_22]]
//        AMD:   } else {
//        AMD:      scf.yield %{{.*}}#1
//        AMD:   }
//        AMD:   triton_gpu.local_dealloc %[[LOCAL_ALLOC_12]]
>>>>>>> 8cb3e91f

tt.func @matmul_loop_single_pipeline(%lb : index, %ub : index, %step : index,
                                  %A : !tt.ptr<f16> {tt.divisibility = 16 : i32},
                                  %B : !tt.ptr<f16> {tt.divisibility = 16 : i32}) -> tensor<128x128xf32, #C> {
  // A ptrs
  %a_ptr_splat = tt.splat %A : !tt.ptr<f16> -> tensor<128x32x!tt.ptr<f16>, #AL>
  %a_tmp0 = tt.make_range {end = 32: i32, start = 0: i32} : tensor<32xi32, #ALs0>
  %a_tmp1 = tt.expand_dims %a_tmp0 {axis = 0 : i32} : tensor<32xi32, #ALs0> -> tensor<1x32xi32, #AL>
  %a_offs = tt.broadcast %a_tmp1 : tensor<1x32xi32, #AL> -> tensor<128x32xi32, #AL>
  %a_ptr_init = tt.addptr %a_ptr_splat, %a_offs : tensor<128x32x!tt.ptr<f16>, #AL>, tensor<128x32xi32, #AL>
  // B ptrs
  %b_ptr_splat = tt.splat %B : !tt.ptr<f16> -> tensor<32x128x!tt.ptr<f16>, #BL>
  %b_tmp0 = tt.make_range {end = 128: i32, start = 0: i32} : tensor<128xi32, #BLs0>
  %b_tmp1 = tt.expand_dims %b_tmp0 {axis = 0 : i32} : tensor<128xi32, #BLs0> -> tensor<1x128xi32, #BL>
  %b_offs = tt.broadcast %b_tmp1 : tensor<1x128xi32, #BL> -> tensor<32x128xi32, #BL>
  %b_ptr_init = tt.addptr %b_ptr_splat, %b_offs : tensor<32x128x!tt.ptr<f16>, #BL>, tensor<32x128xi32, #BL>

  %a_mask = arith.constant dense<true> : tensor<128x32xi1, #AL>
  %a_other = arith.constant dense<0.00e+00> : tensor<128x32xf16, #AL>

  %a_ = tt.load %a_ptr_init, %a_mask, %a_other : tensor<128x32x!tt.ptr<f16>, #AL>
  %a = triton_gpu.convert_layout %a_ : tensor<128x32xf16, #AL> -> tensor<128x32xf16, #A>

  %b_mask = arith.constant dense<true> : tensor<32x128xi1, #BL>
  %b_other = arith.constant dense<0.00e+00> : tensor<32x128xf16, #BL>
  %c_init = arith.constant dense<0.00e+00> : tensor<128x128xf32, #C>

  %b_off = arith.constant dense<4> : tensor<32x128xi32, #BL>

  %loop:2 = scf.for %iv = %lb to %ub step %step iter_args(%b_ptr = %b_ptr_init, %prev_c = %c_init) -> (tensor<32x128x!tt.ptr<f16>, #BL>, tensor<128x128xf32, #C>) {
    %b_ = tt.load %b_ptr, %b_mask, %b_other : tensor<32x128x!tt.ptr<f16>, #BL>
    %b = triton_gpu.convert_layout %b_ : tensor<32x128xf16, #BL> -> tensor<32x128xf16, #B>
    %c = tt.dot %a, %b, %prev_c : tensor<128x32xf16, #A> * tensor<32x128xf16, #B> -> tensor<128x128xf32, #C>
    %next_b_ptr = tt.addptr %b_ptr, %b_off : tensor<32x128x!tt.ptr<f16>, #BL>, tensor<32x128xi32, #BL>
    scf.yield %next_b_ptr, %c : tensor<32x128x!tt.ptr<f16>, #BL>, tensor<128x128xf32, #C>
  }
  tt.return %loop#1 : tensor<128x128xf32, #C>
}

// CHECK-LABEL: tt.func @indirect_bmm_scalar
// CHECK: triton_gpu.async_copy_global_to_local
// CHECK: triton_gpu.async_copy_global_to_local
// CHECK: triton_gpu.async_copy_global_to_local
// CHECK: triton_gpu.async_copy_global_to_local
// CHECK: triton_gpu.async_commit_group
// CHECK: %[[NEXT_BUFFER_1:.*]] = tt.addptr %{{.*}}, {{.*}}
// CHECK: triton_gpu.async_copy_global_to_local %[[NEXT_BUFFER_1]]
// CHECK: %[[IND_BUFFER_0:.*]] = tt.load %{{.*}}, {{.*}}
// CHECK: %[[IND_BUFFER_1:.*]] = arith.muli {{.*}}, %[[IND_BUFFER_0]]
// CHECK: %[[IND_BUFFER_2:.*]] = tt.splat %[[IND_BUFFER_1]]
// CHECK: %[[NEXT_BUFFER_0:.*]] = tt.addptr {{.*}}, %[[IND_BUFFER_2]]
// CHECK: triton_gpu.async_copy_global_to_local %[[NEXT_BUFFER_0]]
// CHECK: triton_gpu.async_wait {{.*}} {num = 2 : i32}

<<<<<<< HEAD
// AMD-LABEL:  tt.func @indirect_bmm_scalar
//       AMD:   %[[LOCAL_ALLOC_0:.*]] = triton_gpu.local_alloc
//       AMD:   %[[LOCAL_ALLOC_1:.*]] = triton_gpu.local_alloc
//       AMD:   %[[CMPI_2:.*]] = arith.cmpi sgt, %{{.*}}, %{{.*}}
//       AMD:   %[[SPLAT_3:.*]] = tt.splat %[[CMPI_2]]
//       AMD:   %[[LOAD_4:.*]] = tt.load %{{.*}}, %[[SPLAT_3]]
//       AMD:   %[[LOAD_5:.*]] = tt.load %{{.*}}, %[[CMPI_2]]
//       AMD:   %[[MULI_6:.*]] = arith.muli %{{.*}}, %[[LOAD_5]]
//       AMD:   %[[SPLAT_7:.*]] = tt.splat %[[MULI_6]]
//       AMD:   %[[ADDPTR_8:.*]] = tt.addptr %{{.*}}, %[[SPLAT_7]]
//       AMD:   %[[SPLAT_9:.*]] = tt.splat %[[CMPI_2]]
//       AMD:   %[[LOAD_10:.*]] = tt.load %[[ADDPTR_8]], %[[SPLAT_9]]
//       AMD:   %[[CMPI_11:.*]] = arith.cmpi sgt, %{{.*}}, %{{.*}}
//       AMD:   %[[ADDPTR_12:.*]] = tt.addptr %{{.*}}, %{{.*}}
//       AMD:   %[[ADDPTR_13:.*]] = tt.addptr %{{.*}}, %{{.*}}
//       AMD:   %[[SPLAT_14:.*]] = tt.splat %[[CMPI_11]]
//       AMD:   %[[LOAD_15:.*]] = tt.load %[[ADDPTR_12]], %[[SPLAT_14]]
//       AMD:   %[[LOAD_16:.*]] = tt.load %[[ADDPTR_13]], %[[CMPI_11]]
//       AMD:   %[[MULI_17:.*]] = arith.muli %{{.*}}, %[[LOAD_16]]
//       AMD:   %[[SPLAT_18:.*]] = tt.splat %[[MULI_17]]
//       AMD:   %[[ADDPTR_19:.*]] = tt.addptr %{{.*}}, %[[SPLAT_18]]
//       AMD:   %[[SPLAT_20:.*]] = tt.splat %[[CMPI_11]]
//       AMD:   %[[LOAD_21:.*]] = tt.load %[[ADDPTR_19]], %[[SPLAT_20]]
//       AMD:   %[[MEMDESC_SUBVIEW_22:.*]] = triton_gpu.memdesc_subview %[[LOCAL_ALLOC_0]][%{{.*}}, %{{.*}}, %{{.*}}]
//       AMD:   triton_gpu.local_store %[[LOAD_4]], %[[MEMDESC_SUBVIEW_22]]
//       AMD:   %[[MEMDESC_SUBVIEW_23:.*]] = triton_gpu.memdesc_subview %[[LOCAL_ALLOC_1]][%{{.*}}, %{{.*}}, %{{.*}}]
//       AMD:   triton_gpu.local_store %[[LOAD_10]], %[[MEMDESC_SUBVIEW_23]]
//       AMD:   %[[SUBI_24:.*]] = arith.subi %{{.*}}, %{{.*}}
//       AMD:   %{{.*}}:8 = scf.for %[[ARG6:.*]] = %{{.*}} to %[[SUBI_24]] step %{{.*}} iter_args(%[[ARG7:.*]] = %{{.*}}, %[[ARG8:.*]] = %[[ADDPTR_12]], %[[ARG9:.*]] = %[[ADDPTR_13]], %[[ARG10:.*]] = %{{.*}}, %[[ARG11:.*]] = %[[MEMDESC_SUBVIEW_22]], %[[ARG12:.*]] = %[[MEMDESC_SUBVIEW_23]], %[[ARG13:.*]] = %[[LOAD_15]], %[[ARG14:.*]] = %[[LOAD_21]])
//       AMD:       %[[LOCAL_LOAD_43:.*]] = triton_gpu.local_load %[[ARG11]]
//       AMD:       %[[LOCAL_LOAD_44:.*]] = triton_gpu.local_load %[[ARG12]]
//       AMD:       %[[DOT_45:.*]] = tt.dot %[[LOCAL_LOAD_43]], %[[LOCAL_LOAD_44]], %[[ARG7]]
//       AMD:       %[[ADDPTR_46:.*]] = tt.addptr %[[ARG8]], %{{.*}}
//       AMD:       %[[ADDPTR_47:.*]] = tt.addptr %[[ARG9]], %{{.*}}
//       AMD:       %[[LOAD_48:.*]] = tt.load %[[ADDPTR_46]]
//       AMD:       %[[LOAD_49:.*]] = tt.load %[[ADDPTR_47]]
//       AMD:       %[[MULI_50:.*]] = arith.muli %{{.*}}, %[[LOAD_49]]
//       AMD:       %[[SPLAT_51:.*]] = tt.splat %[[MULI_50]]
//       AMD:       %[[ADDPTR_52:.*]] = tt.addptr %{{.*}}, %[[SPLAT_51]]
//       AMD:       %[[LOAD_53:.*]] = tt.load %[[ADDPTR_52]]
//       AMD:       %[[ADDI_54:.*]] = arith.addi %[[ARG10]], %{{.*}}
//       AMD:       %[[CMPI_55:.*]] = arith.cmpi slt, %[[ADDI_54]], %{{.*}}
//       AMD:       %[[SELECT_56:.*]] = arith.select %[[CMPI_55]], %[[ADDI_54]], %{{.*}}
//       AMD:       %[[MEMDESC_SUBVIEW_57:.*]] = triton_gpu.memdesc_subview %[[LOCAL_ALLOC_0]][%[[SELECT_56]], %{{.*}}, %{{.*}}]
//       AMD:       triton_gpu.local_store %[[ARG13]], %[[MEMDESC_SUBVIEW_57]]
//       AMD:       %[[MEMDESC_SUBVIEW_58:.*]] = triton_gpu.memdesc_subview %[[LOCAL_ALLOC_1]][%[[SELECT_56]], %{{.*}}, %{{.*}}]
//       AMD:       triton_gpu.local_store %[[ARG14]], %[[MEMDESC_SUBVIEW_58]]
//       AMD:       scf.yield %[[DOT_45]], %[[ADDPTR_46]], %[[ADDPTR_47]], %[[SELECT_56]], %[[MEMDESC_SUBVIEW_57]], %[[MEMDESC_SUBVIEW_58]], %[[LOAD_48]], %[[LOAD_53]]
//       AMD:   }
//       AMD:   %[[ADDI_26:.*]] = arith.addi %{{.*}}, %{{.*}}-1
//       AMD:   %[[CMPI_27:.*]] = arith.cmpi sge, %[[ADDI_26]], %{{.*}}
//       AMD:   %[[ADDI_28:.*]] = arith.addi %{{.*}}, %{{.*}}-2
//       AMD:   %[[CMPI_29:.*]] = arith.cmpi sge, %[[ADDI_28]], %{{.*}}
//       AMD:   %[[LOCAL_LOAD_30:.*]] = triton_gpu.local_load %{{.*}}#4
//       AMD:   %[[LOCAL_LOAD_31:.*]] = triton_gpu.local_load %{{.*}}#5
//       AMD:   %[[IF_32:.*]] = scf.if %[[CMPI_27]]
//       AMD:       %[[DOT_43:.*]] = tt.dot %[[LOCAL_LOAD_30]], %[[LOCAL_LOAD_31]], %{{.*}}#0
//       AMD:       scf.yield %[[DOT_43]]
//       AMD:   } else {
//       AMD:       scf.yield %{{.*}}#0
//       AMD:   }
//       AMD:   %[[ADDI_33:.*]] = arith.addi %{{.*}}#3, %{{.*}}
//       AMD:   %[[CMPI_34:.*]] = arith.cmpi slt, %[[ADDI_33]], %{{.*}}
//       AMD:   %[[SELECT_35:.*]] = arith.select %[[CMPI_34]], %[[ADDI_33]], %{{.*}}
//       AMD:   %[[MEMDESC_SUBVIEW_36:.*]] = triton_gpu.memdesc_subview %{{.*}}[%[[SELECT_35]], %{{.*}}, %{{.*}}]
//       AMD:   triton_gpu.local_store %{{.*}}#6, %[[MEMDESC_SUBVIEW_36]]
//       AMD:   %[[MEMDESC_SUBVIEW_37:.*]] = triton_gpu.memdesc_subview %{{.*}}[%[[SELECT_35]], %{{.*}}, %{{.*}}]
//       AMD:   triton_gpu.local_store %{{.*}}#7, %[[MEMDESC_SUBVIEW_37]]
//       AMD:   %[[SELECT_38:.*]] = arith.select %[[CMPI_27]], %[[IF_32]], %{{.*}}#0
//       AMD:   %[[LOCAL_LOAD_39:.*]] = triton_gpu.local_load %[[MEMDESC_SUBVIEW_36]]
//       AMD:   %[[LOCAL_LOAD_40:.*]] = triton_gpu.local_load %[[MEMDESC_SUBVIEW_37]]
//       AMD:   %[[IF_41:.*]] = scf.if %[[CMPI_29]]
//       AMD:       %[[DOT_43:.*]] = tt.dot %[[LOCAL_LOAD_39]], %[[LOCAL_LOAD_40]], %[[SELECT_38]]
//       AMD:       scf.yield %[[DOT_43]]
//       AMD:   } else {
//       AMD:       scf.yield %[[SELECT_38]]
//       AMD:   }
//       AMD:   %[[SELECT_42:.*]] = arith.select %[[CMPI_29]], %[[IF_41]], %[[SELECT_38]]
//       AMD:   triton_gpu.local_dealloc %[[LOCAL_ALLOC_0]]
//       AMD:   triton_gpu.local_dealloc %[[LOCAL_ALLOC_1]]
=======
//  AMD-LABEL:   tt.func @indirect_bmm_scalar
//        AMD:   %[[LOCAL_ALLOC_0:.*]] = triton_gpu.local_alloc  
//        AMD:   %[[LOCAL_ALLOC_1:.*]] = triton_gpu.local_alloc  
//        AMD:   %[[CMPI_2:.*]] = arith.cmpi sgt, %{{.*}}, %{{.*}} 
//        AMD:   %[[SPLAT_3:.*]] = tt.splat %[[CMPI_2]] 
//        AMD:   %[[LOAD_4:.*]] = tt.load %{{.*}}, %[[SPLAT_3]] 
//        AMD:   %[[LOAD_5:.*]] = tt.load %{{.*}}, %[[CMPI_2]] 
//        AMD:   %[[MULI_6:.*]] = arith.muli %{{.*}}, %[[LOAD_5]] 
//        AMD:   %[[SPLAT_7:.*]] = tt.splat %[[MULI_6]] 
//        AMD:   %[[ADDPTR_8:.*]] = tt.addptr %{{.*}}, %[[SPLAT_7]] 
//        AMD:   %[[SPLAT_9:.*]] = tt.splat %[[CMPI_2]] 
//        AMD:   %[[LOAD_10:.*]] = tt.load %[[ADDPTR_8]], %[[SPLAT_9]] 
//        AMD:   %[[CMPI_11:.*]] = arith.cmpi sgt, %{{.*}}, %{{.*}} 
//        AMD:   %[[ADDPTR_12:.*]] = tt.addptr %{{.*}}, %{{.*}} 
//        AMD:   %[[ADDPTR_13:.*]] = tt.addptr %{{.*}}, %{{.*}} 
//        AMD:   %[[SPLAT_14:.*]] = tt.splat %[[CMPI_11]] 
//        AMD:   %[[LOAD_15:.*]] = tt.load %[[ADDPTR_12]], %[[SPLAT_14]] 
//        AMD:   %[[LOAD_16:.*]] = tt.load %[[ADDPTR_13]], %[[CMPI_11]] 
//        AMD:   %[[MULI_17:.*]] = arith.muli %{{.*}}, %[[LOAD_16]] 
//        AMD:   %[[SPLAT_18:.*]] = tt.splat %[[MULI_17]] 
//        AMD:   %[[ADDPTR_19:.*]] = tt.addptr %{{.*}}, %[[SPLAT_18]] 
//        AMD:   %[[SPLAT_20:.*]] = tt.splat %[[CMPI_11]] 
//        AMD:   %[[LOAD_21:.*]] = tt.load %[[ADDPTR_19]], %[[SPLAT_20]] 
//        AMD:   %[[MEMDESC_SUBVIEW_22:.*]] = triton_gpu.memdesc_subview %[[LOCAL_ALLOC_0]][%{{.*}}, %{{.*}}, %{{.*}}] 
//        AMD:   triton_gpu.local_store %[[LOAD_4]], %[[MEMDESC_SUBVIEW_22]] 
//        AMD:   %[[MEMDESC_SUBVIEW_23:.*]] = triton_gpu.memdesc_subview %[[LOCAL_ALLOC_1]][%{{.*}}, %{{.*}}, %{{.*}}] 
//        AMD:   triton_gpu.local_store %[[LOAD_10]], %[[MEMDESC_SUBVIEW_23]] 
//        AMD:   %{{.*}}:8 = scf.for %[[ARG6:.*]] = %{{.*}} to %{{.*}} step %{{.*}} iter_args(%[[ARG7:.*]] = %{{.*}}, %[[ARG8:.*]] = %[[ADDPTR_12]], %[[ARG9:.*]] = %[[ADDPTR_13]], %[[ARG10:.*]] = %{{.*}}, %[[ARG11:.*]] = %[[MEMDESC_SUBVIEW_22]], %[[ARG12:.*]] = %[[MEMDESC_SUBVIEW_23]], %[[ARG13:.*]] = %[[LOAD_15]], %[[ARG14:.*]] = %[[LOAD_21]])
>>>>>>> 8cb3e91f

tt.func @indirect_bmm_scalar(%77: i64 {tt.divisibility=16: i32},
                   %76: index,
                   %49: tensor<16x16x!tt.ptr<f16>, #AL> {tt.divisibility=16: i32, tt.contiguity=2 : i32},
                   %75: !tt.ptr<i64>,
                   %78: tensor<16x16xi32, #AL> {tt.constancy=16: i32, tt.divisibility=16: i32},
                   %60: tensor<16x16x!tt.ptr<f16>, #BL> {tt.divisibility=16: i32, tt.contiguity=16 : i32}) -> tensor<16x16xf32, #C>{
  %cst = arith.constant dense<0.000000e+00> : tensor<16x16xf32, #C>
  %c4_i32 = arith.constant 4 : i32
  %c1 = arith.constant 1 : index
  %c0 = arith.constant 0 : index
  %c0_i64 = arith.constant 0 : i64
  %c1_i32 = arith.constant 1 : i32
  %79:3 = scf.for %arg18 = %c0 to %76 step %c1 iter_args(%arg19 = %cst, %arg20 = %49, %arg21 = %75) -> (tensor<16x16xf32, #C>, tensor<16x16x!tt.ptr<f16>, #AL>, !tt.ptr<i64>) {
    %82 = tt.load %arg20 : tensor<16x16x!tt.ptr<f16>, #AL>
    %83 = tt.load %arg21 : !tt.ptr<i64>
    %84 = arith.muli %77, %83 : i64
    %85 = tt.splat %84 : i64 -> tensor<16x16xi64, #BL>
    %86 = tt.addptr %60, %85 : tensor<16x16x!tt.ptr<f16>, #BL>, tensor<16x16xi64, #BL>
    %87 = tt.load %86 : tensor<16x16x!tt.ptr<f16>, #BL>
    %88 = triton_gpu.convert_layout %82 : tensor<16x16xf16, #AL> -> tensor<16x16xf16, #A>
    %89 = triton_gpu.convert_layout %87 : tensor<16x16xf16, #BL> -> tensor<16x16xf16, #B>
    %90 = tt.dot %88, %89, %arg19 : tensor<16x16xf16, #A> * tensor<16x16xf16, #B> -> tensor<16x16xf32, #C>
    %91 = tt.addptr %arg20, %78 : tensor<16x16x!tt.ptr<f16>, #AL>, tensor<16x16xi32, #AL>
    %92 = tt.addptr %arg21, %c1_i32 : !tt.ptr<i64>, i32
    scf.yield %90, %91, %92 : tensor<16x16xf32, #C>, tensor<16x16x!tt.ptr<f16>, #AL>, !tt.ptr<i64>
  } {tt.num_stages = 3 : i32}
  tt.return %79#0 : tensor<16x16xf32, #C>
}

// CHECK-LABEL: tt.func @indirect_bmm_scalar_dist_one
// CHECK: triton_gpu.async_copy_global_to_local
// CHECK: triton_gpu.async_copy_global_to_local
// CHECK: triton_gpu.async_copy_global_to_local
// CHECK: triton_gpu.async_copy_global_to_local
// CHECK: triton_gpu.async_commit_group
// CHECK: scf.for %{{.*}} iter_args(%{{[^,]*}}, %{{[^,]*}}, %{{[^,]*}}, %[[IND_BUFFER_PREV:[^,]*]] = {{[^,]*}}
// CHECK: %[[NEXT_BUFFER_1:.*]] = tt.addptr %{{.*}}, {{.*}}
// CHECK: triton_gpu.async_copy_global_to_local %[[NEXT_BUFFER_1]]
// CHECK: %[[IND_BUFFER_0:.*]] = tt.load %{{.*}}, {{.*}}
// CHECK: %[[IND_BUFFER_1:.*]] = arith.muli {{.*}}, %[[IND_BUFFER_PREV]]
// CHECK: %[[IND_BUFFER_2:.*]] = tt.splat %[[IND_BUFFER_1]]
// CHECK: %[[NEXT_BUFFER_0:.*]] = tt.addptr {{.*}}, %[[IND_BUFFER_2]]
// CHECK: triton_gpu.async_copy_global_to_local %[[NEXT_BUFFER_0]]
// CHECK: triton_gpu.async_wait {{.*}} {num = 2 : i32}
// CHECK: scf.yield {{.*}}, {{.*}}, {{.*}}, %[[IND_BUFFER_0]]

<<<<<<< HEAD
// AMD-LABEL:  tt.func @indirect_bmm_scalar_dist_one
// AMD-COUNT-4:  tt.load
//       AMD:  scf.for
//       AMD:    tt.dot
//       AMD:    tt.load
//       AMD:    triton_gpu.local_store
//       AMD:    scf.yield
=======
//  AMD-LABEL:   tt.func @indirect_bmm_scalar_dist_one
//        AMD:   %[[LOAD_0:.*]] = tt.load %{{.*}} 
//        AMD:   %[[ADDPTR_1:.*]] = tt.addptr %{{.*}}, %{{.*}} 
//        AMD:   %[[LOCAL_ALLOC_2:.*]] = triton_gpu.local_alloc  
//        AMD:   %[[LOCAL_ALLOC_3:.*]] = triton_gpu.local_alloc  
//        AMD:   %[[CMPI_4:.*]] = arith.cmpi sgt, %{{.*}}, %{{.*}} 
//        AMD:   %[[SPLAT_5:.*]] = tt.splat %[[CMPI_4]] 
//        AMD:   %[[LOAD_6:.*]] = tt.load %{{.*}}, %[[SPLAT_5]] 
//        AMD:   %[[LOAD_7:.*]] = tt.load %[[ADDPTR_1]], %[[CMPI_4]] 
//        AMD:   %[[MULI_8:.*]] = arith.muli %{{.*}}, %[[LOAD_0]] 
//        AMD:   %[[SPLAT_9:.*]] = tt.splat %[[MULI_8]] 
//        AMD:   %[[ADDPTR_10:.*]] = tt.addptr %{{.*}}, %[[SPLAT_9]] 
//        AMD:   %[[SPLAT_11:.*]] = tt.splat %[[CMPI_4]] 
//        AMD:   %[[LOAD_12:.*]] = tt.load %[[ADDPTR_10]], %[[SPLAT_11]] 
//        AMD:   %[[ADDPTR_13:.*]] = tt.addptr %[[ADDPTR_1]], %{{.*}} 
//        AMD:   %[[MEMDESC_SUBVIEW_14:.*]] = triton_gpu.memdesc_subview %[[LOCAL_ALLOC_2]][%{{.*}}, %{{.*}}, %{{.*}}] 
//        AMD:   triton_gpu.local_store %[[LOAD_6]], %[[MEMDESC_SUBVIEW_14]] 
//        AMD:   %[[MEMDESC_SUBVIEW_15:.*]] = triton_gpu.memdesc_subview %[[LOCAL_ALLOC_3]][%{{.*}}, %{{.*}}, %{{.*}}] 
//        AMD:   triton_gpu.local_store %[[LOAD_12]], %[[MEMDESC_SUBVIEW_15]] 
//        AMD:   %[[SUBI_16:.*]] = arith.subi %{{.*}}, %{{.*}} 
//        AMD:   %{{.*}}:7 = scf.for %[[ARG6:.*]] = %{{.*}} to %[[SUBI_16]] step %{{.*}} iter_args(%[[ARG7:.*]] = %{{.*}}, %[[ARG8:.*]] = %{{.*}}, %[[ARG9:.*]] = %[[ADDPTR_13]], %[[ARG10:.*]] = %[[LOAD_7]], %[[ARG11:.*]] = %{{.*}}, %[[ARG12:.*]] = %[[MEMDESC_SUBVIEW_14]], %[[ARG13:.*]] = %[[MEMDESC_SUBVIEW_15]])
//        AMD:      %[[LOCAL_LOAD_20:.*]] = triton_gpu.local_load %[[ARG12]] 
//        AMD:      %[[LOCAL_LOAD_21:.*]] = triton_gpu.local_load %[[ARG13]] 
//        AMD:      %[[DOT_22:.*]] = tt.dot %[[LOCAL_LOAD_20]], %[[LOCAL_LOAD_21]], %[[ARG7]] 
//        AMD:      %[[ADDPTR_23:.*]] = tt.addptr %[[ARG8]], %{{.*}} 
//        AMD:      %[[LOAD_24:.*]] = tt.load %[[ADDPTR_23]] 
//        AMD:      %[[LOAD_25:.*]] = tt.load %[[ARG9]] 
//        AMD:      %[[MULI_26:.*]] = arith.muli %{{.*}}, %[[ARG10]] 
//        AMD:      %[[SPLAT_27:.*]] = tt.splat %[[MULI_26]] 
//        AMD:      %[[ADDPTR_28:.*]] = tt.addptr %{{.*}}, %[[SPLAT_27]] 
//        AMD:      %[[LOAD_29:.*]] = tt.load %[[ADDPTR_28]] 
//        AMD:      %[[ADDPTR_30:.*]] = tt.addptr %[[ARG9]], %{{.*}} 
//        AMD:      %[[ADDI_31:.*]] = arith.addi %[[ARG11]], %{{.*}} 
//        AMD:      %[[CMPI_32:.*]] = arith.cmpi slt, %[[ADDI_31]], %{{.*}} 
//        AMD:      %[[SELECT_33:.*]] = arith.select %[[CMPI_32]], %[[ADDI_31]], %{{.*}} 
//        AMD:      %[[MEMDESC_SUBVIEW_34:.*]] = triton_gpu.memdesc_subview %[[LOCAL_ALLOC_2]][%[[SELECT_33]], %{{.*}}, %{{.*}}] 
//        AMD:      triton_gpu.local_store %[[LOAD_24]], %[[MEMDESC_SUBVIEW_34]] 
//        AMD:      %[[MEMDESC_SUBVIEW_35:.*]] = triton_gpu.memdesc_subview %[[LOCAL_ALLOC_3]][%[[SELECT_33]], %{{.*}}, %{{.*}}] 
//        AMD:      triton_gpu.local_store %[[LOAD_29]], %[[MEMDESC_SUBVIEW_35]] 
//        AMD:      scf.yield %[[DOT_22]], %[[ADDPTR_23]], %[[ADDPTR_30]], %[[LOAD_25]], %[[SELECT_33]], %[[MEMDESC_SUBVIEW_34]], %[[MEMDESC_SUBVIEW_35]] 
//        AMD:   }
//        AMD:   %[[CMPI_18:.*]] = arith.cmpi sgt, %{{.*}}, %{{.*}} 
//        AMD:   %[[IF_19:.*]] = scf.if %[[CMPI_18]]
//        AMD:      %[[LOCAL_LOAD_20:.*]] = triton_gpu.local_load %{{.*}}#5 
//        AMD:      %[[LOCAL_LOAD_21:.*]] = triton_gpu.local_load %{{.*}}#6 
//        AMD:      %[[DOT_22:.*]] = tt.dot %[[LOCAL_LOAD_20]], %[[LOCAL_LOAD_21]], %{{.*}}#0 
//        AMD:      scf.yield %[[DOT_22]] 
//        AMD:   } else {
//        AMD:      scf.yield %{{.*}}#0
//        AMD:   }
//        AMD:   triton_gpu.local_dealloc %[[LOCAL_ALLOC_2]]
//        AMD:   triton_gpu.local_dealloc %[[LOCAL_ALLOC_3]]
>>>>>>> 8cb3e91f

tt.func @indirect_bmm_scalar_dist_one(%77: i64 {tt.divisibility=16: i32},
                   %76: index,
                   %49: tensor<16x16x!tt.ptr<f16>, #AL> {tt.divisibility=16: i32, tt.contiguity=2 : i32},
                   %75: !tt.ptr<i64>,
                   %78: tensor<16x16xi32, #AL> {tt.constancy=16: i32, tt.divisibility=16: i32},
                   %60: tensor<16x16x!tt.ptr<f16>, #BL> {tt.divisibility=16: i32, tt.contiguity=16 : i32}) -> tensor<16x16xf32, #C>{
  %cst = arith.constant dense<0.000000e+00> : tensor<16x16xf32, #C>
  %c4_i32 = arith.constant 4 : i32
  %c1 = arith.constant 1 : index
  %c0 = arith.constant 0 : index
  %c0_i64 = arith.constant 0 : i64
  %c1_i32 = arith.constant 1 : i32
  %50 = tt.load %75 : !tt.ptr<i64>
  %51 = tt.addptr %75, %c1_i32 : !tt.ptr<i64>, i32
  %79:4 = scf.for %arg18 = %c0 to %76 step %c1 iter_args(%arg19 = %cst, %arg20 = %49, %arg21 = %51, %arg22 = %50) -> (tensor<16x16xf32, #C>, tensor<16x16x!tt.ptr<f16>, #AL>, !tt.ptr<i64>, i64) {
    %82 = tt.load %arg20 : tensor<16x16x!tt.ptr<f16>, #AL>
    %83 = tt.load %arg21 : !tt.ptr<i64>
    %84 = arith.muli %77, %arg22 : i64
    %85 = tt.splat %84 : i64 -> tensor<16x16xi64, #BL>
    %86 = tt.addptr %60, %85 : tensor<16x16x!tt.ptr<f16>, #BL>, tensor<16x16xi64, #BL>
    %87 = tt.load %86 : tensor<16x16x!tt.ptr<f16>, #BL>
    %88 = triton_gpu.convert_layout %82 : tensor<16x16xf16, #AL> -> tensor<16x16xf16, #A>
    %89 = triton_gpu.convert_layout %87 : tensor<16x16xf16, #BL> -> tensor<16x16xf16, #B>
    %90 = tt.dot %88, %89, %arg19 : tensor<16x16xf16, #A> * tensor<16x16xf16, #B> -> tensor<16x16xf32, #C>
    %91 = tt.addptr %arg20, %78 : tensor<16x16x!tt.ptr<f16>, #AL>, tensor<16x16xi32, #AL>
    %92 = tt.addptr %arg21, %c1_i32 : !tt.ptr<i64>, i32
    scf.yield %90, %91, %92, %83 : tensor<16x16xf32, #C>, tensor<16x16x!tt.ptr<f16>, #AL>, !tt.ptr<i64>, i64
  }
  tt.return %79#0 : tensor<16x16xf32, #C>
}

// CHECK-LABEL: tt.func @indirect_bmm_vector
// CHECK: triton_gpu.async_copy_global_to_local
// CHECK: triton_gpu.async_copy_global_to_local
// CHECK: triton_gpu.async_copy_global_to_local
// CHECK: triton_gpu.async_copy_global_to_local
// CHECK: triton_gpu.async_commit_group
// CHECK: triton_gpu.async_wait {{.*}} {num = 1 : i32}
// CHECK: scf.for
// CHECK: tt.dot
// CHECK: %[[NEXT_BUFFER_1:.*]] = tt.addptr %{{.*}}, {{.*}}
// CHECK: triton_gpu.async_copy_global_to_local %[[NEXT_BUFFER_1]]
// CHECK-DAG: %[[IND_BUFFER_WAIT_TOKEN:.*]] = triton_gpu.async_wait {{.*}} {num = 1 : i32}
// CHECK-DAG: %[[IND_BUFFER_0:.*]] = triton_gpu.memdesc_subview
// CHECK: %[[IND_BUFFER_1:.*]] = triton_gpu.local_load %[[IND_BUFFER_0]] token %[[IND_BUFFER_WAIT_TOKEN]]
// CHECK: %[[IND_BUFFER_2:.*]] = tt.expand_dims %[[IND_BUFFER_1]] {axis = 1 : i32}
// CHECK: %[[IND_BUFFER_3:.*]] = tt.broadcast %[[IND_BUFFER_2]]
// CHECK: %[[IND_BUFFER_4:.*]] = arith.muli {{.*}}, %[[IND_BUFFER_3]]
// CHECK: %[[NEXT_BUFFER_0:.*]] = tt.addptr {{.*}}, %[[IND_BUFFER_4]]
// CHECK: triton_gpu.async_copy_global_to_local %[[NEXT_BUFFER_0]]
// CHECK: triton_gpu.async_wait {{.*}} {num = 1 : i32}
// CHECK: scf.yield

<<<<<<< HEAD
// AMD-LABEL:  tt.func @indirect_bmm_vector
//       AMD:   %[[LOCAL_ALLOC_0:.*]] = triton_gpu.local_alloc
//       AMD:   %[[LOCAL_ALLOC_1:.*]] = triton_gpu.local_alloc
//       AMD:   %[[CMPI_2:.*]] = arith.cmpi sgt, %{{.*}}, %{{.*}}
//       AMD:   %[[SPLAT_3:.*]] = tt.splat %[[CMPI_2]]
//       AMD:   %[[LOAD_4:.*]] = tt.load %{{.*}}, %[[SPLAT_3]]
//       AMD:   %[[CMPI_5:.*]] = arith.cmpi sgt, %{{.*}}, %{{.*}}
//       AMD:   %[[ADDPTR_6:.*]] = tt.addptr %{{.*}}, %{{.*}}
//       AMD:   %[[SPLAT_7:.*]] = tt.splat %[[CMPI_2]]
//       AMD:   %[[LOAD_8:.*]] = tt.load %{{.*}}, %[[SPLAT_7]]
//       AMD:   %[[EXPAND_DIMS_9:.*]] = tt.expand_dims %[[LOAD_4]] {axis = 1 : i32}
//       AMD:   %[[BROADCAST_10:.*]] = tt.broadcast %[[EXPAND_DIMS_9]]
//       AMD:   %[[MULI_11:.*]] = arith.muli %{{.*}}, %[[BROADCAST_10]]
//       AMD:   %[[ADDPTR_12:.*]] = tt.addptr %{{.*}}, %[[MULI_11]]
//       AMD:   %[[SPLAT_13:.*]] = tt.splat %[[CMPI_2]]
//       AMD:   %[[LOAD_14:.*]] = tt.load %[[ADDPTR_12]], %[[SPLAT_13]]
//       AMD:   %[[SPLAT_15:.*]] = tt.splat %[[CMPI_5]]
//       AMD:   %[[LOAD_16:.*]] = tt.load %[[ADDPTR_6]], %[[SPLAT_15]]
//       AMD:   %[[MEMDESC_SUBVIEW_17:.*]] = triton_gpu.memdesc_subview %[[LOCAL_ALLOC_0]][%{{.*}}, %{{.*}}, %{{.*}}]
//       AMD:   triton_gpu.local_store %[[LOAD_8]], %[[MEMDESC_SUBVIEW_17]]
//       AMD:   %[[MEMDESC_SUBVIEW_18:.*]] = triton_gpu.memdesc_subview %[[LOCAL_ALLOC_1]][%{{.*}}, %{{.*}}, %{{.*}}]
//       AMD:   triton_gpu.local_store %[[LOAD_14]], %[[MEMDESC_SUBVIEW_18]]
//       AMD:   %[[SUBI_19:.*]] = arith.subi %{{.*}}, %{{.*}}
//       AMD:   %{{.*}}:7 = scf.for %[[ARG6:.*]] = %{{.*}} to %[[SUBI_19]] step %{{.*}} iter_args(%[[ARG7:.*]] = %{{.*}}, %[[ARG8:.*]] = %{{.*}}, %[[ARG9:.*]] = %[[ADDPTR_6]], %[[ARG10:.*]] = %{{.*}}, %[[ARG11:.*]] = %[[MEMDESC_SUBVIEW_17]], %[[ARG12:.*]] = %[[MEMDESC_SUBVIEW_18]], %[[ARG13:.*]] = %[[LOAD_16]])
//       AMD:       %[[LOCAL_LOAD_47:.*]] = triton_gpu.local_load %[[ARG11]]
//       AMD:       %[[LOCAL_LOAD_48:.*]] = triton_gpu.local_load %[[ARG12]]
//       AMD:       %[[DOT_49:.*]] = tt.dot %[[LOCAL_LOAD_47]], %[[LOCAL_LOAD_48]], %[[ARG7]]
//       AMD:       %[[ADDPTR_50:.*]] = tt.addptr %[[ARG8]], %{{.*}}
//       AMD:       %[[ADDPTR_51:.*]] = tt.addptr %[[ARG9]], %{{.*}}
//       AMD:       %[[LOAD_52:.*]] = tt.load %[[ADDPTR_50]]
//       AMD:       %[[EXPAND_DIMS_53:.*]] = tt.expand_dims %[[ARG13]] {axis = 1 : i32}
//       AMD:       %[[BROADCAST_54:.*]] = tt.broadcast %[[EXPAND_DIMS_53]]
//       AMD:       %[[MULI_55:.*]] = arith.muli %{{.*}}, %[[BROADCAST_54]]
//       AMD:       %[[ADDPTR_56:.*]] = tt.addptr %{{.*}}, %[[MULI_55]]
//       AMD:       %[[LOAD_57:.*]] = tt.load %[[ADDPTR_56]]
//       AMD:       %[[LOAD_58:.*]] = tt.load %[[ADDPTR_51]]
//       AMD:       %[[ADDI_59:.*]] = arith.addi %[[ARG10]], %{{.*}}
//       AMD:       %[[CMPI_60:.*]] = arith.cmpi slt, %[[ADDI_59]], %{{.*}}
//       AMD:       %[[SELECT_61:.*]] = arith.select %[[CMPI_60]], %[[ADDI_59]], %{{.*}}
//       AMD:       %[[MEMDESC_SUBVIEW_62:.*]] = triton_gpu.memdesc_subview %[[LOCAL_ALLOC_0]][%[[SELECT_61]], %{{.*}}, %{{.*}}]
//       AMD:       triton_gpu.local_store %[[LOAD_52]], %[[MEMDESC_SUBVIEW_62]]
//       AMD:       %[[MEMDESC_SUBVIEW_63:.*]] = triton_gpu.memdesc_subview %[[LOCAL_ALLOC_1]][%[[SELECT_61]], %{{.*}}, %{{.*}}]
//       AMD:       triton_gpu.local_store %[[LOAD_57]], %[[MEMDESC_SUBVIEW_63]]
//       AMD:       scf.yield %[[DOT_49]], %[[ADDPTR_50]], %[[ADDPTR_51]], %[[SELECT_61]], %[[MEMDESC_SUBVIEW_62]], %[[MEMDESC_SUBVIEW_63]], %[[LOAD_58]]
=======
//  AMD-LABEL:   tt.func @indirect_bmm_vector
//        AMD:   %[[LOCAL_ALLOC_0:.*]] = triton_gpu.local_alloc  
//        AMD:   %[[LOCAL_ALLOC_1:.*]] = triton_gpu.local_alloc  
//        AMD:   %[[CMPI_2:.*]] = arith.cmpi sgt, %{{.*}}, %{{.*}} 
//        AMD:   %[[SPLAT_3:.*]] = tt.splat %[[CMPI_2]] 
//        AMD:   %[[LOAD_4:.*]] = tt.load %{{.*}}, %[[SPLAT_3]] 
//        AMD:   %[[CMPI_5:.*]] = arith.cmpi sgt, %{{.*}}, %{{.*}} 
//        AMD:   %[[ADDPTR_6:.*]] = tt.addptr %{{.*}}, %{{.*}} 
//        AMD:   %[[SPLAT_7:.*]] = tt.splat %[[CMPI_2]] 
//        AMD:   %[[LOAD_8:.*]] = tt.load %{{.*}}, %[[SPLAT_7]] 
//        AMD:   %[[EXPAND_DIMS_9:.*]] = tt.expand_dims %[[LOAD_4]] {axis = 1 : i32} 
//        AMD:   %[[BROADCAST_10:.*]] = tt.broadcast %[[EXPAND_DIMS_9]] 
//        AMD:   %[[MULI_11:.*]] = arith.muli %{{.*}}, %[[BROADCAST_10]] 
//        AMD:   %[[ADDPTR_12:.*]] = tt.addptr %{{.*}}, %[[MULI_11]] 
//        AMD:   %[[SPLAT_13:.*]] = tt.splat %[[CMPI_2]] 
//        AMD:   %[[LOAD_14:.*]] = tt.load %[[ADDPTR_12]], %[[SPLAT_13]] 
//        AMD:   %[[SPLAT_15:.*]] = tt.splat %[[CMPI_5]] 
//        AMD:   %[[LOAD_16:.*]] = tt.load %[[ADDPTR_6]], %[[SPLAT_15]] 
//        AMD:   %[[MEMDESC_SUBVIEW_17:.*]] = triton_gpu.memdesc_subview %[[LOCAL_ALLOC_0]][%{{.*}}, %{{.*}}, %{{.*}}] 
//        AMD:   triton_gpu.local_store %[[LOAD_8]], %[[MEMDESC_SUBVIEW_17]] 
//        AMD:   %[[MEMDESC_SUBVIEW_18:.*]] = triton_gpu.memdesc_subview %[[LOCAL_ALLOC_1]][%{{.*}}, %{{.*}}, %{{.*}}] 
//        AMD:   triton_gpu.local_store %[[LOAD_14]], %[[MEMDESC_SUBVIEW_18]] 
//        AMD:   %{{.*}}:7 = scf.for %[[ARG6:.*]] = %{{.*}} to %{{.*}} step %{{.*}} iter_args(%[[ARG7:.*]] = %{{.*}}, %[[ARG8:.*]] = %{{.*}}, %[[ARG9:.*]] = %[[ADDPTR_6]], %[[ARG10:.*]] = %{{.*}}, %[[ARG11:.*]] = %[[MEMDESC_SUBVIEW_17]], %[[ARG12:.*]] = %[[MEMDESC_SUBVIEW_18]], %[[ARG13:.*]] = %[[LOAD_16]])
//        AMD:       %[[SUBI_20:.*]] = arith.subi %{{.*}}, %{{.*}} 
//        AMD:       %[[CMPI_21:.*]] = arith.cmpi slt, %[[ARG6]], %[[SUBI_20]] 
//        AMD:       %[[SUBI_22:.*]] = arith.subi %{{.*}}, %{{.*}} 
//        AMD:       %[[CMPI_23:.*]] = arith.cmpi slt, %[[ARG6]], %[[SUBI_22]] 
//        AMD:       %[[LOCAL_LOAD_24:.*]] = triton_gpu.local_load %[[ARG11]] 
//        AMD:       %[[LOCAL_LOAD_25:.*]] = triton_gpu.local_load %[[ARG12]] 
//        AMD:       %[[DOT_26:.*]] = tt.dot %[[LOCAL_LOAD_24]], %[[LOCAL_LOAD_25]], %[[ARG7]] 
//        AMD:       %[[ADDPTR_27:.*]] = tt.addptr %[[ARG8]], %{{.*}} 
//        AMD:       %[[ADDPTR_28:.*]] = tt.addptr %[[ARG9]], %{{.*}} 
//        AMD:       %[[SPLAT_29:.*]] = tt.splat %[[CMPI_23]] 
//        AMD:       %[[LOAD_30:.*]] = tt.load %[[ADDPTR_27]], %[[SPLAT_29]] 
//        AMD:       %[[EXPAND_DIMS_31:.*]] = tt.expand_dims %[[ARG13]] {axis = 1 : i32} 
//        AMD:       %[[BROADCAST_32:.*]] = tt.broadcast %[[EXPAND_DIMS_31]] 
//        AMD:       %[[MULI_33:.*]] = arith.muli %{{.*}}, %[[BROADCAST_32]] 
//        AMD:       %[[ADDPTR_34:.*]] = tt.addptr %{{.*}}, %[[MULI_33]] 
//        AMD:       %[[SPLAT_35:.*]] = tt.splat %[[CMPI_23]] 
//        AMD:       %[[LOAD_36:.*]] = tt.load %[[ADDPTR_34]], %[[SPLAT_35]] 
//        AMD:       %[[SPLAT_37:.*]] = tt.splat %[[CMPI_21]] 
//        AMD:       %[[LOAD_38:.*]] = tt.load %[[ADDPTR_28]], %[[SPLAT_37]] 
//        AMD:       %[[ADDI_39:.*]] = arith.addi %[[ARG10]], %{{.*}} 
//        AMD:       %[[CMPI_40:.*]] = arith.cmpi slt, %[[ADDI_39]], %{{.*}} 
//        AMD:       %[[SELECT_41:.*]] = arith.select %[[CMPI_40]], %[[ADDI_39]], %{{.*}} 
//        AMD:       %[[MEMDESC_SUBVIEW_42:.*]] = triton_gpu.memdesc_subview %[[LOCAL_ALLOC_0]][%[[SELECT_41]], %{{.*}}, %{{.*}}] 
//        AMD:       triton_gpu.local_store %[[LOAD_30]], %[[MEMDESC_SUBVIEW_42]] 
//        AMD:       %[[MEMDESC_SUBVIEW_43:.*]] = triton_gpu.memdesc_subview %[[LOCAL_ALLOC_1]][%[[SELECT_41]], %{{.*}}, %{{.*}}] 
//        AMD:       triton_gpu.local_store %[[LOAD_36]], %[[MEMDESC_SUBVIEW_43]] 
//        AMD:       scf.yield %[[DOT_26]], %[[ADDPTR_27]], %[[ADDPTR_28]], %[[SELECT_41]], %[[MEMDESC_SUBVIEW_42]], %[[MEMDESC_SUBVIEW_43]], %[[LOAD_38]]
//        AMD:   }
//        AMD:   triton_gpu.local_dealloc %[[LOCAL_ALLOC_0]]
//        AMD:   triton_gpu.local_dealloc %[[LOCAL_ALLOC_1]]
>>>>>>> 8cb3e91f

tt.func @indirect_bmm_vector(%77: tensor<16x16xi64, #BL> {tt.divisibility=16: i32, tt.constancy=16: i32},
                   %76: index,
                   %49: tensor<16x16x!tt.ptr<f16>, #AL> {tt.divisibility=16: i32, tt.contiguity=2 : i32},
                   %75: tensor<16x!tt.ptr<i64>, #BLs1>,
                   %78: tensor<16x16xi32, #AL> {tt.constancy=16: i32, tt.divisibility=16: i32},
                   %60: tensor<16x16x!tt.ptr<f16>, #BL> {tt.divisibility=16: i32, tt.contiguity=16 : i32}) -> tensor<16x16xf32, #C>{
  %cst = arith.constant dense<0.000000e+00> : tensor<16x16xf32, #C>
  %c4_i32 = arith.constant 4 : i32
  %c1 = arith.constant 1 : index
  %c0 = arith.constant 0 : index
  %c0_i64 = arith.constant 0 : i64
  %c1_i32 = arith.constant 1 : i32
  %c1_i32_splat = tt.splat %c1_i32 : i32 -> tensor<16xi32, #BLs1>
  %79:3 = scf.for %arg18 = %c0 to %76 step %c1 iter_args(%arg19 = %cst, %arg20 = %49, %arg21 = %75) -> (tensor<16x16xf32, #C>, tensor<16x16x!tt.ptr<f16>, #AL>, tensor<16x!tt.ptr<i64>, #BLs1>) {
    %82 = tt.load %arg20 : tensor<16x16x!tt.ptr<f16>, #AL>
    %83 = tt.load %arg21 : tensor<16x!tt.ptr<i64>, #BLs1>
    %84 = tt.expand_dims %83 {axis=1: i32}: tensor<16xi64, #BLs1> -> tensor<16x1xi64, #BL>
    %850 = tt.broadcast %84 : tensor<16x1xi64, #BL> -> tensor<16x16xi64, #BL>
    %85 = arith.muli %77, %850 : tensor<16x16xi64, #BL>
    %86 = tt.addptr %60, %85 : tensor<16x16x!tt.ptr<f16>, #BL>, tensor<16x16xi64, #BL>
    %87 = tt.load %86 : tensor<16x16x!tt.ptr<f16>, #BL>
    %88 = triton_gpu.convert_layout %82 : tensor<16x16xf16, #AL> -> tensor<16x16xf16, #A>
    %89 = triton_gpu.convert_layout %87 : tensor<16x16xf16, #BL> -> tensor<16x16xf16, #B>
    %90 = tt.dot %88, %89, %arg19 : tensor<16x16xf16, #A> * tensor<16x16xf16, #B> -> tensor<16x16xf32, #C>
    %91 = tt.addptr %arg20, %78 : tensor<16x16x!tt.ptr<f16>, #AL>, tensor<16x16xi32, #AL>
    %92 = tt.addptr %arg21, %c1_i32_splat : tensor<16x!tt.ptr<i64>, #BLs1>, tensor<16xi32, #BLs1>
    scf.yield %90, %91, %92 : tensor<16x16xf32, #C>, tensor<16x16x!tt.ptr<f16>, #AL>, tensor<16x!tt.ptr<i64>, #BLs1>
  } {tt.num_stages = 3 : i32}
  tt.return %79#0 : tensor<16x16xf32, #C>
}

// COMMON-LABEL: tt.func @post_load_inv
// COMMON: scf.for
// COMMON-DAG: %[[IV:.*]] = arith.index_cast
// COMMON: %[[NEXT_IV:.*]] = arith.addi %[[IV]], %c1_i32 : i32
// COMMON: arith.index_cast
// COMMON-NOT: arith.addi %[[NEXT_IV]]
tt.func @post_load_inv(%arg0: !tt.ptr<f32> {tt.divisibility = 16 : i32},
                       %arg1: !tt.ptr<f32> {tt.divisibility = 16 : i32},
                       %arg2: !tt.ptr<f32> {tt.divisibility = 16 : i32},
                       %arg3: i32 {tt.divisibility = 16 : i32},
                       %arg4: i32 {tt.divisibility = 16 : i32},
                       %arg5: i32 {tt.divisibility = 16 : i32},
                       %arg6: i32 {tt.divisibility = 16 : i32},
                       %arg7: i32 {tt.divisibility = 16 : i32},
                       %arg8: i32 {tt.divisibility = 16 : i32}) -> tensor<32x32xf32, #C> {
  %c0_index = arith.constant 0 : index
  %c1_index = arith.constant 1 : index
  %c1_i32 = arith.constant 1 : i32
  %c32_i32 = arith.constant 32 : i32
  %84 = arith.constant 900 : index
  %cst = arith.constant dense<0.000000e+00> : tensor<32x32xf32, #C>
  %cst_0 = arith.constant dense<0.000000e+00> : tensor<32x32xf32, #AL>
  %50 = tt.splat %arg3 : i32 -> tensor<1x32xi32, #AL>
  %59 = tt.splat %arg0 : !tt.ptr<f32> -> tensor<32x32x!tt.ptr<f32>, #AL>
  %81 = tt.splat %arg1 : !tt.ptr<f32> -> tensor<32x32x!tt.ptr<f32>, #AL>
  %66 = tt.splat %arg4 : i32 -> tensor<32x1xi32, #AL>
  %60 = tt.splat %arg2 : !tt.ptr<f32> -> tensor<32x32x!tt.ptr<f32>, #AL>
  %82 = tt.splat %arg2 : !tt.ptr<f32> -> tensor<32x32x!tt.ptr<f32>, #AL>
  %85:3 = scf.for %arg9 = %c0_index to %84 step %c1_index iter_args(%arg10 = %cst, %arg11 = %59, %arg12 = %81) -> (tensor<32x32xf32, #C>, tensor<32x32x!tt.ptr<f32>, #AL>, tensor<32x32x!tt.ptr<f32>, #AL>)  {
    %130 = arith.index_cast %arg9 : index to i32
    %107 = arith.muli %130, %c32_i32 : i32
    %108 = arith.subi %arg5, %107 : i32
    %109 = tt.splat %108 : i32 -> tensor<1x32xi32, #AL>
    %110 = arith.cmpi "slt", %50, %109 : tensor<1x32xi32, #AL>
    %111 = tt.broadcast %110 : tensor<1x32xi1, #AL> -> tensor<32x32xi1, #AL>
    %112 = tt.load %arg11, %111, %cst_0 : tensor<32x32x!tt.ptr<f32>, #AL>
    %113 = tt.splat %108 : i32 -> tensor<32x1xi32, #AL>
    %114 = arith.cmpi "slt", %66, %113 : tensor<32x1xi32, #AL>
    %115 = tt.broadcast %114 : tensor<32x1xi1, #AL> -> tensor<32x32xi1, #AL>
    %116 = tt.load %arg12, %115, %cst_0 : tensor<32x32x!tt.ptr<f32>, #AL>
    %117 = triton_gpu.convert_layout %112 : tensor<32x32xf32, #AL> -> tensor<32x32xf32, #triton_gpu.dot_op<{opIdx = 0, parent = #C, kWidth = 1}>>
    %118 = triton_gpu.convert_layout %116 : tensor<32x32xf32, #AL> -> tensor<32x32xf32, #triton_gpu.dot_op<{opIdx = 1, parent = #C, kWidth = 1}>>
    %119 = tt.dot %117, %118, %arg10 : tensor<32x32xf32, #triton_gpu.dot_op<{opIdx = 0, parent = #C, kWidth = 1}>> * tensor<32x32xf32, #triton_gpu.dot_op<{opIdx = 1, parent = #C, kWidth = 1}>> -> tensor<32x32xf32, #C>
    %131 = arith.index_cast %arg9 : index to i32
    %120 = arith.addi %131, %c1_i32 : i32
    %121 = arith.muli %120, %c32_i32 : i32
    %122 = tt.splat %121 : i32 -> tensor<32x32xi32, #AL>
    %123 = tt.addptr %60, %122 : tensor<32x32x!tt.ptr<f32>, #AL>, tensor<32x32xi32, #AL>
    %124 = arith.muli %121, %arg7 : i32
    %125 = tt.splat %124 : i32 -> tensor<32x32xi32, #AL>
    %126 = tt.addptr %82, %125 : tensor<32x32x!tt.ptr<f32>, #AL>, tensor<32x32xi32, #AL>
    scf.yield %119, %123, %126 : tensor<32x32xf32, #C>, tensor<32x32x!tt.ptr<f32>, #AL>, tensor<32x32x!tt.ptr<f32>, #AL>
  }
  tt.return %85#0 : tensor<32x32xf32, #C>
}

// COMMON-LABEL: tt.func @cross_iter_dep
// TODO: enable pipelining with distance of 2
// COMMON-NOT: triton_gpu.async_commit_group
// COMMON: scf.for
// COMMON: scf.yield

tt.func @cross_iter_dep(%arg0: !tt.ptr<f32> {tt.divisibility = 16 : i32},
                        %arg1: !tt.ptr<f32> {tt.divisibility = 16 : i32},
                        %arg2: !tt.ptr<f32> {tt.divisibility = 16 : i32},
                        %arg3: i32 {tt.divisibility = 16 : i32},
                        %arg4: i32 {tt.divisibility = 16 : i32},
                        %arg5: i32 {tt.divisibility = 16 : i32},
                        %arg6: i32 {tt.divisibility = 16 : i32},
                        %arg7: i32 {tt.divisibility = 16 : i32},
                        %arg8: i32 {tt.divisibility = 16 : i32}) -> tensor<32x32xf32, #C> {
  %c0_i32 = arith.constant 0 : index
  %118 = arith.constant 32 : index
  %c1_i32 = arith.constant 1 : index
  %c2_i32 = arith.constant 2 : i32
  %c32_i32 = arith.constant 32 : i32
  %cst = arith.constant dense<0.000000e+00> : tensor<32x32xf32, #C>
  %cst_1 = arith.constant dense<0.000000e+00> : tensor<32x32xf32, #AL>
  %78 = tt.splat %arg0 : !tt.ptr<f32> -> tensor<32x32x!tt.ptr<f32>, #AL>
  %110 = tt.splat %arg0 : !tt.ptr<f32> -> tensor<32x32x!tt.ptr<f32>, #AL>
  %112 = tt.splat %arg1 : !tt.ptr<f32> -> tensor<32x32x!tt.ptr<f32>, #AL>
  %113 = tt.splat %arg1 : !tt.ptr<f32> -> tensor<32x32x!tt.ptr<f32>, #AL>
  %116 = tt.splat %arg2 : !tt.ptr<f32> -> tensor<32x32x!tt.ptr<f32>, #AL>
  %65 = tt.splat %arg3 : i32 -> tensor<1x32xi32, #AL>
  %88 = tt.splat %arg4 : i32 -> tensor<32x1xi32, #AL>
  %80 = tt.splat %arg2 : !tt.ptr<f32> -> tensor<32x32x!tt.ptr<f32>, #AL>
  %119:5 = scf.for %arg9 = %c0_i32 to %118 step %c1_i32 iter_args(%arg10 = %cst, %arg11 = %78, %arg12 = %110, %arg13 = %113, %arg14 = %116) -> (tensor<32x32xf32, #C>, tensor<32x32x!tt.ptr<f32>, #AL>, tensor<32x32x!tt.ptr<f32>, #AL>, tensor<32x32x!tt.ptr<f32>, #AL>, tensor<32x32x!tt.ptr<f32>, #AL>)  {
    %161 = arith.index_cast %arg9 : index to i32
    %141 = arith.muli %161, %c32_i32 : i32
    %142 = arith.subi %arg5, %141 : i32
    %143 = tt.splat %142 : i32 -> tensor<1x32xi32, #AL>
    %144 = arith.cmpi "slt", %65, %143 : tensor<1x32xi32, #AL>
    %145 = tt.broadcast %144 : tensor<1x32xi1, #AL> -> tensor<32x32xi1, #AL>
    %146 = tt.load %arg11, %145, %cst_1 : tensor<32x32x!tt.ptr<f32>, #AL>
    %147 = tt.splat %142 : i32 -> tensor<32x1xi32, #AL>
    %148 = arith.cmpi "slt", %88, %147 : tensor<32x1xi32, #AL>
    %149 = tt.broadcast %148 : tensor<32x1xi1, #AL> -> tensor<32x32xi1, #AL>
    %150 = tt.load %arg12, %149, %cst_1 : tensor<32x32x!tt.ptr<f32>, #AL>
    %151 = triton_gpu.convert_layout %146 : tensor<32x32xf32, #AL> -> tensor<32x32xf32, #triton_gpu.dot_op<{opIdx = 0, parent = #C, kWidth = 1}>>
    %152 = triton_gpu.convert_layout %150 : tensor<32x32xf32, #AL> -> tensor<32x32xf32, #triton_gpu.dot_op<{opIdx = 1, parent = #C, kWidth = 1}>>
    %153 = tt.dot %151, %152, %arg10 : tensor<32x32xf32, #triton_gpu.dot_op<{opIdx = 0, parent = #C, kWidth = 1}>> * tensor<32x32xf32, #triton_gpu.dot_op<{opIdx = 1, parent = #C, kWidth = 1}>> -> tensor<32x32xf32, #C>
    %162 = arith.index_cast %arg9 : index to i32
    %154 = arith.addi %162, %c2_i32 : i32
    %155 = arith.muli %154, %c32_i32 : i32
    %156 = tt.splat %155 : i32 -> tensor<32x32xi32, #AL>
    %157 = tt.addptr %80, %156 : tensor<32x32x!tt.ptr<f32>, #AL>, tensor<32x32xi32, #AL>
    %158 = arith.muli %155, %arg7 : i32
    %159 = tt.splat %158 : i32 -> tensor<32x32xi32, #AL>
    %160 = tt.addptr %112, %159 : tensor<32x32x!tt.ptr<f32>, #AL>, tensor<32x32xi32, #AL>
    scf.yield %153, %arg13, %arg14, %157, %160 : tensor<32x32xf32, #C>, tensor<32x32x!tt.ptr<f32>, #AL>, tensor<32x32x!tt.ptr<f32>, #AL>, tensor<32x32x!tt.ptr<f32>, #AL>, tensor<32x32x!tt.ptr<f32>, #AL>
  }
  tt.return %119#0 : tensor<32x32xf32, #C>
}

// COMMON-LABEL: tt.func @dep_arg_two_uses
// COMMON: tt.expand_dims
// COMMON: tt.expand_dims
// COMMON: tt.expand_dims %arg5
// COMMON-NEXT: tt.expand_dims %arg5
// COMMON: %[[PTR0:.*]] = tt.splat %arg6
// COMMON: %[[PTR1:.*]] = tt.addptr %[[PTR0]]
// COMMON-NEXT: tt.load %[[PTR1]]
tt.func @dep_arg_two_uses(%arg0: !tt.ptr<f16> {tt.divisibility = 16 : i32},
                          %arg1: !tt.ptr<i32> {tt.divisibility = 16 : i32},
                          %arg2: !tt.ptr<f16> {tt.divisibility = 16 : i32}) -> tensor<128x128xf32, #C> {
  %23 = arith.constant 100 : index
  %c64 = arith.constant 64 : i64
  %56 = tt.make_range {end = 32 : i32, start = 0 : i32} : tensor<32xi32, #triton_gpu.slice<{dim = 0, parent = #AL}>>
  %57 = tt.make_range {end = 32 : i32, start = 0 : i32} : tensor<32xi32, #triton_gpu.slice<{dim = 0, parent = #AL}>>
  %58 = tt.make_range {end = 32 : i32, start = 0 : i32} : tensor<32xi32, #triton_gpu.slice<{dim = 1, parent = #BL}>>
  %83 = tt.make_range {end = 32 : i32, start = 0 : i32} : tensor<32xi32, #triton_gpu.slice<{dim = 0, parent = #AL}>>
  %85 = tt.splat %c64 : i64 -> tensor<1x32xi64, #AL>
  %86 = tt.splat %c64 : i64 -> tensor<1x32xi64, #AL>
  %68 = tt.splat %arg0 : !tt.ptr<f16> -> tensor<128x32x!tt.ptr<f16>, #AL>
  %c32_index = arith.constant 32 : index
  %c32_i32 = arith.index_cast %c32_index : index to i32
  %80 = tt.splat %arg2 : !tt.ptr<f16> -> tensor<32x128x!tt.ptr<f16>, #BL>
  %cst_6 = arith.constant dense<0.000000e+00> : tensor<32x128xf32, #BL>
  %88 = arith.truncf %cst_6 : tensor<32x128xf32, #BL> to tensor<32x128xf16, #BL>
  %cst = arith.constant dense<0.000000e+00> : tensor<128x128xf32, #C>
  %90 = tt.splat %c64 : i64 -> tensor<32x128xi64, #BL>
  %92 = tt.addptr %arg1, %c32_i32 : !tt.ptr<i32>, i32
  %c0_index = arith.constant 0 : index
  %91:5 = scf.for %arg19 = %c0_index to %23 step %c32_index iter_args(%arg20 = %68, %arg21 = %83, %arg22 = %92, %arg23 = %cst, %arg24 = %80) -> (tensor<128x32x!tt.ptr<f16>, #AL>, tensor<32xi32, #triton_gpu.slice<{dim = 0, parent = #AL}>>, !tt.ptr<i32>, tensor<128x128xf32, #C>, tensor<32x128x!tt.ptr<f16>, #BL>)   {
    %1750 = arith.subi %23, %arg19 : index
    %175 = arith.index_cast %1750 : index to i32
    %176 = tt.splat %175 : i32 -> tensor<32xi32, #triton_gpu.slice<{dim = 0, parent = #AL}>>
    %177 = tt.splat %175 : i32 -> tensor<32xi32, #triton_gpu.slice<{dim = 1, parent = #BL}>>
    %178 = arith.cmpi "slt", %57, %176 : tensor<32xi32, #triton_gpu.slice<{dim = 0, parent = #AL}>>
    %179 = arith.cmpi "slt", %58, %177 : tensor<32xi32, #triton_gpu.slice<{dim = 1, parent = #BL}>>
    %180 = tt.expand_dims %178 {axis = 0 : i32} : tensor<32xi1, #triton_gpu.slice<{dim = 0, parent = #AL}>> -> tensor<1x32xi1, #AL>
    %181 = tt.expand_dims %179 {axis = 1 : i32} : tensor<32xi1, #triton_gpu.slice<{dim = 1, parent = #BL}>> -> tensor<32x1xi1, #BL>
    %182 = tt.expand_dims %arg21 {axis = 0 : i32} : tensor<32xi32, #triton_gpu.slice<{dim = 0, parent = #AL}>> -> tensor<1x32xi32, #AL>
    %183 = tt.expand_dims %arg21 {axis = 0 : i32} : tensor<32xi32, #triton_gpu.slice<{dim = 0, parent = #AL}>> -> tensor<1x32xi32, #AL>
    %184 = arith.extsi %182 : tensor<1x32xi32, #AL> to tensor<1x32xi64, #AL>
    %185 = arith.extsi %183 : tensor<1x32xi32, #AL> to tensor<1x32xi64, #AL>
    %186 = arith.muli %184, %85 : tensor<1x32xi64, #AL>
    %187 = arith.muli %185, %86 : tensor<1x32xi64, #AL>
    %188 = tt.broadcast %186 : tensor<1x32xi64, #AL> -> tensor<128x32xi64, #AL>
    %189 = tt.broadcast %187 : tensor<1x32xi64, #AL> -> tensor<128x32xi64, #AL>
    %190 = tt.addptr %arg20, %188 : tensor<128x32x!tt.ptr<f16>, #AL>, tensor<128x32xi64, #AL>
    %191 = tt.addptr %arg20, %189 : tensor<128x32x!tt.ptr<f16>, #AL>, tensor<128x32xi64, #AL>
    %192 = tt.broadcast %180 : tensor<1x32xi1, #AL> -> tensor<128x32xi1, #AL>
    %193 = tt.load %191, %192 : tensor<128x32x!tt.ptr<f16>, #AL>
    %194 = tt.splat %arg22 : !tt.ptr<i32> -> tensor<32x!tt.ptr<i32>, #triton_gpu.slice<{dim = 0, parent = #AL}>>
    %195 = tt.addptr %194, %56 : tensor<32x!tt.ptr<i32>, #triton_gpu.slice<{dim = 0, parent = #AL}>>, tensor<32xi32, #triton_gpu.slice<{dim = 0, parent = #AL}>>
    %196 = tt.load %195 : tensor<32x!tt.ptr<i32>, #triton_gpu.slice<{dim = 0, parent = #AL}>>
    %197 = tt.addptr %arg22, %c32_i32 : !tt.ptr<i32>, i32
    %198 = tt.broadcast %181 : tensor<32x1xi1, #BL> -> tensor<32x128xi1, #BL>
    %199 = tt.load %arg24, %198, %88 : tensor<32x128x!tt.ptr<f16>, #BL>
    %200 = triton_gpu.convert_layout %193 : tensor<128x32xf16, #AL> -> tensor<128x32xf16, #triton_gpu.dot_op<{opIdx = 0, parent = #C, kWidth = 2}>>
    %201 = triton_gpu.convert_layout %199 : tensor<32x128xf16, #BL> -> tensor<32x128xf16, #triton_gpu.dot_op<{opIdx = 1, parent = #C, kWidth = 2}>>
    %202 = tt.dot %200, %201, %arg23 : tensor<128x32xf16, #triton_gpu.dot_op<{opIdx = 0, parent = #C, kWidth = 2}>> * tensor<32x128xf16, #triton_gpu.dot_op<{opIdx = 1, parent = #C, kWidth = 2}>> -> tensor<128x128xf32, #C>
    %203 = tt.addptr %arg24, %90 : tensor<32x128x!tt.ptr<f16>, #BL>, tensor<32x128xi64, #BL>
    scf.yield %190, %196, %197, %202, %203 : tensor<128x32x!tt.ptr<f16>, #AL>, tensor<32xi32, #triton_gpu.slice<{dim = 0, parent = #AL}>>, !tt.ptr<i32>, tensor<128x128xf32, #C>, tensor<32x128x!tt.ptr<f16>, #BL>
  }
  tt.return %91#3 : tensor<128x128xf32, #C>
}
}  // end module

// -----

#blocked = #triton_gpu.blocked<{sizePerThread = [8, 1], threadsPerWarp = [8, 4], warpsPerCTA = [1, 4], order = [0, 1]}>
#blocked1 = #triton_gpu.blocked<{sizePerThread = [1, 8], threadsPerWarp = [4, 8], warpsPerCTA = [4, 1], order = [1, 0]}>
#mma = #triton_gpu.nvidia_mma<{versionMajor = 2, versionMinor = 0, warpsPerCTA = [4, 1], instrShape = [16, 8]}>
#shared = #triton_gpu.shared<{vec = 4, perPhase = 1, maxPhase = 2, order = [0, 1], hasLeadingOffset = false}>
#shared1 = #triton_gpu.shared<{vec = 4, perPhase = 1, maxPhase = 2, order = [1, 0], hasLeadingOffset = false}>
module attributes {"triton_gpu.num-ctas" = 1 : i32, "triton_gpu.num-warps" = 4 : i32} {
// COMMON-LABEL: tt.func @load_two_users_incompatible_layouts
  tt.func @load_two_users_incompatible_layouts(%arg0: !tt.ptr<f16> {tt.divisibility = 16 : i32}, %arg1: !tt.ptr<f16> {tt.divisibility = 16 : i32}) -> (tensor<128x16xf32, #mma>, tensor<128x64xf32, #mma>) {
    %cst = arith.constant dense<0> : tensor<1x16xi32, #blocked>
    %cst_0 = arith.constant dense<0> : tensor<128x1xi32, #blocked1>
    %c0_i64 = arith.constant 0 : i64
    %c0_i32 = arith.constant 0 : i32
    %cst_1 = arith.constant dense<0.000000e+00> : tensor<128x16xf32, #mma>
    %cst_2 = arith.constant dense<0.000000e+00> : tensor<128x64xf32, #mma>
    %c1_i32 = arith.constant 1 : i32
    %c8_i32 = arith.constant 8 : i32
    %0 = tt.addptr %arg0, %c0_i64 : !tt.ptr<f16>, i64
    %1 = tt.addptr %arg1, %c0_i64 : !tt.ptr<f16>, i64
    %2 = tt.splat %1 : !tt.ptr<f16> -> tensor<128x1x!tt.ptr<f16>, #blocked1>
    %3 = tt.addptr %2, %cst_0 : tensor<128x1x!tt.ptr<f16>, #blocked1>, tensor<128x1xi32, #blocked1>
    %4 = tt.make_range {end = 64 : i32, start = 0 : i32} : tensor<64xi32, #triton_gpu.slice<{dim = 0, parent = #blocked1}>>
    %5 = tt.expand_dims %4 {axis = 0 : i32} : tensor<64xi32, #triton_gpu.slice<{dim = 0, parent = #blocked1}>> -> tensor<1x64xi32, #blocked1>
    %6 = tt.broadcast %3 : tensor<128x1x!tt.ptr<f16>, #blocked1> -> tensor<128x64x!tt.ptr<f16>, #blocked1>
    %7 = tt.broadcast %5 : tensor<1x64xi32, #blocked1> -> tensor<128x64xi32, #blocked1>
    %8 = tt.addptr %6, %7 : tensor<128x64x!tt.ptr<f16>, #blocked1>, tensor<128x64xi32, #blocked1>
    %9 = tt.load %8 : tensor<128x64x!tt.ptr<f16>, #blocked1>
    %10 = tt.splat %0 : !tt.ptr<f16> -> tensor<1x16x!tt.ptr<f16>, #blocked>
    %11 = tt.addptr %10, %cst : tensor<1x16x!tt.ptr<f16>, #blocked>, tensor<1x16xi32, #blocked>
    %12 = tt.make_range {end = 64 : i32, start = 0 : i32} : tensor<64xi32, #triton_gpu.slice<{dim = 1, parent = #blocked}>>
    %13 = tt.expand_dims %12 {axis = 1 : i32} : tensor<64xi32, #triton_gpu.slice<{dim = 1, parent = #blocked}>> -> tensor<64x1xi32, #blocked>
    %14 = tt.broadcast %11 : tensor<1x16x!tt.ptr<f16>, #blocked> -> tensor<64x16x!tt.ptr<f16>, #blocked>
    %15 = tt.broadcast %13 : tensor<64x1xi32, #blocked> -> tensor<64x16xi32, #blocked>
    %16 = tt.addptr %14, %15 : tensor<64x16x!tt.ptr<f16>, #blocked>, tensor<64x16xi32, #blocked>
    // check that the load with incompatiable shared encoding gets cloned and feeds into uses with same encoding
    // AMD-NOT: alloc
    // AMD: scf.for
    // CHECK: local_alloc
    // CHECK: local_alloc
    // CHECK: scf.for
    // CHECK: local_load {{.*}} tensor<64x16xf16, #triton_gpu.dot_op<{opIdx = 1
    // CHECK: convert_layout {{.*}} tensor<128x64xf16, #triton_gpu.dot_op<{opIdx = 0
    // CHECK: tt.dot
    // CHECK: tt.trans %arg
    %17:2 = scf.for %arg2 = %c0_i32 to %c8_i32 step %c1_i32 iter_args(%arg3 = %cst_1, %arg4 = %cst_2) -> (tensor<128x16xf32, #mma>, tensor<128x64xf32, #mma>)  : i32 {
      %18 = tt.load %16 : tensor<64x16x!tt.ptr<f16>, #blocked>
      %19 = triton_gpu.convert_layout %9 : tensor<128x64xf16, #blocked1> -> tensor<128x64xf16, #triton_gpu.dot_op<{opIdx = 0, parent = #mma, kWidth = 2}>>
      %20 = triton_gpu.convert_layout %18 : tensor<64x16xf16, #blocked> -> tensor<64x16xf16, #triton_gpu.dot_op<{opIdx = 1, parent = #mma, kWidth = 2}>>
      %21 = tt.dot %19, %20, %cst_1 : tensor<128x64xf16, #triton_gpu.dot_op<{opIdx = 0, parent = #mma, kWidth = 2}>> * tensor<64x16xf16, #triton_gpu.dot_op<{opIdx = 1, parent = #mma, kWidth = 2}>> -> tensor<128x16xf32, #mma>
      %22 = arith.truncf %21 : tensor<128x16xf32, #mma> to tensor<128x16xf16, #mma>
      %23 = triton_gpu.convert_layout %22 : tensor<128x16xf16, #mma> -> tensor<128x16xf16, #triton_gpu.dot_op<{opIdx = 0, parent = #mma, kWidth = 2}>>
      %24 = triton_gpu.local_alloc %18 : (tensor<64x16xf16, #blocked>) -> !tt.memdesc<64x16xf16, #shared, #triton_gpu.shared_memory>
      %25 = tt.trans %24 {order=array<i32: 1,0>} : !tt.memdesc<64x16xf16, #shared, #triton_gpu.shared_memory> -> !tt.memdesc<16x64xf16, #shared1, #triton_gpu.shared_memory>
      %26 = triton_gpu.local_load %25 : !tt.memdesc<16x64xf16, #shared1, #triton_gpu.shared_memory> -> tensor<16x64xf16, #triton_gpu.dot_op<{opIdx = 1, parent = #mma, kWidth = 2}>>
      %27 = tt.dot %23, %26, %arg4 : tensor<128x16xf16, #triton_gpu.dot_op<{opIdx = 0, parent = #mma, kWidth = 2}>> * tensor<16x64xf16, #triton_gpu.dot_op<{opIdx = 1, parent = #mma, kWidth = 2}>> -> tensor<128x64xf32, #mma>
      scf.yield %21, %27 : tensor<128x16xf32, #mma>, tensor<128x64xf32, #mma>
    }
    tt.return %17#0, %17#1 : tensor<128x16xf32, #mma>, tensor<128x64xf32, #mma>
  }
}

// -----

// CHECK-LABEL: nested_loops
// CHECK: triton_gpu.local_alloc
// CHECK: scf.for
// CHECK-NOT: triton_gpu.local_alloc
// CHECK:   scf.for
// CHECK:     scf.yield
// CHECK:   triton_gpu.async_wait {num = 0 : i32}
// CHECK:   triton_gpu.async_copy_global_to_local
// CHECK:   triton_gpu.async_commit_group
// CHECK:   triton_gpu.async_copy_global_to_local
// CHECK:   triton_gpu.async_commit_group
// CHECK:   scf.yield

// AMD-LABEL: tt.func public @nested_loops
//       AMD: scf.for
//       AMD:   triton_gpu.local_alloc
//   AMD-NOT:   triton_gpu.local_alloc
//       AMD:   scf.for
//       AMD:     scf.yield
//   AMD-DIS:   scf.yield

//
// The following code has the structure:
//
// ```
// for {
//   %a = load()
//   for {
//     %b = load()
//     dot(%a, %b)
//   }
// }
// ```
//
// For CUDA, we pipeline the inner loop first then pipeline the outer
// loop to prefetch the async copy after the inner loop.
// For HIP, we only pipeline the inner loop for now.
#blocked = #triton_gpu.blocked<{sizePerThread = [1, 4], threadsPerWarp = [4, 8], warpsPerCTA = [4, 1], order = [1, 0]}>
#mma = #triton_gpu.nvidia_mma<{versionMajor = 2, versionMinor = 0, warpsPerCTA = [2, 2], instrShape = [16, 8]}>
module attributes {"triton_gpu.num-ctas" = 1 : i32, "triton_gpu.num-warps" = 4 : i32} {
  tt.func public @nested_loops(%arg0: !tt.ptr<f32> {tt.divisibility = 16 : i32}, %arg1: !tt.ptr<f32> {tt.divisibility = 16 : i32}, %arg2: !tt.ptr<i32> {tt.divisibility = 16 : i32}, %arg3: !tt.ptr<f32> {tt.divisibility = 16 : i32}) attributes {noinline = false} {
    %cst = arith.constant dense<0.000000e+00> : tensor<32x32xf32, #mma>
    %cst_0 = arith.constant dense<320> : tensor<32x1xi32, #blocked>
    %c0_i32 = arith.constant 0 : i32
    %c1_i32 = arith.constant 1 : i32
    %c32_i32 = arith.constant 32 : i32
    %c10_i32 = arith.constant 10 : i32
    %0 = tt.make_range {end = 32 : i32, start = 0 : i32} : tensor<32xi32, #triton_gpu.slice<{dim = 0, parent = #blocked}>>
    %1 = tt.make_range {end = 32 : i32, start = 0 : i32} : tensor<32xi32, #triton_gpu.slice<{dim = 1, parent = #blocked}>>
    %2 = tt.expand_dims %1 {axis = 1 : i32} : tensor<32xi32, #triton_gpu.slice<{dim = 1, parent = #blocked}>> -> tensor<32x1xi32, #blocked>
    %3 = arith.muli %2, %cst_0 : tensor<32x1xi32, #blocked>
    %4 = tt.splat %arg1 : !tt.ptr<f32> -> tensor<32x1x!tt.ptr<f32>, #blocked>
    %5 = tt.addptr %4, %3 : tensor<32x1x!tt.ptr<f32>, #blocked>, tensor<32x1xi32, #blocked>
    %6 = tt.broadcast %5 : tensor<32x1x!tt.ptr<f32>, #blocked> -> tensor<32x32x!tt.ptr<f32>, #blocked>
    %7 = tt.splat %arg0 : !tt.ptr<f32> -> tensor<32x1x!tt.ptr<f32>, #blocked>
    %8 = tt.splat %arg3 : !tt.ptr<f32> -> tensor<32x1x!tt.ptr<f32>, #blocked>
    scf.for %arg4 = %c0_i32 to %c10_i32 step %c1_i32  : i32 {
      %9 = arith.muli %arg4, %c32_i32 : i32
      %10 = tt.splat %9 : i32 -> tensor<32xi32, #triton_gpu.slice<{dim = 0, parent = #blocked}>>
      %11 = tt.splat %9 : i32 -> tensor<32xi32, #triton_gpu.slice<{dim = 1, parent = #blocked}>>
      %12 = arith.addi %10, %0 : tensor<32xi32, #triton_gpu.slice<{dim = 0, parent = #blocked}>>
      %13 = arith.addi %11, %1 : tensor<32xi32, #triton_gpu.slice<{dim = 1, parent = #blocked}>>
      %14 = tt.expand_dims %12 {axis = 0 : i32} : tensor<32xi32, #triton_gpu.slice<{dim = 0, parent = #blocked}>> -> tensor<1x32xi32, #blocked>
      %15 = tt.broadcast %14 : tensor<1x32xi32, #blocked> -> tensor<32x32xi32, #blocked>
      %16 = tt.addptr %6, %15 : tensor<32x32x!tt.ptr<f32>, #blocked>, tensor<32x32xi32, #blocked>
      %17 = tt.load %16 : tensor<32x32x!tt.ptr<f32>, #blocked>
      %18 = tt.expand_dims %13 {axis = 1 : i32} : tensor<32xi32, #triton_gpu.slice<{dim = 1, parent = #blocked}>> -> tensor<32x1xi32, #blocked>
      %19 = arith.muli %18, %cst_0 : tensor<32x1xi32, #blocked>
      %20 = tt.addptr %7, %19 : tensor<32x1x!tt.ptr<f32>, #blocked>, tensor<32x1xi32, #blocked>
      %21 = tt.broadcast %20 : tensor<32x1x!tt.ptr<f32>, #blocked> -> tensor<32x32x!tt.ptr<f32>, #blocked>
      %22 = tt.addptr %8, %19 : tensor<32x1x!tt.ptr<f32>, #blocked>, tensor<32x1xi32, #blocked>
      %23 = tt.broadcast %22 : tensor<32x1x!tt.ptr<f32>, #blocked> -> tensor<32x32x!tt.ptr<f32>, #blocked>
      scf.for %arg5 = %c0_i32 to %c10_i32 step %c1_i32  : i32 {
        %24 = arith.muli %arg5, %c32_i32 : i32
        %25 = tt.splat %24 : i32 -> tensor<32xi32, #triton_gpu.slice<{dim = 0, parent = #blocked}>>
        %26 = arith.addi %25, %0 : tensor<32xi32, #triton_gpu.slice<{dim = 0, parent = #blocked}>>
        %27 = tt.expand_dims %26 {axis = 0 : i32} : tensor<32xi32, #triton_gpu.slice<{dim = 0, parent = #blocked}>> -> tensor<1x32xi32, #blocked>
        %28 = tt.broadcast %27 : tensor<1x32xi32, #blocked> -> tensor<32x32xi32, #blocked>
        %29 = tt.addptr %21, %28 : tensor<32x32x!tt.ptr<f32>, #blocked>, tensor<32x32xi32, #blocked>
        %30 = tt.load %29 : tensor<32x32x!tt.ptr<f32>, #blocked>
        %31 = triton_gpu.convert_layout %30 : tensor<32x32xf32, #blocked> -> tensor<32x32xf32, #triton_gpu.dot_op<{opIdx = 0, parent = #mma, kWidth = 1}>>
        %32 = triton_gpu.convert_layout %17 : tensor<32x32xf32, #blocked> -> tensor<32x32xf32, #triton_gpu.dot_op<{opIdx = 1, parent = #mma, kWidth = 1}>>
        %33 = tt.dot %31, %32, %cst : tensor<32x32xf32, #triton_gpu.dot_op<{opIdx = 0, parent = #mma, kWidth = 1}>> * tensor<32x32xf32, #triton_gpu.dot_op<{opIdx = 1, parent = #mma, kWidth = 1}>> -> tensor<32x32xf32, #mma>
        %34 = tt.addptr %23, %28 : tensor<32x32x!tt.ptr<f32>, #blocked>, tensor<32x32xi32, #blocked>
        %35 = triton_gpu.convert_layout %33 : tensor<32x32xf32, #mma> -> tensor<32x32xf32, #blocked>
        tt.store %34, %35 : tensor<32x32x!tt.ptr<f32>, #blocked>
      }
    }
    tt.return
  }
}  // end module


// -----
// CHECK: #[[$SHARED_LAYOUT:shared.*]] = #triton_gpu.shared<{vec = 1, perPhase = 1, maxPhase = 1, order = [0], hasLeadingOffset = false}>
// CHECK-LABEL: tt.func @indirect_load_shared_layout
// CHECK: scf.for
// CHECK: %[[NEXT_BUFFER_1:.*]] = tt.addptr %{{.*}}, {{.*}}
// CHECK: triton_gpu.async_copy_global_to_local %[[NEXT_BUFFER_1]]
// CHECK: %[[IND_BUFFER_0:.*]] = triton_gpu.memdesc_subview {{.*}} : !tt.memdesc<1x16xi64, #[[$SHARED_LAYOUT]], #triton_gpu.shared_memory, mutable> -> !tt.memdesc<16xi64, #[[$SHARED_LAYOUT]], #triton_gpu.shared_memory, mutable>
// CHECK: %[[IND_BUFFER_1:.*]] = triton_gpu.local_load %[[IND_BUFFER_0]]
// CHECK: %[[IND_BUFFER_2:.*]] = tt.expand_dims %[[IND_BUFFER_1]] {axis = 1 : i32}
// CHECK: %[[IND_BUFFER_3:.*]] = tt.broadcast %[[IND_BUFFER_2]]
// CHECK: %[[IND_BUFFER_4:.*]] = arith.muli {{.*}}, %[[IND_BUFFER_3]]
// CHECK: %[[NEXT_BUFFER_0:.*]] = tt.addptr {{.*}}, %[[IND_BUFFER_4]]
// CHECK: triton_gpu.async_copy_global_to_local %[[NEXT_BUFFER_0]]
// CHECK: triton_gpu.async_wait {{.*}} {num = 1 : i32}

//   AMD-DIS: #[[$SHARED_LAYOUT:shared.*]] = #triton_gpu.shared<{vec = 1, perPhase = 1, maxPhase = 1, order = [0], hasLeadingOffset = false}>
// AMD-LABEL: tt.func @indirect_load_shared_layout
//       AMD:   %{{.*}}:7 = scf.for %[[ARG6:.*]] = %{{.*}} to %{{.*}} step %{{.*}} iter_args(%[[ARG7:.*]] = %{{.*}}, %[[ARG8:.*]] = %{{.*}}, %[[ARG9:.*]] = %{{.*}}, %[[ARG10:.*]] = %{{.*}}, %[[ARG11:.*]] = %{{.*}}, %[[ARG12:.*]] = %{{.*}}, %[[ARG13:.*]] = %{{.*}})
//       AMD:     %[[LOCAL_LOAD_47:.*]] = triton_gpu.local_load %[[ARG11]]
//       AMD:     %[[LOCAL_LOAD_48:.*]] = triton_gpu.local_load %[[ARG12]]
//       AMD:     %[[DOT_49:.*]] = tt.dot %[[LOCAL_LOAD_47]], %[[LOCAL_LOAD_48]], %[[ARG7]]
//       AMD:     %[[ADDPTR_50:.*]] = tt.addptr %[[ARG8]], %{{.*}}
//       AMD:     %[[ADDPTR_51:.*]] = tt.addptr %[[ARG9]], %{{.*}}
//       AMD:     %[[LOAD_52:.*]] = tt.load %[[ADDPTR_50]]
//       AMD:     %[[EXPAND_DIMS_53:.*]] = tt.expand_dims %[[ARG13]] {axis = 1 : i32}
//       AMD:     %[[BROADCAST_54:.*]] = tt.broadcast %[[EXPAND_DIMS_53]]
//       AMD:     %[[MULI_55:.*]] = arith.muli %{{.*}}, %[[BROADCAST_54]]
//       AMD:     %[[ADDPTR_56:.*]] = tt.addptr %{{.*}}, %[[MULI_55]]
//       AMD:     %[[LOAD_57:.*]] = tt.load %[[ADDPTR_56]]
//       AMD:     %[[LOAD_58:.*]] = tt.load %[[ADDPTR_51]]
//       AMD:     %[[ADDI_59:.*]] = arith.addi %[[ARG10]], %{{.*}}
//       AMD:     %[[CMPI_60:.*]] = arith.cmpi slt, %[[ADDI_59]], %{{.*}}
//       AMD:     %[[SELECT_61:.*]] = arith.select %[[CMPI_60]], %[[ADDI_59]], %{{.*}}
//       AMD:     %[[MEMDESC_SUBVIEW_62:.*]] = triton_gpu.memdesc_subview %{{.*}}[%[[SELECT_61]], %{{.*}}, %{{.*}}]
//       AMD:     triton_gpu.local_store %[[LOAD_52]], %[[MEMDESC_SUBVIEW_62]]
//       AMD:     %[[MEMDESC_SUBVIEW_63:.*]] = triton_gpu.memdesc_subview %{{.*}}[%[[SELECT_61]], %{{.*}}, %{{.*}}]
//       AMD:     triton_gpu.local_store %[[LOAD_57]], %[[MEMDESC_SUBVIEW_63]]
//       AMD:     scf.yield %[[DOT_49]], %[[ADDPTR_50]], %[[ADDPTR_51]], %[[SELECT_61]], %[[MEMDESC_SUBVIEW_62]], %[[MEMDESC_SUBVIEW_63]], %[[LOAD_58]]
//       AMD:   }
//       AMD:   %[[ADDI_21:.*]] = arith.addi %{{.*}}, %{{.*}}-1
//       AMD:   %[[CMPI_22:.*]] = arith.cmpi sge, %[[ADDI_21]], %{{.*}}
//       AMD:   %[[ADDI_23:.*]] = arith.addi %{{.*}}, %{{.*}}-2
//       AMD:   %[[CMPI_24:.*]] = arith.cmpi sge, %[[ADDI_23]], %{{.*}}
//       AMD:   %[[LOCAL_LOAD_25:.*]] = triton_gpu.local_load %{{.*}}#4
//       AMD:   %[[LOCAL_LOAD_26:.*]] = triton_gpu.local_load %{{.*}}#5
//       AMD:   %[[IF_27:.*]] = scf.if %[[CMPI_22]]
//       AMD:     %[[DOT_47:.*]] = tt.dot %[[LOCAL_LOAD_25]], %[[LOCAL_LOAD_26]], %{{.*}}#0
//       AMD:     scf.yield %[[DOT_47]]
//       AMD:   } else {
//       AMD:     scf.yield %{{.*}}#0
//       AMD:   }
//       AMD:   %[[ADDPTR_28:.*]] = tt.addptr %{{.*}}#1, %{{.*}}
//       AMD:   %[[SPLAT_29:.*]] = tt.splat %[[CMPI_24]]
//       AMD:   %[[LOAD_30:.*]] = tt.load %[[ADDPTR_28]], %[[SPLAT_29]]
//       AMD:   %[[EXPAND_DIMS_31:.*]] = tt.expand_dims %{{.*}}#6 {axis = 1 : i32}
//       AMD:   %[[BROADCAST_32:.*]] = tt.broadcast %[[EXPAND_DIMS_31]]
//       AMD:   %[[MULI_33:.*]] = arith.muli %{{.*}}, %[[BROADCAST_32]]
//       AMD:   %[[ADDPTR_34:.*]] = tt.addptr %{{.*}}, %[[MULI_33]]
//       AMD:   %[[SPLAT_35:.*]] = tt.splat %[[CMPI_24]]
//       AMD:   %[[LOAD_36:.*]] = tt.load %[[ADDPTR_34]], %[[SPLAT_35]]
//       AMD:   %[[ADDI_37:.*]] = arith.addi %{{.*}}#3, %{{.*}}
//       AMD:   %[[CMPI_38:.*]] = arith.cmpi slt, %[[ADDI_37]], %{{.*}}
//       AMD:   %[[SELECT_39:.*]] = arith.select %[[CMPI_38]], %[[ADDI_37]], %{{.*}}
//       AMD:   %[[MEMDESC_SUBVIEW_40:.*]] = triton_gpu.memdesc_subview %{{.*}}[%[[SELECT_39]], %{{.*}}, %{{.*}}]
//       AMD:   triton_gpu.local_store %[[LOAD_30]], %[[MEMDESC_SUBVIEW_40]]
//       AMD:   %[[MEMDESC_SUBVIEW_41:.*]] = triton_gpu.memdesc_subview %{{.*}}[%[[SELECT_39]], %{{.*}}, %{{.*}}]
//       AMD:   triton_gpu.local_store %[[LOAD_36]], %[[MEMDESC_SUBVIEW_41]]
//       AMD:   %[[SELECT_42:.*]] = arith.select %[[CMPI_22]], %[[IF_27]], %{{.*}}#0
//       AMD:   %[[LOCAL_LOAD_43:.*]] = triton_gpu.local_load %[[MEMDESC_SUBVIEW_40]]
//       AMD:   %[[LOCAL_LOAD_44:.*]] = triton_gpu.local_load %[[MEMDESC_SUBVIEW_41]]
//       AMD:   %[[IF_45:.*]] = scf.if %[[CMPI_24]]
//       AMD:     %[[DOT_47:.*]] = tt.dot %[[LOCAL_LOAD_43]], %[[LOCAL_LOAD_44]], %[[SELECT_42]]
//       AMD:     scf.yield %[[DOT_47]]
//       AMD:   } else {
//       AMD:     scf.yield %[[SELECT_42]]
//       AMD:   }
//       AMD:   %[[SELECT_46:.*]] = arith.select %[[CMPI_24]], %[[IF_45]], %[[SELECT_42]]
//       AMD:   triton_gpu.local_dealloc %{{.*}}
//       AMD:   triton_gpu.local_dealloc %{{.*}}

#AL = #triton_gpu.blocked<{sizePerThread = [1, 4], threadsPerWarp = [4, 8], warpsPerCTA = [4, 1], order = [1, 0]}>
#BL = #triton_gpu.blocked<{sizePerThread = [1, 4], threadsPerWarp = [1, 32], warpsPerCTA = [4, 1], order = [1, 0]}>
#BLs1 = #triton_gpu.slice<{parent=#BL, dim=1}>
#C = #triton_gpu.nvidia_mma<{versionMajor = 2, warpsPerCTA = [4, 1]}>
#A = #triton_gpu.dot_op<{opIdx = 0, parent = #C, kWidth=2}>
#B = #triton_gpu.dot_op<{opIdx = 1, parent = #C, kWidth=2}>
module attributes {"triton_gpu.num-ctas" = 1 : i32, "triton_gpu.num-warps" = 4 : i32} {
tt.func @indirect_load_shared_layout(%77: tensor<16x16xi64, #BL> {tt.divisibility=16: i32, tt.constancy=16: i32},
                   %76: index,
                   %49: tensor<16x16x!tt.ptr<f16>, #AL> {tt.divisibility=16: i32, tt.contiguity=2 : i32},
                   %75: tensor<16x!tt.ptr<i64>, #BLs1>,
                   %78: tensor<16x16xi32, #AL> {tt.constancy=16: i32, tt.divisibility=16: i32},
                   %60: tensor<16x16x!tt.ptr<f16>, #BL> {tt.divisibility=16: i32, tt.contiguity=16 : i32}) -> tensor<16x16xf32, #C>{
  %cst = arith.constant dense<0.000000e+00> : tensor<16x16xf32, #C>
  %c4_i32 = arith.constant 4 : i32
  %c1 = arith.constant 1 : index
  %c0 = arith.constant 0 : index
  %c0_i64 = arith.constant 0 : i64
  %c1_i32 = arith.constant 1 : i32
  %c1_i32_splat = tt.splat %c1_i32 : i32 -> tensor<16xi32, #BLs1>
  %79:3 = scf.for %arg18 = %c0 to %76 step %c1 iter_args(%arg19 = %cst, %arg20 = %49, %arg21 = %75) -> (tensor<16x16xf32, #C>, tensor<16x16x!tt.ptr<f16>, #AL>, tensor<16x!tt.ptr<i64>, #BLs1>) {
    %82 = tt.load %arg20 : tensor<16x16x!tt.ptr<f16>, #AL>
    %83 = tt.load %arg21 : tensor<16x!tt.ptr<i64>, #BLs1>
    %84 = tt.expand_dims %83 {axis=1: i32}: tensor<16xi64, #BLs1> -> tensor<16x1xi64, #BL>
    %850 = tt.broadcast %84 : tensor<16x1xi64, #BL> -> tensor<16x16xi64, #BL>
    %85 = arith.muli %77, %850 : tensor<16x16xi64, #BL>
    %86 = tt.addptr %60, %85 : tensor<16x16x!tt.ptr<f16>, #BL>, tensor<16x16xi64, #BL>
    %87 = tt.load %86 : tensor<16x16x!tt.ptr<f16>, #BL>
    %88 = triton_gpu.convert_layout %82 : tensor<16x16xf16, #AL> -> tensor<16x16xf16, #A>
    %89 = triton_gpu.convert_layout %87 : tensor<16x16xf16, #BL> -> tensor<16x16xf16, #B>
    %90 = tt.dot %88, %89, %arg19 : tensor<16x16xf16, #A> * tensor<16x16xf16, #B> -> tensor<16x16xf32, #C>
    %91 = tt.addptr %arg20, %78 : tensor<16x16x!tt.ptr<f16>, #AL>, tensor<16x16xi32, #AL>
    %92 = tt.addptr %arg21, %c1_i32_splat : tensor<16x!tt.ptr<i64>, #BLs1>, tensor<16xi32, #BLs1>
    scf.yield %90, %91, %92 : tensor<16x16xf32, #C>, tensor<16x16x!tt.ptr<f16>, #AL>, tensor<16x!tt.ptr<i64>, #BLs1>
  } {tt.num_stages = 3 : i32}
  tt.return %79#0 : tensor<16x16xf32, #C>
}
}


// -----

// CHECK-LABEL: @kernel_yield_constant
// CHECK: triton_gpu.async_copy_global_to_local
// CHECK: triton_gpu.memdesc_subview
// CHECK: scf.for
// CHECK: triton_gpu.async_copy_global_to_local
// CHECK: triton_gpu.memdesc_subview
// CHECK: tt.return

// AMD-LABEL: @kernel_yield_constant
// AMD: tt.load
// AMD: triton_gpu.memdesc_subview
// AMD: triton_gpu.local_store
// AMD: scf.for
// AMD: tt.load
// AMD: triton_gpu.memdesc_subview
// AMD: triton_gpu.local_store
// AMD: tt.return
#blocked = #triton_gpu.blocked<{sizePerThread = [1, 4], threadsPerWarp = [4, 8], warpsPerCTA = [4, 1], order = [1, 0]}>
#mma = #triton_gpu.nvidia_mma<{versionMajor = 2, versionMinor = 0, warpsPerCTA = [2, 2], instrShape = [16, 8]}>
module attributes {"triton_gpu.num-ctas" = 1 : i32, "triton_gpu.num-warps" = 4 : i32} {
  tt.func public @kernel_yield_constant(%arg0: !tt.ptr<f32> {tt.divisibility = 16 : i32}, %arg1: !tt.ptr<f32> {tt.divisibility = 16 : i32}, %arg2: i32 {tt.divisibility = 16 : i32, tt.max_divisibility = 16 : i32}, %arg3: i32 {tt.divisibility = 16 : i32, tt.max_divisibility = 16 : i32}, %arg4: i32 {tt.divisibility = 16 : i32, tt.max_divisibility = 16 : i32}, %arg5: i32 {tt.divisibility = 16 : i32, tt.max_divisibility = 16 : i32}, %arg6: i32 {tt.divisibility = 16 : i32, tt.max_divisibility = 16 : i32}) attributes {noinline = false} {
    %cst = arith.constant dense<0.000000e+00> : tensor<32x32xf32, #mma>
    %cst1 = arith.constant dense<1.000000e+00> : tensor<32x32xf32, #mma>
    %c0_i32 = arith.constant 0 : i32
    %c1_i32 = arith.constant 1 : i32
    %cst_0 = arith.constant dense<0.000000e+00> : tensor<32x32xf32, #blocked>
    %c32_i32 = arith.constant 32 : i32
    %c31_i32 = arith.constant 31 : i32
    %cst_1 = arith.constant dense<2.000000e+00> : tensor<32x32xf32, #triton_gpu.dot_op<{opIdx = 0, parent = #mma, kWidth = 1}>>
    %0 = tt.get_program_id x : i32
    %7 = tt.make_range {end = 32 : i32, start = 0 : i32} : tensor<32xi32, #triton_gpu.slice<{dim = 1, parent = #blocked}>>
    %12 = arith.addi %arg4, %c31_i32 : i32
    %13 = arith.divsi %12, %c32_i32 : i32
    %14 = tt.expand_dims %7 {axis = 1 : i32} : tensor<32xi32, #triton_gpu.slice<{dim = 1, parent = #blocked}>> -> tensor<32x1xi32, #blocked>
    %22 = tt.splat %arg0 : !tt.ptr<f32> -> tensor<32x32x!tt.ptr<f32>, #blocked>
    %34 = tt.splat %arg1 : !tt.ptr<f32> -> tensor<32x32x!tt.ptr<f32>, #blocked>
    %42 = scf.for %arg7 = %c0_i32 to %13 step %c1_i32 iter_args(%arg8 = %cst) -> (tensor<32x32xf32, #mma>)  : i32 {
      %43 = arith.muli %arg7, %c32_i32 : i32
      %44 = arith.muli %43, %arg5 : i32
      %45 = tt.splat %44 : i32 -> tensor<32x32xi32, #blocked>
      %46 = tt.addptr %22, %45 : tensor<32x32x!tt.ptr<f32>, #blocked>, tensor<32x32xi32, #blocked>
      %47 = arith.subi %arg4, %43 : i32
      %48 = tt.splat %47 : i32 -> tensor<32x1xi32, #blocked>
      %49 = arith.cmpi slt, %14, %48 : tensor<32x1xi32, #blocked>
      %50 = tt.broadcast %49 : tensor<32x1xi1, #blocked> -> tensor<32x32xi1, #blocked>
      %51 = tt.load %46, %50, %cst_0 : tensor<32x32x!tt.ptr<f32>, #blocked>
      %52 = triton_gpu.convert_layout %51 : tensor<32x32xf32, #blocked> -> tensor<32x32xf32, #triton_gpu.dot_op<{opIdx = 1, parent = #mma, kWidth = 1}>>
      %53 = tt.dot %cst_1, %52, %arg8 : tensor<32x32xf32, #triton_gpu.dot_op<{opIdx = 0, parent = #mma, kWidth = 1}>> * tensor<32x32xf32, #triton_gpu.dot_op<{opIdx = 1, parent = #mma, kWidth = 1}>> -> tensor<32x32xf32, #mma>
      %54 = triton_gpu.convert_layout %53 : tensor<32x32xf32, #mma> -> tensor<32x32xf32, #blocked>
      tt.store %34, %54 : tensor<32x32x!tt.ptr<f32>, #blocked>
      scf.yield %cst1 : tensor<32x32xf32, #mma>
    }
    tt.return
  }
}


// -----

// CHECK-LABEL: @add_kernel
// CHECK-DAG: %[[CONSTANT_0:.*]] = arith.constant 0 : i32
// CHECK-DAG: %[[CONSTANT_1:.*]] = arith.constant 1 : i32
// CHECK:   %[[ABUFFER:.*]] = triton_gpu.local_alloc
// CHECK:   %[[BBUFFER:.*]] = triton_gpu.local_alloc
// CHECK:   %[[A0BUFFER:.*]] = triton_gpu.memdesc_subview %[[ABUFFER]][%[[CONSTANT_0]], %[[CONSTANT_0]]]
// CHECK:   triton_gpu.async_copy_global_to_local {{.*}}, %[[A0BUFFER]]
// CHECK:   %[[B0BUFFER:.*]] = triton_gpu.memdesc_subview %[[BBUFFER]][%[[CONSTANT_0]], %[[CONSTANT_0]]]
// CHECK:   triton_gpu.async_copy_global_to_local {{.*}}, %[[B0BUFFER]]
// CHECK:   %[[A1BUFFER:.*]] = triton_gpu.memdesc_subview %[[ABUFFER]][%[[CONSTANT_1]], %[[CONSTANT_0]]]
// CHECK:   triton_gpu.async_copy_global_to_local {{.*}}, %[[A1BUFFER]]
// CHECK:   %[[B1BUFFER:.*]] = triton_gpu.memdesc_subview %[[BBUFFER]][%[[CONSTANT_1]], %[[CONSTANT_0]]]
// CHECK:   triton_gpu.async_copy_global_to_local {{.*}}, %[[B1BUFFER]]
// CHECK:   scf.for

// AMD-LABEL:  tt.func public @add_kernel
// AMD:  %[[LOAD_11:.*]] = tt.load %{{.*}}, %{{.*}}
// AMD:  %[[ADDPTR_12:.*]] = tt.addptr %{{.*}}, %{{.*}}
// AMD:  %[[LOAD_13:.*]] = tt.load %[[ADDPTR_12]], %{{.*}}
// AMD:  %[[ADDI_14:.*]] = arith.addi %{{.*}}, %{{.*}}
// AMD:  %[[SPLAT_15:.*]] = tt.splat %[[ADDI_14]]
// AMD:  %[[ADDI_16:.*]] = arith.addi %[[SPLAT_15]], %{{.*}}
// AMD:  %[[CMPI_17:.*]] = arith.cmpi slt, %[[ADDI_16]], %{{.*}}
// AMD:  %[[ADDPTR_18:.*]] = tt.addptr %{{.*}}, %[[ADDI_16]]
// AMD:  %[[LOAD_19:.*]] = tt.load %[[ADDPTR_18]], %[[CMPI_17]]
// AMD:  %[[ADDPTR_20:.*]] = tt.addptr %{{.*}}, %[[ADDI_16]]
// AMD:  %[[LOAD_21:.*]] = tt.load %[[ADDPTR_20]], %[[CMPI_17]]
// AMD:  scf.for
#blocked = #triton_gpu.blocked<{sizePerThread = [4], threadsPerWarp = [32], warpsPerCTA = [4], order = [0]}>
module attributes {"triton_gpu.num-ctas" = 1 : i32, "triton_gpu.num-warps" = 4 : i32} {
  tt.func public @add_kernel(%arg0: !tt.ptr<f32> {tt.divisibility = 16 : i32}, %arg1: !tt.ptr<f32> {tt.divisibility = 16 : i32}, %arg2: !tt.ptr<f32> {tt.divisibility = 16 : i32}, %arg3: i32 {tt.divisibility = 16 : i32, tt.max_divisibility = 16 : i32}) attributes {noinline = false} {
    %c1024_i32 = arith.constant 1024 : i32
    %c0_i32 = arith.constant 0 : i32
    %c1016800_i32 = arith.constant 1016800 : i32
    %0 = tt.get_program_id x : i32
    %1 = arith.muli %0, %c1016800_i32 : i32
    %2 = tt.make_range {end = 1024 : i32, start = 0 : i32} : tensor<1024xi32, #blocked>
    %3 = tt.splat %arg3 : i32 -> tensor<1024xi32, #blocked>
    %4 = tt.splat %arg0 : !tt.ptr<f32> -> tensor<1024x!tt.ptr<f32>, #blocked>
    %5 = tt.splat %arg1 : !tt.ptr<f32> -> tensor<1024x!tt.ptr<f32>, #blocked>
    %6 = tt.splat %arg2 : !tt.ptr<f32> -> tensor<1024x!tt.ptr<f32>, #blocked>
    scf.for %arg4 = %c0_i32 to %c1016800_i32 step %c1024_i32  : i32 {
      %7 = arith.addi %1, %arg4 : i32
      %8 = tt.splat %7 : i32 -> tensor<1024xi32, #blocked>
      %9 = arith.addi %8, %2 : tensor<1024xi32, #blocked>
      %10 = arith.cmpi slt, %9, %3 : tensor<1024xi32, #blocked>
      %11 = tt.addptr %4, %9 : tensor<1024x!tt.ptr<f32>, #blocked>, tensor<1024xi32, #blocked>
      %12 = tt.load %11, %10 : tensor<1024x!tt.ptr<f32>, #blocked>
      %13 = tt.addptr %5, %9 : tensor<1024x!tt.ptr<f32>, #blocked>, tensor<1024xi32, #blocked>
      %14 = tt.load %13, %10 : tensor<1024x!tt.ptr<f32>, #blocked>
      %15 = arith.addf %12, %14 : tensor<1024xf32, #blocked>
      %16 = tt.addptr %6, %9 : tensor<1024x!tt.ptr<f32>, #blocked>, tensor<1024xi32, #blocked>
      tt.store %16, %15, %10 : tensor<1024x!tt.ptr<f32>, #blocked>
    } {tt.num_stages = 3 : i32}
    tt.return
  }
}


// -----

// CHECK-LABEL: @nested_loops
// CHECK: tt.addptr %{{.*}}, {{.*}}
// CHECK: %[[NEXT_BUFFER_1:.*]] = tt.addptr %{{.*}}, {{.*}}
// CHECK: %[[BUFFER_1:.*]] = triton_gpu.local_alloc
// CHECK: %[[SUBVIEW_1:.*]] = triton_gpu.memdesc_subview %[[BUFFER_1]]
// CHECK: %[[ASYNC_COPY_1:.*]] = triton_gpu.async_copy_global_to_local %[[NEXT_BUFFER_1]], %[[SUBVIEW_1]]
// CHECK: triton_gpu.async_commit_group %[[ASYNC_COPY_1]]
// CHECK: %[[SUBVIEW_2:.*]] = triton_gpu.memdesc_subview %[[BUFFER_1]]
// CHECK: %[[ASYNC_COPY_2:.*]] = triton_gpu.async_copy_global_to_local %[[NEXT_BUFFER_1]], %[[SUBVIEW_2]]
// CHECK: triton_gpu.async_commit_group %[[ASYNC_COPY_2]]
// CHECK: scf.for
// CHECK:   %[[LOAD_1:.*]] = tt.load %[[NEXT_BUFFER_1]]
// CHECK:   %[[BUFFER_2:.*]] = triton_gpu.local_alloc %[[LOAD_1]]
// CHECK:   %[[TRANS:.*]] = tt.trans %[[BUFFER_2]]
// CHECK:   %[[LOCAL_LOAD_1:.*]] = triton_gpu.local_load %[[TRANS]]
// CHECK:   triton_gpu.async_wait
// CHECK:   triton_gpu.memdesc_subview %[[BUFFER_1]]
// CHECK:   scf.for
// CHECK:     %[[LOCAL_LOAD_2:.*]] = triton_gpu.local_load
// CHECK:     %[[DOT:.*]] = tt.dot %[[LOCAL_LOAD_2]], %[[LOCAL_LOAD_1]]
// CHECK:     %[[CONVERT_LAYOUT_3:.*]] = triton_gpu.convert_layout %[[DOT]]
// CHECK:     %[[SUBVIEW_4:.*]] = triton_gpu.memdesc_subview %[[BUFFER_1]]
// CHECK:     %[[ASYNC_COPY_3:.*]] = triton_gpu.async_copy_global_to_local %[[NEXT_BUFFER_1]], %[[SUBVIEW_4]]
// CHECK:     triton_gpu.async_commit_group %[[ASYNC_COPY_3]]
// CHECK:     triton_gpu.memdesc_subview %[[BUFFER_1]]
// CHECK:   %[[SUBVIEW_6:.*]] = triton_gpu.memdesc_subview %[[BUFFER_1]]
// CHECK:   %[[ASYNC_COPY_4:.*]] = triton_gpu.async_copy_global_to_local %[[NEXT_BUFFER_1]], %[[SUBVIEW_6]] mask
// CHECK:   %[[COMMIT_1:.*]] = triton_gpu.async_commit_group %[[ASYNC_COPY_4]]
// CHECK:   %[[SUBVIEW_7:.*]] = triton_gpu.memdesc_subview %[[BUFFER_1]]
// CHECK:   %[[ASYNC_COPY_5:.*]] = triton_gpu.async_copy_global_to_local %[[NEXT_BUFFER_1]], %[[SUBVIEW_7]] mask
// CHECK:   %[[COMMIT_2:.*]] = triton_gpu.async_commit_group %[[ASYNC_COPY_5]]
// CHECK:   scf.yield %[[COMMIT_1]], %[[COMMIT_2]]
// CHECK: triton_gpu.local_dealloc %[[BUFFER_1]]

// AMD-LABEL:  tt.func public @nested_loops
// AMD-NOT:  triton_gpu.local_alloc
// AMD:      scf.for
// AMD:        triton_gpu.local_alloc
// AMD:        scf.for
// AMD:          triton_gpu.local_load
// AMD:          tt.dot
// AMD:          triton_gpu.local_store
// AMD:          scf.yield
// AMD:        triton_gpu.local_dealloc
#blocked = #triton_gpu.blocked<{sizePerThread = [1, 4], threadsPerWarp = [8, 4], warpsPerCTA = [2, 1], order = [1, 0]}>
#mma = #triton_gpu.nvidia_mma<{versionMajor = 2, versionMinor = 0, warpsPerCTA = [1, 2], instrShape = [16, 8]}>
#shared = #triton_gpu.shared<{vec = 4, perPhase = 2, maxPhase = 4, order = [1, 0], hasLeadingOffset = false}>
#shared1 = #triton_gpu.shared<{vec = 4, perPhase = 2, maxPhase = 4, order = [0, 1], hasLeadingOffset = false}>
module attributes {"triton_gpu.num-ctas" = 1 : i32, "triton_gpu.num-warps" = 2 : i32} {
  tt.func public @nested_loops(%arg0: !tt.ptr<f32> {tt.divisibility = 16 : i32}) attributes {noinline = false} {
    %cst = arith.constant dense<0.000000e+00> : tensor<16x16xf32, #mma>
    %c1_i32 = arith.constant 1 : i32
    %c2_i32 = arith.constant 2 : i32
    %c0_i32 = arith.constant 0 : i32
    %cst_0 = arith.constant dense<16> : tensor<16x1xi32, #blocked>
    %0 = tt.make_range {end = 16 : i32, start = 0 : i32} : tensor<16xi32, #triton_gpu.slice<{dim = 1, parent = #blocked}>>
    %1 = tt.expand_dims %0 {axis = 1 : i32} : tensor<16xi32, #triton_gpu.slice<{dim = 1, parent = #blocked}>> -> tensor<16x1xi32, #blocked>
    %2 = arith.muli %1, %cst_0 : tensor<16x1xi32, #blocked>
    %3 = tt.splat %arg0 : !tt.ptr<f32> -> tensor<16x1x!tt.ptr<f32>, #blocked>
    %4 = tt.addptr %3, %2 : tensor<16x1x!tt.ptr<f32>, #blocked>, tensor<16x1xi32, #blocked>
    %5 = tt.make_range {end = 16 : i32, start = 0 : i32} : tensor<16xi32, #triton_gpu.slice<{dim = 0, parent = #blocked}>>
    %6 = tt.expand_dims %5 {axis = 0 : i32} : tensor<16xi32, #triton_gpu.slice<{dim = 0, parent = #blocked}>> -> tensor<1x16xi32, #blocked>
    %7 = tt.broadcast %4 : tensor<16x1x!tt.ptr<f32>, #blocked> -> tensor<16x16x!tt.ptr<f32>, #blocked>
    %8 = tt.broadcast %6 : tensor<1x16xi32, #blocked> -> tensor<16x16xi32, #blocked>
    %9 = tt.addptr %7, %8 : tensor<16x16x!tt.ptr<f32>, #blocked>, tensor<16x16xi32, #blocked>
    scf.for %arg1 = %c0_i32 to %c2_i32 step %c1_i32  : i32 {
      %10 = tt.load %9 : tensor<16x16x!tt.ptr<f32>, #blocked>
      %11 = triton_gpu.local_alloc %10 : (tensor<16x16xf32, #blocked>) -> !tt.memdesc<16x16xf32, #shared, #triton_gpu.shared_memory>
      %12 = tt.trans %11 {order = array<i32: 1, 0>} : !tt.memdesc<16x16xf32, #shared, #triton_gpu.shared_memory> -> !tt.memdesc<16x16xf32, #shared1, #triton_gpu.shared_memory>
      %13 = triton_gpu.local_load %12 : !tt.memdesc<16x16xf32, #shared1, #triton_gpu.shared_memory> -> tensor<16x16xf32, #triton_gpu.dot_op<{opIdx = 1, parent = #mma, kWidth = 1}>>
      scf.for %arg2 = %c0_i32 to %c2_i32 step %c1_i32  : i32 {
        %14 = tt.load %9 : tensor<16x16x!tt.ptr<f32>, #blocked>
        %15 = triton_gpu.convert_layout %14 : tensor<16x16xf32, #blocked> -> tensor<16x16xf32, #triton_gpu.dot_op<{opIdx = 0, parent = #mma, kWidth = 1}>>
        %16 = tt.dot %15, %13, %cst : tensor<16x16xf32, #triton_gpu.dot_op<{opIdx = 0, parent = #mma, kWidth = 1}>> * tensor<16x16xf32, #triton_gpu.dot_op<{opIdx = 1, parent = #mma, kWidth = 1}>> -> tensor<16x16xf32, #mma>
        %17 = triton_gpu.convert_layout %16 : tensor<16x16xf32, #mma> -> tensor<16x16xf32, #blocked>
        tt.store %9, %17 : tensor<16x16x!tt.ptr<f32>, #blocked>
      }
    }
    tt.return
  }
}

// -----

  // CHECK-LABEL: @int4_matmul_ampere
#blocked = #triton_gpu.blocked<{sizePerThread = [16, 1], threadsPerWarp = [4, 8], warpsPerCTA = [1, 8], order = [0, 1]}>
#blocked1 = #triton_gpu.blocked<{sizePerThread = [1, 8], threadsPerWarp = [2, 16], warpsPerCTA = [8, 1], order = [1, 0]}>
#blocked2 = #triton_gpu.blocked<{sizePerThread = [1, 8], threadsPerWarp = [1, 32], warpsPerCTA = [8, 1], order = [1, 0]}>
#blocked3 = #triton_gpu.blocked<{sizePerThread = [16, 1, 2], threadsPerWarp = [4, 8, 1], warpsPerCTA = [1, 8, 1], order = [2, 0, 1]}>
#blocked4 = #triton_gpu.blocked<{sizePerThread = [16, 2, 1], threadsPerWarp = [4, 1, 8], warpsPerCTA = [1, 1, 8], order = [1, 0, 2]}>
#blocked5 = #triton_gpu.blocked<{sizePerThread = [32, 1], threadsPerWarp = [4, 8], warpsPerCTA = [1, 8], order = [0, 1]}>
#mma = #triton_gpu.nvidia_mma<{versionMajor = 2, versionMinor = 0, warpsPerCTA = [1, 8], instrShape = [16, 8]}>
module attributes {"triton_gpu.num-ctas" = 1 : i32, "triton_gpu.num-warps" = 8 : i32} {
  tt.func public @int4_matmul_ampere(
    %arg0: !tt.ptr<f16> {tt.divisibility = 16 : i32},
    %arg1: !tt.ptr<i8> {tt.divisibility = 16 : i32}
  ) -> tensor<16x256xf32, #mma> attributes {noinline = false} {
    %cst = arith.constant dense<64> : tensor<64x256xi32, #blocked>
    %cst_0 = arith.constant dense<128> : tensor<16x128xi32, #blocked1>
    %c256_i32 = arith.constant 256 : i32
    %c16_i32 = arith.constant 16 : i32
    %c128_i32 = arith.constant 128 : i32
    %cst_1 = arith.constant dense<0.000000e+00> : tensor<16x128xf16, #blocked1>
    %c0_i32 = arith.constant 0 : i32
    %c1_i32 = arith.constant 1 : i32
    %c255_i32 = arith.constant 255 : i32
    %c15_i32 = arith.constant 15 : i32
    %cst_2 = arith.constant dense<4> : tensor<64x256xi8, #blocked>
    %cst_3 = arith.constant dense<0.000000e+00> : tensor<16x256xf32, #mma>

    %35 = tt.make_range {end = 128 : i32, start = 0 : i32} : tensor<128xi32, #triton_gpu.slice<{dim = 0, parent = #blocked1}>>
    %36 = tt.expand_dims %35 {axis = 0 : i32} : tensor<128xi32, #triton_gpu.slice<{dim = 0, parent = #blocked1}>> -> tensor<1x128xi32, #blocked1>
    %38 = tt.broadcast %36 : tensor<1x128xi32, #blocked1> -> tensor<16x128xi32, #blocked1>
    %40 = tt.splat %arg0 : !tt.ptr<f16> -> tensor<16x128x!tt.ptr<f16>, #blocked1>
    %41 = tt.addptr %40, %38 : tensor<16x128x!tt.ptr<f16>, #blocked1>, tensor<16x128xi32, #blocked1>

    %42 = tt.make_range {end = 64 : i32, start = 0 : i32} : tensor<64xi32, #triton_gpu.slice<{dim = 1, parent = #blocked}>>
    %43 = tt.expand_dims %42 {axis = 1 : i32} : tensor<64xi32, #triton_gpu.slice<{dim = 1, parent = #blocked}>> -> tensor<64x1xi32, #blocked>
    %47 = tt.broadcast %43 : tensor<64x1xi32, #blocked> -> tensor<64x256xi32, #blocked>
    %50 = tt.splat %arg1 : !tt.ptr<i8> -> tensor<64x256x!tt.ptr<i8>, #blocked>
    %51 = tt.addptr %50, %47 : tensor<64x256x!tt.ptr<i8>, #blocked>, tensor<64x256xi32, #blocked>

    // Check that both loads in the loop are pipelined.
    // CHECK: scf.for
    // CHECK-NOT: tt.load
    // CHECK: triton_gpu.async_copy_global_to_local
    // CHECK-NOT: tt.load
    // CHECK: triton_gpu.async_copy_global_to_local
    // CHECK-NOT: tt.load
    // CHECK: scf.yield
    %54:3 = scf.for %arg9 = %c0_i32 to %c16_i32 step %c1_i32 iter_args(%arg10 = %cst_3, %arg11 = %41, %arg12 = %51) -> (tensor<16x256xf32, #mma>, tensor<16x128x!tt.ptr<f16>, #blocked1>, tensor<64x256x!tt.ptr<i8>, #blocked>)  : i32 {
      %78 = tt.load %arg11 : tensor<16x128x!tt.ptr<f16>, #blocked1>
      %79 = tt.load %arg12 : tensor<64x256x!tt.ptr<i8>, #blocked>
      %80 = arith.shli %79, %cst_2 : tensor<64x256xi8, #blocked>
      %81 = arith.shrsi %80, %cst_2 : tensor<64x256xi8, #blocked>
      %82 = arith.shrsi %79, %cst_2 : tensor<64x256xi8, #blocked>
      %83 = arith.sitofp %81 : tensor<64x256xi8, #blocked> to tensor<64x256xf16, #blocked>
      %84 = arith.sitofp %82 : tensor<64x256xi8, #blocked> to tensor<64x256xf16, #blocked>
      %85 = tt.join %83, %84 : tensor<64x256xf16, #blocked> -> tensor<64x256x2xf16, #blocked3>
      %86 = tt.trans %85 {order = array<i32: 0, 2, 1>} : tensor<64x256x2xf16, #blocked3> -> tensor<64x2x256xf16, #blocked4>
      %87 = tt.reshape %86 {allow_reorder = false} : tensor<64x2x256xf16, #blocked4> -> tensor<128x256xf16, #blocked5>
      %88 = triton_gpu.convert_layout %78 : tensor<16x128xf16, #blocked1> -> tensor<16x128xf16, #triton_gpu.dot_op<{opIdx = 0, parent = #mma, kWidth = 2}>>
      %89 = triton_gpu.convert_layout %87 : tensor<128x256xf16, #blocked5> -> tensor<128x256xf16, #triton_gpu.dot_op<{opIdx = 1, parent = #mma, kWidth = 2}>>
      %90 = tt.dot %88, %89, %arg10 : tensor<16x128xf16, #triton_gpu.dot_op<{opIdx = 0, parent = #mma, kWidth = 2}>> * tensor<128x256xf16, #triton_gpu.dot_op<{opIdx = 1, parent = #mma, kWidth = 2}>> -> tensor<16x256xf32, #mma>
      %91 = tt.addptr %arg11, %cst_0 : tensor<16x128x!tt.ptr<f16>, #blocked1>, tensor<16x128xi32, #blocked1>
      %92 = tt.addptr %arg12, %cst : tensor<64x256x!tt.ptr<i8>, #blocked>, tensor<64x256xi32, #blocked>
      scf.yield %90, %91, %92 : tensor<16x256xf32, #mma>, tensor<16x128x!tt.ptr<f16>, #blocked1>, tensor<64x256x!tt.ptr<i8>, #blocked>
    }
    tt.return %54#0 : tensor<16x256xf32, #mma>
  }
}


// -----

// This test triggered some failure in the verifier, so we only
// included a simple check for the kernel name.
// COMMON-LABEL: @load_convert_layout
#AL = #triton_gpu.blocked<{sizePerThread = [1, 4], threadsPerWarp = [4, 8], warpsPerCTA = [4, 1], order = [1, 0]}>
#BL = #triton_gpu.blocked<{sizePerThread = [1, 4], threadsPerWarp = [1, 32], warpsPerCTA = [4, 1], order = [1, 0]}>
#ALs0 = #triton_gpu.slice<{parent=#AL, dim=0}>
#BLs0 = #triton_gpu.slice<{parent=#BL, dim=0}>
#BLs1 = #triton_gpu.slice<{parent=#BL, dim=1}>
#C = #triton_gpu.nvidia_mma<{versionMajor = 2, warpsPerCTA = [4, 1]}>
#A = #triton_gpu.dot_op<{opIdx = 0, parent = #C, kWidth=2}>
#B = #triton_gpu.dot_op<{opIdx = 1, parent = #C, kWidth=2}>

module attributes {"triton_gpu.num-ctas" = 1 : i32, "triton_gpu.num-warps" = 4 : i32} {
tt.func @load_convert_layout(%77: tensor<16x16xi64, #BL> {tt.divisibility=16: i32, tt.constancy=16: i32},
                   %76: index,
                   %49: tensor<16x16x!tt.ptr<f16>, #AL> {tt.divisibility=16: i32, tt.contiguity=2 : i32},
                   %75: tensor<16x!tt.ptr<i64>, #BLs1>,
                   %78: tensor<16x16xi32, #AL> {tt.constancy=16: i32, tt.divisibility=16: i32},
                   %60: tensor<16x16x!tt.ptr<f16>, #BL> {tt.divisibility=16: i32, tt.contiguity=16 : i32}) -> tensor<16x16xf32, #C>{
  %1 = tt.make_range {end = 16 : i32, start = 0 : i32} : tensor<16xi32, #BLs1>
  %cst = arith.constant dense<0.000000e+00> : tensor<16x16xf32, #C>
  %cst_0 = arith.constant dense<2> : tensor<16xi32, #BLs1>
  %c4_i32 = arith.constant 4 : i32
  %c1 = arith.constant 1 : index
  %c0 = arith.constant 0 : index
  %c0_i64 = arith.constant 0 : i64
  %c1_i32 = arith.constant 1 : i32
  %c1_i32_splat = tt.splat %c1_i32 : i32 -> tensor<16xi32, #BLs1>
  %15 = arith.cmpi slt, %1, %cst_0 : tensor<16xi32, #BLs1>
  %79:3 = scf.for %arg18 = %c0 to %76 step %c1 iter_args(%arg19 = %cst, %arg20 = %49, %arg21 = %75) -> (tensor<16x16xf32, #C>, tensor<16x16x!tt.ptr<f16>, #AL>, tensor<16x!tt.ptr<i64>, #BLs1>) {
    %82 = tt.load %arg20 : tensor<16x16x!tt.ptr<f16>, #AL>
    %83 = tt.load %arg21, %15 : tensor<16x!tt.ptr<i64>, #BLs1>
    %84 = tt.expand_dims %83 {axis=1: i32}: tensor<16xi64, #BLs1> -> tensor<16x1xi64, #BL>
    %850 = tt.broadcast %84 : tensor<16x1xi64, #BL> -> tensor<16x16xi64, #BL>
    %85 = arith.muli %77, %850 : tensor<16x16xi64, #BL>
    %86 = tt.addptr %60, %85 : tensor<16x16x!tt.ptr<f16>, #BL>, tensor<16x16xi64, #BL>
    %87 = tt.load %86 : tensor<16x16x!tt.ptr<f16>, #BL>
    %88 = triton_gpu.convert_layout %82 : tensor<16x16xf16, #AL> -> tensor<16x16xf16, #A>
    %89 = triton_gpu.convert_layout %87 : tensor<16x16xf16, #BL> -> tensor<16x16xf16, #B>
    %90 = tt.dot %88, %89, %arg19 : tensor<16x16xf16, #A> * tensor<16x16xf16, #B> -> tensor<16x16xf32, #C>
    %91 = tt.addptr %arg20, %78 : tensor<16x16x!tt.ptr<f16>, #AL>, tensor<16x16xi32, #AL>
    %92 = tt.addptr %arg21, %c1_i32_splat : tensor<16x!tt.ptr<i64>, #BLs1>, tensor<16xi32, #BLs1>
    scf.yield %90, %91, %92 : tensor<16x16xf32, #C>, tensor<16x16x!tt.ptr<f16>, #AL>, tensor<16x!tt.ptr<i64>, #BLs1>
  } {tt.num_stages = 3 : i32}
  tt.return %79#0 : tensor<16x16xf32, #C>
}
}


// -----

// This test captured some ICE in MatmulLoopPipeline pass, so we only
// included a simple check for the kernel name.
// COMMON-LABEL: @matmul_indirect_pipeline
#blocked = #triton_gpu.blocked<{sizePerThread = [1, 1], threadsPerWarp = [32, 1], warpsPerCTA = [1, 2], order = [0, 1]}>
#mma = #triton_gpu.nvidia_mma<{versionMajor = 2, versionMinor = 0, warpsPerCTA = [2, 1], instrShape = [16, 8]}>
module attributes {"triton_gpu.num-ctas" = 1 : i32, "triton_gpu.num-warps" = 2 : i32} {
  tt.func public @matmul_indirect_pipeline(%arg0: !tt.ptr<f32> {tt.divisibility = 16 : i32}, %arg1: !tt.ptr<i64> {tt.divisibility = 16 : i32}, %arg2: !tt.ptr<f32> {tt.divisibility = 16 : i32}, %arg3: !tt.ptr<f32> {tt.divisibility = 16 : i32}) attributes {noinline = false} {
    %cst = arith.constant dense<0.000000e+00> : tensor<32x32xf32, #mma>
    %c1_i32 = arith.constant 1 : i32
    %c2_i32 = arith.constant 2 : i32
    %c0_i32 = arith.constant 0 : i32
    %0 = tt.make_range {end = 32 : i32, start = 0 : i32} : tensor<32xi32, #triton_gpu.slice<{dim = 0, parent = #blocked}>>
    %1 = tt.make_range {end = 32 : i32, start = 0 : i32} : tensor<32xi32, #triton_gpu.slice<{dim = 1, parent = #blocked}>>
    %2 = tt.expand_dims %1 {axis = 1 : i32} : tensor<32xi32, #triton_gpu.slice<{dim = 1, parent = #blocked}>> -> tensor<32x1xi32, #blocked>
    %3 = tt.expand_dims %0 {axis = 0 : i32} : tensor<32xi32, #triton_gpu.slice<{dim = 0, parent = #blocked}>> -> tensor<1x32xi32, #blocked>
    %4 = tt.broadcast %2 : tensor<32x1xi32, #blocked> -> tensor<32x32xi32, #blocked>
    %5 = tt.broadcast %3 : tensor<1x32xi32, #blocked> -> tensor<32x32xi32, #blocked>
    %6 = arith.addi %4, %5 : tensor<32x32xi32, #blocked>
    %7 = tt.splat %arg0 : !tt.ptr<f32> -> tensor<32x32x!tt.ptr<f32>, #blocked>
    %8 = tt.addptr %7, %6 : tensor<32x32x!tt.ptr<f32>, #blocked>, tensor<32x32xi32, #blocked>
    %9 = tt.load %8 : tensor<32x32x!tt.ptr<f32>, #blocked>
    %10 = tt.splat %arg3 : !tt.ptr<f32> -> tensor<32x32x!tt.ptr<f32>, #blocked>
    %11 = tt.addptr %10, %6 : tensor<32x32x!tt.ptr<f32>, #blocked>, tensor<32x32xi32, #blocked>
    %12 = tt.splat %arg1 : !tt.ptr<i64> -> tensor<32x!tt.ptr<i64>, #triton_gpu.slice<{dim = 0, parent = #blocked}>>
    %13 = tt.addptr %12, %0 : tensor<32x!tt.ptr<i64>, #triton_gpu.slice<{dim = 0, parent = #blocked}>>, tensor<32xi32, #triton_gpu.slice<{dim = 0, parent = #blocked}>>
    %14 = tt.splat %arg2 : !tt.ptr<f32> -> tensor<32x!tt.ptr<f32>, #triton_gpu.slice<{dim = 0, parent = #blocked}>>
    scf.for %arg4 = %c0_i32 to %c2_i32 step %c1_i32  : i32 {
      %15 = tt.load %13 : tensor<32x!tt.ptr<i64>, #triton_gpu.slice<{dim = 0, parent = #blocked}>>
      %16 = tt.addptr %14, %15 : tensor<32x!tt.ptr<f32>, #triton_gpu.slice<{dim = 0, parent = #blocked}>>, tensor<32xi64, #triton_gpu.slice<{dim = 0, parent = #blocked}>>
      %17 = tt.load %16 : tensor<32x!tt.ptr<f32>, #triton_gpu.slice<{dim = 0, parent = #blocked}>>
      %18 = tt.expand_dims %17 {axis = 0 : i32} : tensor<32xf32, #triton_gpu.slice<{dim = 0, parent = #blocked}>> -> tensor<1x32xf32, #blocked>
      %19 = tt.broadcast %18 : tensor<1x32xf32, #blocked> -> tensor<32x32xf32, #blocked>
      %20 = arith.addf %9, %19 : tensor<32x32xf32, #blocked>
      %21 = triton_gpu.convert_layout %9 : tensor<32x32xf32, #blocked> -> tensor<32x32xf32, #triton_gpu.dot_op<{opIdx = 0, parent = #mma, kWidth = 1}>>
      %22 = triton_gpu.convert_layout %20 : tensor<32x32xf32, #blocked> -> tensor<32x32xf32, #triton_gpu.dot_op<{opIdx = 1, parent = #mma, kWidth = 1}>>
      %23 = tt.dot %21, %22, %cst : tensor<32x32xf32, #triton_gpu.dot_op<{opIdx = 0, parent = #mma, kWidth = 1}>> * tensor<32x32xf32, #triton_gpu.dot_op<{opIdx = 1, parent = #mma, kWidth = 1}>> -> tensor<32x32xf32, #mma>
      %24 = triton_gpu.convert_layout %23 : tensor<32x32xf32, #mma> -> tensor<32x32xf32, #blocked>
      tt.store %11, %24 : tensor<32x32x!tt.ptr<f32>, #blocked>
    } {tt.num_stages = 3 : i32}
    tt.return
  }
}

// -----

// COMMON-LABEL: @dont_pipeline_128x1
// AMD-NOT: local_load{{.*}}128x1
// CHECK: local_load{{.*}}128x1
#blocked = #triton_gpu.blocked<{sizePerThread = [1, 1], threadsPerWarp = [32, 1], warpsPerCTA = [4, 1], order = [0, 1]}>
#mma = #triton_gpu.nvidia_mma<{versionMajor = 2, versionMinor = 0, warpsPerCTA = [4, 1], instrShape = [16, 8]}>
module attributes {"triton_gpu.num-ctas" = 1 : i32, "triton_gpu.num-warps" = 4 : i32} {
  tt.func public @dont_pipeline_128x1(%arg6: !tt.ptr<i32> {tt.divisibility = 16 : i32}) attributes {noinline = false} {
    %cst = arith.constant dense<0.000000e+00> : tensor<128x64xf32, #mma>
    %c128_i32 = arith.constant 128 : i32
    %c0_i32 = arith.constant 0 : i32
    %c64_i32 = arith.constant 64 : i32
    %cst_4 = arith.constant dense<-1.000000e+30> : tensor<128xf32, #triton_gpu.slice<{dim = 1, parent = #mma}>>

    %99:1 = scf.for %arg25 = %c0_i32 to %c128_i32 step %c64_i32 iter_args(%arg31 = %cst_4) -> (tensor<128xf32, #triton_gpu.slice<{dim = 1, parent = #mma}>>)  : i32 {
      %94 = tt.splat %arg6 : !tt.ptr<i32> -> tensor<128x1x!tt.ptr<i32>, #blocked>
      %151 = tt.load %94 : tensor<128x1x!tt.ptr<i32>, #blocked>
      %161 = triton_gpu.convert_layout %151 : tensor<128x1xi32, #blocked> -> tensor<128x1xi32, #mma>
      %162 = tt.broadcast %161 : tensor<128x1xi32, #mma> -> tensor<128x64xi32, #mma>
      %170 = arith.sitofp %162 : tensor<128x64xi32, #mma> to tensor<128x64xf32, #mma>

      %173 = "tt.reduce"(%170) <{axis = 1 : i32}> ({
      ^bb0(%arg33: f32, %arg34: f32):
        %207 = arith.maxnumf %arg33, %arg34 : f32
        tt.reduce.return %207 : f32
      }) : (tensor<128x64xf32, #mma>) -> tensor<128xf32, #triton_gpu.slice<{dim = 1, parent = #mma}>>
      %175 = arith.maxnumf %arg31, %173 : tensor<128xf32, #triton_gpu.slice<{dim = 1, parent = #mma}>>

      %201 = arith.truncf %170 : tensor<128x64xf32, #mma> to tensor<128x64xf16, #mma>
      %202 = triton_gpu.convert_layout %201 : tensor<128x64xf16, #mma> -> tensor<128x64xf16, #triton_gpu.dot_op<{opIdx = 0, parent = #mma, kWidth = 2}>>

      %192 = arith.constant dense<0.> : tensor<128x64xf32, #mma>
      %203 = arith.constant dense<0.> : tensor<64x64xf16, #triton_gpu.dot_op<{opIdx = 1, parent = #mma, kWidth = 2}>>
      %204 = tt.dot %202, %203, %192 : tensor<128x64xf16, #triton_gpu.dot_op<{opIdx = 0, parent = #mma, kWidth = 2}>> * tensor<64x64xf16, #triton_gpu.dot_op<{opIdx = 1, parent = #mma, kWidth = 2}>> -> tensor<128x64xf32, #mma>

      scf.yield %175 : tensor<128xf32, #triton_gpu.slice<{dim = 1, parent = #mma}>>
    }
    tt.return
  }
}

// -----

// Check that the dependencies across ops of different nesting does not cause crash or
// incorrect schedule that fails to pipeline.
// COMMON-LABEL: @matmul_nested_ops
// COMMON: triton_gpu.local_load

#AL = #triton_gpu.blocked<{sizePerThread = [1, 4], threadsPerWarp = [4, 8], warpsPerCTA = [4, 1], order = [1, 0]}>
#BL = #triton_gpu.blocked<{sizePerThread = [1, 4], threadsPerWarp = [1, 32], warpsPerCTA = [4, 1], order = [1, 0]}>
#ALs0 = #triton_gpu.slice<{parent=#AL, dim=0}>
#BLs0 = #triton_gpu.slice<{parent=#BL, dim=0}>
#BLs1 = #triton_gpu.slice<{parent=#BL, dim=1}>
#C = #triton_gpu.nvidia_mma<{versionMajor = 2, warpsPerCTA = [4, 1]}>
#A = #triton_gpu.dot_op<{opIdx = 0, parent = #C, kWidth=2}>
#B = #triton_gpu.dot_op<{opIdx = 1, parent = #C, kWidth=2}>

module attributes {"triton_gpu.num-warps" = 4 : i32, "triton_gpu.num-ctas" = 1 : i32} {
tt.func @matmul_nested_ops(%lb : index, %ub : index, %step : index,
                  %A : !tt.ptr<f16> {tt.divisibility = 16 : i32},
                  %B : !tt.ptr<f16> {tt.divisibility = 16 : i32},
                  %ext : index) -> tensor<128x128xf32, #C> {
  // A ptrs
  %a_ptr_splat = tt.splat %A : !tt.ptr<f16> -> tensor<128x32x!tt.ptr<f16>, #AL>
  %a_tmp0 = tt.make_range {end = 32: i32, start = 0: i32} : tensor<32xi32, #ALs0>
  %a_tmp1 = tt.expand_dims %a_tmp0 {axis = 0 : i32} : tensor<32xi32, #ALs0> -> tensor<1x32xi32, #AL>
  %a_offs = tt.broadcast %a_tmp1 : tensor<1x32xi32, #AL> -> tensor<128x32xi32, #AL>
  %a_ptr_init = tt.addptr %a_ptr_splat, %a_offs : tensor<128x32x!tt.ptr<f16>, #AL>, tensor<128x32xi32, #AL>
  // B ptrs
  %b_ptr_splat = tt.splat %B : !tt.ptr<f16> -> tensor<32x128x!tt.ptr<f16>, #BL>
  %b_tmp0 = tt.make_range {end = 128: i32, start = 0: i32} : tensor<128xi32, #BLs0>
  %b_tmp1 = tt.expand_dims %b_tmp0 {axis = 0 : i32} : tensor<128xi32, #BLs0> -> tensor<1x128xi32, #BL>
  %b_offs = tt.broadcast %b_tmp1 : tensor<1x128xi32, #BL> -> tensor<32x128xi32, #BL>
  %b_ptr = tt.addptr %b_ptr_splat, %b_offs : tensor<32x128x!tt.ptr<f16>, #BL>, tensor<32x128xi32, #BL>

  %a_mask = arith.constant dense<true> : tensor<128x32xi1, #AL>
  %a_other = arith.constant dense<0.00e+00> : tensor<128x32xf16, #AL>
  %b_mask = arith.constant dense<true> : tensor<32x128xi1, #BL>
  %b_other = arith.constant dense<0.00e+00> : tensor<32x128xf16, #BL>
  %c_init = arith.constant dense<0.00e+00> : tensor<128x128xf32, #C>

  %a_off = arith.constant dense<4> : tensor<128x32xi32, #AL>

  %b_ = tt.load %b_ptr, %b_mask, %b_other : tensor<32x128x!tt.ptr<f16>, #BL>
  %b = triton_gpu.convert_layout %b_ : tensor<32x128xf16, #BL> -> tensor<32x128xf16, #B>

  %loop:2 = scf.for %iv = %lb to %ub step %step iter_args(%a_ptr = %a_ptr_init, %prev_c = %c_init) -> (tensor<128x32x!tt.ptr<f16>, #AL>, tensor<128x128xf32, #C>) {
    %cnd = arith.cmpi slt, %iv, %ext : index
    %inc_a_ptr = scf.if %cnd -> (tensor<128x32x!tt.ptr<f16>, #AL>) {
      %a_ptr_ = tt.addptr %a_ptr, %a_off : tensor<128x32x!tt.ptr<f16>, #AL>, tensor<128x32xi32, #AL>
      scf.yield %a_ptr_ : tensor<128x32x!tt.ptr<f16>, #AL>
    } else {
      scf.yield %a_ptr : tensor<128x32x!tt.ptr<f16>, #AL>
    }
    %a_ = tt.load %inc_a_ptr : tensor<128x32x!tt.ptr<f16>, #AL>
    %a = triton_gpu.convert_layout %a_ : tensor<128x32xf16, #AL> -> tensor<128x32xf16, #A>

    %c = tt.dot %a, %b, %prev_c : tensor<128x32xf16, #A> * tensor<32x128xf16, #B> -> tensor<128x128xf32, #C>

    %next_a_ptr = tt.addptr %inc_a_ptr, %a_off : tensor<128x32x!tt.ptr<f16>, #AL>, tensor<128x32xi32, #AL>
    scf.yield %next_a_ptr, %c : tensor<128x32x!tt.ptr<f16>, #AL>, tensor<128x128xf32, #C>
  }
  tt.return %loop#1: tensor<128x128xf32, #C>
}
}

// -----

// CHECK-LABEL: @masked_add_kernel
// CHECK: %[[CONSTANT:.*]] = arith.constant dense<0xFF800000>
// CHECK:   scf.for
// CHECK: %[[A:.*]] = triton_gpu.local_load
// CHECK: arith.select {{.*}}, %[[A]], %[[CONSTANT]]
// CHECK: %[[B:.*]] = triton_gpu.local_load
// CHECK: arith.select {{.*}}, %[[B]], %[[CONSTANT]]

// AMD-LABEL: @masked_add_kernel
// AMD: %[[CONSTANT:.*]] = arith.constant dense<0xFF800000>
// AMD: tt.load {{.*}}, %{{.*}}, %[[CONSTANT]]
// AMD: tt.load {{.*}}, %{{.*}}, %[[CONSTANT]]
// AMD: tt.load {{.*}}, %{{.*}}, %[[CONSTANT]]
// AMD: tt.load {{.*}}, %{{.*}}, %[[CONSTANT]]
// AMD: scf.for
// AMD:   arith.select
// AMD:   arith.addf
// AMD:   %[[A:.*]] = tt.load {{.*}}, %{{.*}}, %[[CONSTANT]]
// AMD:   %[[B:.*]] = tt.load {{.*}}, %{{.*}}, %[[CONSTANT]]

#blocked = #triton_gpu.blocked<{sizePerThread = [4], threadsPerWarp = [32], warpsPerCTA = [4], order = [0]}>
module attributes {"triton_gpu.num-ctas" = 1 : i32, "triton_gpu.num-warps" = 4 : i32} {
  tt.func public @masked_add_kernel(%arg0: !tt.ptr<f32> {tt.divisibility = 16 : i32}, %arg1: !tt.ptr<f32> {tt.divisibility = 16 : i32}, %arg2: !tt.ptr<f32> {tt.divisibility = 16 : i32}, %arg3: i32 {tt.divisibility = 16 : i32, tt.max_divisibility = 16 : i32}) attributes {noinline = false} {
    %c1024_i32 = arith.constant 1024 : i32
    %c0_i32 = arith.constant 0 : i32
    %c1016800_i32 = arith.constant 1016800 : i32
    %cst = arith.constant dense<0xFF800000> : tensor<1024xf32, #blocked>
    %0 = tt.get_program_id x : i32
    %1 = arith.muli %0, %c1016800_i32 : i32
    %2 = tt.make_range {end = 1024 : i32, start = 0 : i32} : tensor<1024xi32, #blocked>
    %3 = tt.splat %arg3 : i32 -> tensor<1024xi32, #blocked>
    %4 = tt.splat %arg0 : !tt.ptr<f32> -> tensor<1024x!tt.ptr<f32>, #blocked>
    %5 = tt.splat %arg1 : !tt.ptr<f32> -> tensor<1024x!tt.ptr<f32>, #blocked>
    %6 = tt.splat %arg2 : !tt.ptr<f32> -> tensor<1024x!tt.ptr<f32>, #blocked>
    scf.for %arg4 = %c0_i32 to %c1016800_i32 step %c1024_i32  : i32 {
      %7 = arith.addi %1, %arg4 : i32
      %8 = tt.splat %7 : i32 -> tensor<1024xi32, #blocked>
      %9 = arith.addi %8, %2 : tensor<1024xi32, #blocked>
      %10 = arith.cmpi slt, %9, %3 : tensor<1024xi32, #blocked>
      %11 = tt.addptr %4, %9 : tensor<1024x!tt.ptr<f32>, #blocked>, tensor<1024xi32, #blocked>
      %12 = tt.load %11, %10, %cst : tensor<1024x!tt.ptr<f32>, #blocked>
      %13 = tt.addptr %5, %9 : tensor<1024x!tt.ptr<f32>, #blocked>, tensor<1024xi32, #blocked>
      %14 = tt.load %13, %10, %cst : tensor<1024x!tt.ptr<f32>, #blocked>
      %15 = arith.addf %12, %14 : tensor<1024xf32, #blocked>
      %16 = tt.addptr %6, %9 : tensor<1024x!tt.ptr<f32>, #blocked>, tensor<1024xi32, #blocked>
      tt.store %16, %15, %10 : tensor<1024x!tt.ptr<f32>, #blocked>
    }{tt.num_stages = 3 : i32}
    tt.return
  }
}<|MERGE_RESOLUTION|>--- conflicted
+++ resolved
@@ -56,51 +56,6 @@
 // CHECK-DAG: triton_gpu.async_wait {{.*}} {num = 2 : i32}
 // CHECK:   scf.yield {{.*}}, %[[INS_IDX_3]], %[[EXT_IDX_3]], %[[NEXT_A]], %[[NEXT_B]]
 
-<<<<<<< HEAD
-// AMD-LABEL:  tt.func @matmul_loop
-//   AMD-DAG:   %[[CM1:.*]] = arith.constant -1 : index
-//   AMD-DAG:   %[[C1:.*]] = arith.constant 1 : index
-//   AMD-DAG:   %[[C0:.*]] = arith.constant 0 : index
-//       AMD:   %[[UB1:.*]] = arith.subi %[[UB:.*]], %arg2 : index
-//       AMD:   %[[FOR:.*]]:6 = scf.for %[[ARG5:.*]] = %[[LB:.*]] to %[[UB1]] step %[[STEP:.*]] iter_args(%[[ARG6:.*]] = %{{.*}}, %[[ARG7:.*]] = %{{.*}}, %[[ARG8:.*]] = %{{.*}}, %[[ARG9:.*]] = %{{.*}}, %[[ARG10:.*]] = %{{.*}}, %[[ARG11:.*]] = %{{.*}})
-//       AMD:       %[[LOCAL_LOAD_32:.*]] = triton_gpu.local_load %[[ARG10]]
-//       AMD:       %[[LOCAL_LOAD_33:.*]] = triton_gpu.local_load %[[ARG11]]
-//       AMD:       %[[MULF_34:.*]] = arith.mulf %[[LOCAL_LOAD_33]], %{{.*}}
-//       AMD:       %[[DOT_35:.*]] = tt.dot %[[LOCAL_LOAD_32]], %[[MULF_34]], %[[ARG8]]
-//       AMD:       %[[ADDPTR_36:.*]] = tt.addptr %[[ARG6]], %{{.*}}
-//       AMD:       %[[ADDPTR_37:.*]] = tt.addptr %[[ARG7]], %{{.*}}
-//       AMD:       %[[LOAD_38:.*]] = tt.load %[[ADDPTR_36]]
-//       AMD:       %[[LOAD_39:.*]] = tt.load %[[ADDPTR_37]]
-//       AMD:       %[[ADDI_40:.*]] = arith.addi %[[ARG9]], %{{.*}}
-//       AMD:       %[[CMPI_41:.*]] = arith.cmpi slt, %[[ADDI_40]], %{{.*}}
-//       AMD:       %[[SELECT_42:.*]] = arith.select %[[CMPI_41]], %[[ADDI_40]], %{{.*}}
-//       AMD:       %[[MEMDESC_SUBVIEW_43:.*]] = triton_gpu.memdesc_subview %{{.*}}[%[[SELECT_42]], %{{.*}}, %{{.*}}]
-//       AMD:       triton_gpu.local_store %[[LOAD_38]], %[[MEMDESC_SUBVIEW_43]]
-//       AMD:       %[[MEMDESC_SUBVIEW_44:.*]] = triton_gpu.memdesc_subview %{{.*}}[%[[SELECT_42]], %{{.*}}, %{{.*}}]
-//       AMD:       triton_gpu.local_store %[[LOAD_39]], %[[MEMDESC_SUBVIEW_44]]
-//       AMD:       scf.yield %[[ADDPTR_36]], %[[ADDPTR_37]], %[[DOT_35]], %[[SELECT_42]], %[[MEMDESC_SUBVIEW_43]], %[[MEMDESC_SUBVIEW_44]]
-//       AMD:   }
-//       AMD:   %[[CMPI_21:.*]] = arith.cmpi slt, %[[STEP]], %[[C0]]
-//       AMD:   %[[SELECT_22:.*]] = arith.select %[[CMPI_21]], %[[C1]], %[[CM1]]
-//       AMD:   %[[SUBI_23:.*]] = arith.subi %[[UB]], %[[LB]]
-//       AMD:   %[[ADDI_24:.*]] = arith.addi %[[SUBI_23]], %[[STEP]]
-//       AMD:   %[[ADDI_25:.*]] = arith.addi %[[ADDI_24]], %[[SELECT_22]]
-//       AMD:   %[[DIVUI_26:.*]] = arith.divsi %[[ADDI_25]], %[[STEP]]
-//       AMD:   %[[ADDI_27:.*]] = arith.addi %[[DIVUI_26]], %[[CM1]]
-//       AMD:   %[[CMPI_28:.*]] = arith.cmpi sge, %[[ADDI_27]], %[[C0]]
-//       AMD:   %[[LOCAL_LOAD_27:.*]] = triton_gpu.local_load %[[FOR]]#4
-//       AMD:   %[[LOCAL_LOAD_28:.*]] = triton_gpu.local_load %[[FOR]]#5
-//       AMD:   %[[MULF_29:.*]] = arith.mulf %[[LOCAL_LOAD_28]], %{{.*}}
-//       AMD:   %[[IF_30:.*]] = scf.if %[[CMPI_28]]
-//       AMD:       %[[DOT_32:.*]] = tt.dot %[[LOCAL_LOAD_27]], %[[MULF_29]], %[[FOR]]#2
-//       AMD:       scf.yield %[[DOT_32]]
-//       AMD:   } else {
-//       AMD:       scf.yield %[[FOR]]#2
-//       AMD:   }
-//       AMD:   %[[SELECT_31:.*]] = arith.select %[[CMPI_28]], %[[IF_30]], %[[FOR]]#2
-//       AMD:   triton_gpu.local_dealloc %{{.*}}
-//       AMD:   triton_gpu.local_dealloc %{{.*}}
-=======
 //  AMD-LABEL:   tt.func @matmul_loop
 //        AMD:   %[[LOCAL_ALLOC_10:.*]] = triton_gpu.local_alloc  
 //        AMD:   %[[LOCAL_ALLOC_11:.*]] = triton_gpu.local_alloc  
@@ -144,7 +99,6 @@
 //        AMD:   }
 //        AMD:   triton_gpu.local_dealloc %[[LOCAL_ALLOC_10]] 
 //        AMD:   triton_gpu.local_dealloc %[[LOCAL_ALLOC_11]] 
->>>>>>> 8cb3e91f
 
 module attributes {"triton_gpu.num-warps" = 4 : i32, "triton_gpu.num-ctas" = 1 : i32} {
 tt.func @matmul_loop(%lb : index, %ub : index, %step : index,
@@ -256,19 +210,9 @@
 //         AMD:    %[[SUBVIEW1:.*]] = triton_gpu.memdesc_subview
 //         AMD:    triton_gpu.local_store %{{.+}}, %[[SUBVIEW1]]
 //         AMD:    scf.yield
-<<<<<<< HEAD
-// AMD-COUNT-2:  triton_gpu.local_load
-//         AMD:  %[[IF1:.*]] = scf.if
-//         AMD:  %[[DOT1:.*]] = tt.dot
-//         AMD:  scf.yield %[[DOT1]]
-//         AMD:  %[[SEL1:.*]] = arith.select %{{.*}}, %[[IF1]], %[[FOR]]#2
-// AMD-COUNT-2:  triton_gpu.local_dealloc
-//         AMD:  scf.yield %[[SEL1]]
-=======
 //         AMD:  %[[IF_23:.*]] = scf.if
 // AMD-COUNT-2:    triton_gpu.local_dealloc
 //         AMD:  scf.yield %[[IF_23]]
->>>>>>> 8cb3e91f
 
 tt.func @matmul_loop_nested(%lb : index, %ub : index, %step : index,
                          %A : !tt.ptr<f16> {tt.divisibility = 16 : i32},
@@ -341,30 +285,6 @@
 // CHECK-DAG: triton_gpu.async_wait {{.*}} {num = 1 : i32}
 // CHECK:   scf.yield {{.*}}, %[[INS_IDX_3]], %[[EXT_IDX_3]], %[[NEXT_B]]
 
-<<<<<<< HEAD
-// AMD-LABEL:  tt.func @matmul_loop_single_pipeline
-//       AMD:   %[[LOAD_10:.*]] = tt.load %{{.*}}
-//       AMD:   %[[CONVERT_LAYOUT_11:.*]] = triton_gpu.convert_layout %[[LOAD_10]]
-//       AMD:   %[[LOCAL_ALLOC_12:.*]] = triton_gpu.local_alloc
-//       AMD:   %[[CMPI_13:.*]] = arith.cmpi slt, %{{.*}}, %{{.*}}
-//       AMD:   %[[SPLAT_14:.*]] = tt.splat %[[CMPI_13]]
-//       AMD:   %[[LOAD_15:.*]] = tt.load %{{.*}}, %[[SPLAT_14]], %{{.*}}
-//       AMD:   %[[MEMDESC_SUBVIEW_16:.*]] = triton_gpu.memdesc_subview %[[LOCAL_ALLOC_12]][%{{.*}}, %{{.*}}, %{{.*}}]
-//       AMD:   triton_gpu.local_store %[[LOAD_15]], %[[MEMDESC_SUBVIEW_16]]
-//       AMD:   %[[SUBI_17:.*]] = arith.subi %{{.*}}, %{{.*}}
-//       AMD:   %{{.*}}:4 = scf.for %[[ARG5:.*]] = %{{.*}} to %[[SUBI_17]] step %{{.*}} iter_args(%[[ARG6:.*]] = %{{.*}}, %[[ARG7:.*]] = %{{.*}}, %[[ARG8:.*]] = %{{.*}}, %[[ARG9:.*]] = %[[MEMDESC_SUBVIEW_16]])
-//       AMD:       %[[LOCAL_LOAD_30:.*]] = triton_gpu.local_load %[[ARG9]]
-//       AMD:       %[[DOT_31:.*]] = tt.dot %[[CONVERT_LAYOUT_11]], %[[LOCAL_LOAD_30]], %[[ARG7]]
-//       AMD:       %[[ADDPTR_32:.*]] = tt.addptr %[[ARG6]], %{{.*}}
-//       AMD:       %[[LOAD_33:.*]] = tt.load %[[ADDPTR_32]]
-//       AMD:       %[[ADDI_34:.*]] = arith.addi %[[ARG8]], %{{.*}}
-//       AMD:       %[[CMPI_35:.*]] = arith.cmpi slt, %[[ADDI_34]], %{{.*}}
-//       AMD:       %[[SELECT_36:.*]] = arith.select %[[CMPI_35]], %[[ADDI_34]], %{{.*}}
-//       AMD:       %[[MEMDESC_SUBVIEW_37:.*]] = triton_gpu.memdesc_subview %[[LOCAL_ALLOC_12]][%[[SELECT_36]], %{{.*}}, %{{.*}}]
-//       AMD:       triton_gpu.local_store %[[LOAD_33]], %[[MEMDESC_SUBVIEW_37]]
-//       AMD:       scf.yield %[[ADDPTR_32]], %[[DOT_31]], %[[SELECT_36]], %[[MEMDESC_SUBVIEW_37]]
-//       AMD:  triton_gpu.local_dealloc %[[LOCAL_ALLOC_12]]
-=======
 //  AMD-LABEL:   tt.func @matmul_loop_single_pipeline
 //        AMD:   %[[LOAD_10:.*]] = tt.load %{{.*}}
 //        AMD:   %[[CONVERT_LAYOUT_11:.*]] = triton_gpu.convert_layout %[[LOAD_10]]
@@ -396,7 +316,6 @@
 //        AMD:      scf.yield %{{.*}}#1
 //        AMD:   }
 //        AMD:   triton_gpu.local_dealloc %[[LOCAL_ALLOC_12]]
->>>>>>> 8cb3e91f
 
 tt.func @matmul_loop_single_pipeline(%lb : index, %ub : index, %step : index,
                                   %A : !tt.ptr<f16> {tt.divisibility = 16 : i32},
@@ -451,88 +370,6 @@
 // CHECK: triton_gpu.async_copy_global_to_local %[[NEXT_BUFFER_0]]
 // CHECK: triton_gpu.async_wait {{.*}} {num = 2 : i32}
 
-<<<<<<< HEAD
-// AMD-LABEL:  tt.func @indirect_bmm_scalar
-//       AMD:   %[[LOCAL_ALLOC_0:.*]] = triton_gpu.local_alloc
-//       AMD:   %[[LOCAL_ALLOC_1:.*]] = triton_gpu.local_alloc
-//       AMD:   %[[CMPI_2:.*]] = arith.cmpi sgt, %{{.*}}, %{{.*}}
-//       AMD:   %[[SPLAT_3:.*]] = tt.splat %[[CMPI_2]]
-//       AMD:   %[[LOAD_4:.*]] = tt.load %{{.*}}, %[[SPLAT_3]]
-//       AMD:   %[[LOAD_5:.*]] = tt.load %{{.*}}, %[[CMPI_2]]
-//       AMD:   %[[MULI_6:.*]] = arith.muli %{{.*}}, %[[LOAD_5]]
-//       AMD:   %[[SPLAT_7:.*]] = tt.splat %[[MULI_6]]
-//       AMD:   %[[ADDPTR_8:.*]] = tt.addptr %{{.*}}, %[[SPLAT_7]]
-//       AMD:   %[[SPLAT_9:.*]] = tt.splat %[[CMPI_2]]
-//       AMD:   %[[LOAD_10:.*]] = tt.load %[[ADDPTR_8]], %[[SPLAT_9]]
-//       AMD:   %[[CMPI_11:.*]] = arith.cmpi sgt, %{{.*}}, %{{.*}}
-//       AMD:   %[[ADDPTR_12:.*]] = tt.addptr %{{.*}}, %{{.*}}
-//       AMD:   %[[ADDPTR_13:.*]] = tt.addptr %{{.*}}, %{{.*}}
-//       AMD:   %[[SPLAT_14:.*]] = tt.splat %[[CMPI_11]]
-//       AMD:   %[[LOAD_15:.*]] = tt.load %[[ADDPTR_12]], %[[SPLAT_14]]
-//       AMD:   %[[LOAD_16:.*]] = tt.load %[[ADDPTR_13]], %[[CMPI_11]]
-//       AMD:   %[[MULI_17:.*]] = arith.muli %{{.*}}, %[[LOAD_16]]
-//       AMD:   %[[SPLAT_18:.*]] = tt.splat %[[MULI_17]]
-//       AMD:   %[[ADDPTR_19:.*]] = tt.addptr %{{.*}}, %[[SPLAT_18]]
-//       AMD:   %[[SPLAT_20:.*]] = tt.splat %[[CMPI_11]]
-//       AMD:   %[[LOAD_21:.*]] = tt.load %[[ADDPTR_19]], %[[SPLAT_20]]
-//       AMD:   %[[MEMDESC_SUBVIEW_22:.*]] = triton_gpu.memdesc_subview %[[LOCAL_ALLOC_0]][%{{.*}}, %{{.*}}, %{{.*}}]
-//       AMD:   triton_gpu.local_store %[[LOAD_4]], %[[MEMDESC_SUBVIEW_22]]
-//       AMD:   %[[MEMDESC_SUBVIEW_23:.*]] = triton_gpu.memdesc_subview %[[LOCAL_ALLOC_1]][%{{.*}}, %{{.*}}, %{{.*}}]
-//       AMD:   triton_gpu.local_store %[[LOAD_10]], %[[MEMDESC_SUBVIEW_23]]
-//       AMD:   %[[SUBI_24:.*]] = arith.subi %{{.*}}, %{{.*}}
-//       AMD:   %{{.*}}:8 = scf.for %[[ARG6:.*]] = %{{.*}} to %[[SUBI_24]] step %{{.*}} iter_args(%[[ARG7:.*]] = %{{.*}}, %[[ARG8:.*]] = %[[ADDPTR_12]], %[[ARG9:.*]] = %[[ADDPTR_13]], %[[ARG10:.*]] = %{{.*}}, %[[ARG11:.*]] = %[[MEMDESC_SUBVIEW_22]], %[[ARG12:.*]] = %[[MEMDESC_SUBVIEW_23]], %[[ARG13:.*]] = %[[LOAD_15]], %[[ARG14:.*]] = %[[LOAD_21]])
-//       AMD:       %[[LOCAL_LOAD_43:.*]] = triton_gpu.local_load %[[ARG11]]
-//       AMD:       %[[LOCAL_LOAD_44:.*]] = triton_gpu.local_load %[[ARG12]]
-//       AMD:       %[[DOT_45:.*]] = tt.dot %[[LOCAL_LOAD_43]], %[[LOCAL_LOAD_44]], %[[ARG7]]
-//       AMD:       %[[ADDPTR_46:.*]] = tt.addptr %[[ARG8]], %{{.*}}
-//       AMD:       %[[ADDPTR_47:.*]] = tt.addptr %[[ARG9]], %{{.*}}
-//       AMD:       %[[LOAD_48:.*]] = tt.load %[[ADDPTR_46]]
-//       AMD:       %[[LOAD_49:.*]] = tt.load %[[ADDPTR_47]]
-//       AMD:       %[[MULI_50:.*]] = arith.muli %{{.*}}, %[[LOAD_49]]
-//       AMD:       %[[SPLAT_51:.*]] = tt.splat %[[MULI_50]]
-//       AMD:       %[[ADDPTR_52:.*]] = tt.addptr %{{.*}}, %[[SPLAT_51]]
-//       AMD:       %[[LOAD_53:.*]] = tt.load %[[ADDPTR_52]]
-//       AMD:       %[[ADDI_54:.*]] = arith.addi %[[ARG10]], %{{.*}}
-//       AMD:       %[[CMPI_55:.*]] = arith.cmpi slt, %[[ADDI_54]], %{{.*}}
-//       AMD:       %[[SELECT_56:.*]] = arith.select %[[CMPI_55]], %[[ADDI_54]], %{{.*}}
-//       AMD:       %[[MEMDESC_SUBVIEW_57:.*]] = triton_gpu.memdesc_subview %[[LOCAL_ALLOC_0]][%[[SELECT_56]], %{{.*}}, %{{.*}}]
-//       AMD:       triton_gpu.local_store %[[ARG13]], %[[MEMDESC_SUBVIEW_57]]
-//       AMD:       %[[MEMDESC_SUBVIEW_58:.*]] = triton_gpu.memdesc_subview %[[LOCAL_ALLOC_1]][%[[SELECT_56]], %{{.*}}, %{{.*}}]
-//       AMD:       triton_gpu.local_store %[[ARG14]], %[[MEMDESC_SUBVIEW_58]]
-//       AMD:       scf.yield %[[DOT_45]], %[[ADDPTR_46]], %[[ADDPTR_47]], %[[SELECT_56]], %[[MEMDESC_SUBVIEW_57]], %[[MEMDESC_SUBVIEW_58]], %[[LOAD_48]], %[[LOAD_53]]
-//       AMD:   }
-//       AMD:   %[[ADDI_26:.*]] = arith.addi %{{.*}}, %{{.*}}-1
-//       AMD:   %[[CMPI_27:.*]] = arith.cmpi sge, %[[ADDI_26]], %{{.*}}
-//       AMD:   %[[ADDI_28:.*]] = arith.addi %{{.*}}, %{{.*}}-2
-//       AMD:   %[[CMPI_29:.*]] = arith.cmpi sge, %[[ADDI_28]], %{{.*}}
-//       AMD:   %[[LOCAL_LOAD_30:.*]] = triton_gpu.local_load %{{.*}}#4
-//       AMD:   %[[LOCAL_LOAD_31:.*]] = triton_gpu.local_load %{{.*}}#5
-//       AMD:   %[[IF_32:.*]] = scf.if %[[CMPI_27]]
-//       AMD:       %[[DOT_43:.*]] = tt.dot %[[LOCAL_LOAD_30]], %[[LOCAL_LOAD_31]], %{{.*}}#0
-//       AMD:       scf.yield %[[DOT_43]]
-//       AMD:   } else {
-//       AMD:       scf.yield %{{.*}}#0
-//       AMD:   }
-//       AMD:   %[[ADDI_33:.*]] = arith.addi %{{.*}}#3, %{{.*}}
-//       AMD:   %[[CMPI_34:.*]] = arith.cmpi slt, %[[ADDI_33]], %{{.*}}
-//       AMD:   %[[SELECT_35:.*]] = arith.select %[[CMPI_34]], %[[ADDI_33]], %{{.*}}
-//       AMD:   %[[MEMDESC_SUBVIEW_36:.*]] = triton_gpu.memdesc_subview %{{.*}}[%[[SELECT_35]], %{{.*}}, %{{.*}}]
-//       AMD:   triton_gpu.local_store %{{.*}}#6, %[[MEMDESC_SUBVIEW_36]]
-//       AMD:   %[[MEMDESC_SUBVIEW_37:.*]] = triton_gpu.memdesc_subview %{{.*}}[%[[SELECT_35]], %{{.*}}, %{{.*}}]
-//       AMD:   triton_gpu.local_store %{{.*}}#7, %[[MEMDESC_SUBVIEW_37]]
-//       AMD:   %[[SELECT_38:.*]] = arith.select %[[CMPI_27]], %[[IF_32]], %{{.*}}#0
-//       AMD:   %[[LOCAL_LOAD_39:.*]] = triton_gpu.local_load %[[MEMDESC_SUBVIEW_36]]
-//       AMD:   %[[LOCAL_LOAD_40:.*]] = triton_gpu.local_load %[[MEMDESC_SUBVIEW_37]]
-//       AMD:   %[[IF_41:.*]] = scf.if %[[CMPI_29]]
-//       AMD:       %[[DOT_43:.*]] = tt.dot %[[LOCAL_LOAD_39]], %[[LOCAL_LOAD_40]], %[[SELECT_38]]
-//       AMD:       scf.yield %[[DOT_43]]
-//       AMD:   } else {
-//       AMD:       scf.yield %[[SELECT_38]]
-//       AMD:   }
-//       AMD:   %[[SELECT_42:.*]] = arith.select %[[CMPI_29]], %[[IF_41]], %[[SELECT_38]]
-//       AMD:   triton_gpu.local_dealloc %[[LOCAL_ALLOC_0]]
-//       AMD:   triton_gpu.local_dealloc %[[LOCAL_ALLOC_1]]
-=======
 //  AMD-LABEL:   tt.func @indirect_bmm_scalar
 //        AMD:   %[[LOCAL_ALLOC_0:.*]] = triton_gpu.local_alloc  
 //        AMD:   %[[LOCAL_ALLOC_1:.*]] = triton_gpu.local_alloc  
@@ -561,7 +398,6 @@
 //        AMD:   %[[MEMDESC_SUBVIEW_23:.*]] = triton_gpu.memdesc_subview %[[LOCAL_ALLOC_1]][%{{.*}}, %{{.*}}, %{{.*}}] 
 //        AMD:   triton_gpu.local_store %[[LOAD_10]], %[[MEMDESC_SUBVIEW_23]] 
 //        AMD:   %{{.*}}:8 = scf.for %[[ARG6:.*]] = %{{.*}} to %{{.*}} step %{{.*}} iter_args(%[[ARG7:.*]] = %{{.*}}, %[[ARG8:.*]] = %[[ADDPTR_12]], %[[ARG9:.*]] = %[[ADDPTR_13]], %[[ARG10:.*]] = %{{.*}}, %[[ARG11:.*]] = %[[MEMDESC_SUBVIEW_22]], %[[ARG12:.*]] = %[[MEMDESC_SUBVIEW_23]], %[[ARG13:.*]] = %[[LOAD_15]], %[[ARG14:.*]] = %[[LOAD_21]])
->>>>>>> 8cb3e91f
 
 tt.func @indirect_bmm_scalar(%77: i64 {tt.divisibility=16: i32},
                    %76: index,
@@ -609,15 +445,6 @@
 // CHECK: triton_gpu.async_wait {{.*}} {num = 2 : i32}
 // CHECK: scf.yield {{.*}}, {{.*}}, {{.*}}, %[[IND_BUFFER_0]]
 
-<<<<<<< HEAD
-// AMD-LABEL:  tt.func @indirect_bmm_scalar_dist_one
-// AMD-COUNT-4:  tt.load
-//       AMD:  scf.for
-//       AMD:    tt.dot
-//       AMD:    tt.load
-//       AMD:    triton_gpu.local_store
-//       AMD:    scf.yield
-=======
 //  AMD-LABEL:   tt.func @indirect_bmm_scalar_dist_one
 //        AMD:   %[[LOAD_0:.*]] = tt.load %{{.*}} 
 //        AMD:   %[[ADDPTR_1:.*]] = tt.addptr %{{.*}}, %{{.*}} 
@@ -670,7 +497,6 @@
 //        AMD:   }
 //        AMD:   triton_gpu.local_dealloc %[[LOCAL_ALLOC_2]]
 //        AMD:   triton_gpu.local_dealloc %[[LOCAL_ALLOC_3]]
->>>>>>> 8cb3e91f
 
 tt.func @indirect_bmm_scalar_dist_one(%77: i64 {tt.divisibility=16: i32},
                    %76: index,
@@ -725,52 +551,6 @@
 // CHECK: triton_gpu.async_wait {{.*}} {num = 1 : i32}
 // CHECK: scf.yield
 
-<<<<<<< HEAD
-// AMD-LABEL:  tt.func @indirect_bmm_vector
-//       AMD:   %[[LOCAL_ALLOC_0:.*]] = triton_gpu.local_alloc
-//       AMD:   %[[LOCAL_ALLOC_1:.*]] = triton_gpu.local_alloc
-//       AMD:   %[[CMPI_2:.*]] = arith.cmpi sgt, %{{.*}}, %{{.*}}
-//       AMD:   %[[SPLAT_3:.*]] = tt.splat %[[CMPI_2]]
-//       AMD:   %[[LOAD_4:.*]] = tt.load %{{.*}}, %[[SPLAT_3]]
-//       AMD:   %[[CMPI_5:.*]] = arith.cmpi sgt, %{{.*}}, %{{.*}}
-//       AMD:   %[[ADDPTR_6:.*]] = tt.addptr %{{.*}}, %{{.*}}
-//       AMD:   %[[SPLAT_7:.*]] = tt.splat %[[CMPI_2]]
-//       AMD:   %[[LOAD_8:.*]] = tt.load %{{.*}}, %[[SPLAT_7]]
-//       AMD:   %[[EXPAND_DIMS_9:.*]] = tt.expand_dims %[[LOAD_4]] {axis = 1 : i32}
-//       AMD:   %[[BROADCAST_10:.*]] = tt.broadcast %[[EXPAND_DIMS_9]]
-//       AMD:   %[[MULI_11:.*]] = arith.muli %{{.*}}, %[[BROADCAST_10]]
-//       AMD:   %[[ADDPTR_12:.*]] = tt.addptr %{{.*}}, %[[MULI_11]]
-//       AMD:   %[[SPLAT_13:.*]] = tt.splat %[[CMPI_2]]
-//       AMD:   %[[LOAD_14:.*]] = tt.load %[[ADDPTR_12]], %[[SPLAT_13]]
-//       AMD:   %[[SPLAT_15:.*]] = tt.splat %[[CMPI_5]]
-//       AMD:   %[[LOAD_16:.*]] = tt.load %[[ADDPTR_6]], %[[SPLAT_15]]
-//       AMD:   %[[MEMDESC_SUBVIEW_17:.*]] = triton_gpu.memdesc_subview %[[LOCAL_ALLOC_0]][%{{.*}}, %{{.*}}, %{{.*}}]
-//       AMD:   triton_gpu.local_store %[[LOAD_8]], %[[MEMDESC_SUBVIEW_17]]
-//       AMD:   %[[MEMDESC_SUBVIEW_18:.*]] = triton_gpu.memdesc_subview %[[LOCAL_ALLOC_1]][%{{.*}}, %{{.*}}, %{{.*}}]
-//       AMD:   triton_gpu.local_store %[[LOAD_14]], %[[MEMDESC_SUBVIEW_18]]
-//       AMD:   %[[SUBI_19:.*]] = arith.subi %{{.*}}, %{{.*}}
-//       AMD:   %{{.*}}:7 = scf.for %[[ARG6:.*]] = %{{.*}} to %[[SUBI_19]] step %{{.*}} iter_args(%[[ARG7:.*]] = %{{.*}}, %[[ARG8:.*]] = %{{.*}}, %[[ARG9:.*]] = %[[ADDPTR_6]], %[[ARG10:.*]] = %{{.*}}, %[[ARG11:.*]] = %[[MEMDESC_SUBVIEW_17]], %[[ARG12:.*]] = %[[MEMDESC_SUBVIEW_18]], %[[ARG13:.*]] = %[[LOAD_16]])
-//       AMD:       %[[LOCAL_LOAD_47:.*]] = triton_gpu.local_load %[[ARG11]]
-//       AMD:       %[[LOCAL_LOAD_48:.*]] = triton_gpu.local_load %[[ARG12]]
-//       AMD:       %[[DOT_49:.*]] = tt.dot %[[LOCAL_LOAD_47]], %[[LOCAL_LOAD_48]], %[[ARG7]]
-//       AMD:       %[[ADDPTR_50:.*]] = tt.addptr %[[ARG8]], %{{.*}}
-//       AMD:       %[[ADDPTR_51:.*]] = tt.addptr %[[ARG9]], %{{.*}}
-//       AMD:       %[[LOAD_52:.*]] = tt.load %[[ADDPTR_50]]
-//       AMD:       %[[EXPAND_DIMS_53:.*]] = tt.expand_dims %[[ARG13]] {axis = 1 : i32}
-//       AMD:       %[[BROADCAST_54:.*]] = tt.broadcast %[[EXPAND_DIMS_53]]
-//       AMD:       %[[MULI_55:.*]] = arith.muli %{{.*}}, %[[BROADCAST_54]]
-//       AMD:       %[[ADDPTR_56:.*]] = tt.addptr %{{.*}}, %[[MULI_55]]
-//       AMD:       %[[LOAD_57:.*]] = tt.load %[[ADDPTR_56]]
-//       AMD:       %[[LOAD_58:.*]] = tt.load %[[ADDPTR_51]]
-//       AMD:       %[[ADDI_59:.*]] = arith.addi %[[ARG10]], %{{.*}}
-//       AMD:       %[[CMPI_60:.*]] = arith.cmpi slt, %[[ADDI_59]], %{{.*}}
-//       AMD:       %[[SELECT_61:.*]] = arith.select %[[CMPI_60]], %[[ADDI_59]], %{{.*}}
-//       AMD:       %[[MEMDESC_SUBVIEW_62:.*]] = triton_gpu.memdesc_subview %[[LOCAL_ALLOC_0]][%[[SELECT_61]], %{{.*}}, %{{.*}}]
-//       AMD:       triton_gpu.local_store %[[LOAD_52]], %[[MEMDESC_SUBVIEW_62]]
-//       AMD:       %[[MEMDESC_SUBVIEW_63:.*]] = triton_gpu.memdesc_subview %[[LOCAL_ALLOC_1]][%[[SELECT_61]], %{{.*}}, %{{.*}}]
-//       AMD:       triton_gpu.local_store %[[LOAD_57]], %[[MEMDESC_SUBVIEW_63]]
-//       AMD:       scf.yield %[[DOT_49]], %[[ADDPTR_50]], %[[ADDPTR_51]], %[[SELECT_61]], %[[MEMDESC_SUBVIEW_62]], %[[MEMDESC_SUBVIEW_63]], %[[LOAD_58]]
-=======
 //  AMD-LABEL:   tt.func @indirect_bmm_vector
 //        AMD:   %[[LOCAL_ALLOC_0:.*]] = triton_gpu.local_alloc  
 //        AMD:   %[[LOCAL_ALLOC_1:.*]] = triton_gpu.local_alloc  
@@ -824,7 +604,6 @@
 //        AMD:   }
 //        AMD:   triton_gpu.local_dealloc %[[LOCAL_ALLOC_0]]
 //        AMD:   triton_gpu.local_dealloc %[[LOCAL_ALLOC_1]]
->>>>>>> 8cb3e91f
 
 tt.func @indirect_bmm_vector(%77: tensor<16x16xi64, #BL> {tt.divisibility=16: i32, tt.constancy=16: i32},
                    %76: index,
