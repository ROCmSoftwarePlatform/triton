# flake8: noqa: F821,F841
import triton.language.semantic
import itertools
import os
import re
from typing import Optional, Union

import numpy as np
import pytest
import torch
from numpy.random import RandomState

import triton
import triton._C.libtriton.triton as _triton
import triton.language as tl
from triton.common.build import is_hip
from triton.runtime.jit import JITFunction, TensorWrapper, reinterpret

int_dtypes = ['int8', 'int16', 'int32', 'int64']
uint_dtypes = ['uint8', 'uint16', 'uint32', 'uint64']
float_dtypes = ['float16', 'float32', 'float64']
dtypes = int_dtypes + uint_dtypes + float_dtypes
dtypes_with_bfloat16 = dtypes + ['bfloat16']
torch_dtypes = ['bool'] + int_dtypes + ['uint8'] + float_dtypes + ['bfloat16']

if is_hip():
    GPU_DIALECT = "triton_gpu"
    THREADS_PER_WARP = 64
else:
    GPU_DIALECT = "triton_gpu"
    THREADS_PER_WARP = 32


def _bitwidth(dtype: str) -> int:
    # ex.: "int64" -> 64
    return int(re.search(r'(\d+)$', dtype).group(1))


def numpy_random(shape, dtype_str, rs: Optional[RandomState] = None, low=None, high=None):
    """
    Override `rs` if you're calling this function twice and don't want the same
    result for both calls.
    """
    if isinstance(shape, int):
        shape = (shape, )
    if rs is None:
        rs = RandomState(seed=17)
    if dtype_str in int_dtypes + uint_dtypes:
        iinfo = np.iinfo(getattr(np, dtype_str))
        low = iinfo.min if low is None else max(low, iinfo.min)
        high = iinfo.max if high is None else min(high, iinfo.max)
        dtype = getattr(np, dtype_str)
        x = rs.randint(low, high, shape, dtype=dtype)
        x[x == 0] = 1  # Hack. Never return zero so tests of division don't error out.
        return x
    elif dtype_str and 'float8' in dtype_str:
        x = rs.randint(20, 40, shape, dtype=np.int8)
        return x
    elif dtype_str in float_dtypes:
        return rs.normal(0, 1, shape).astype(dtype_str)
    elif dtype_str == 'bfloat16':
        return (rs.normal(0, 1, shape).astype('float32').view('uint32')
                & np.uint32(0xffff0000)).view('float32')
    elif dtype_str in ['bool', 'int1', 'bool_']:
        return rs.normal(0, 1, shape) > 0.0
    else:
        raise RuntimeError(f'Unknown dtype {dtype_str}')


def to_triton(x: np.ndarray, device='cuda', dst_type=None) -> Union[TensorWrapper, torch.Tensor]:
    '''
    Note: We need dst_type because the type of x can be different from dst_type.
          For example: x is of type `float32`, dst_type is `bfloat16`.
          If dst_type is None, we infer dst_type from x.
    '''
    t = x.dtype.name
    if t in uint_dtypes:
        signed_type_name = t.lstrip('u')  # e.g. "uint16" -> "int16"
        x_signed = x.astype(getattr(np, signed_type_name))
        return reinterpret(torch.tensor(x_signed, device=device), getattr(tl, t))
    else:
        if dst_type and 'float8' in dst_type:
            return reinterpret(torch.tensor(x, device=device), getattr(tl, dst_type))
        if t == 'float32' and dst_type == 'bfloat16':
            return torch.tensor(x, device=device).bfloat16()
        return torch.tensor(x, device=device)


def torch_dtype_name(dtype) -> str:
    if isinstance(dtype, triton.language.dtype):
        return dtype.name
    elif isinstance(dtype, torch.dtype):
        # 'torch.int64' -> 'int64'
        m = re.match(r'^torch\.(\w+)$', str(dtype))
        return m.group(1)
    else:
        raise TypeError(f'not a triton or torch dtype: {type(dtype)}')


def to_numpy(x):
    if isinstance(x, TensorWrapper):
        return x.base.cpu().numpy().astype(getattr(np, torch_dtype_name(x.dtype)))
    elif isinstance(x, torch.Tensor):
        if x.dtype is torch.bfloat16:
            return x.cpu().float().numpy()
        return x.cpu().numpy()
    else:
        raise ValueError(f"Not a triton-compatible tensor: {x}")


def patch_kernel(template, to_replace):
    kernel = triton.JITFunction(template.fn)
    for key, value in to_replace.items():
        kernel.src = kernel.src.replace(key, value)
    return kernel


def check_type_supported(dtype, device='cuda'):
    '''
    skip test if dtype is not supported on the current device
    '''
    if device in ['cuda']:
        cc = torch.cuda.get_device_capability()
        if cc[0] < 8 and (dtype is tl.bfloat16 or dtype == "bfloat16" or dtype is torch.bfloat16):
            pytest.skip("bfloat16 is only supported on NVGPU with cc >= 80")

@pytest.mark.parametrize("dtype_x", list(dtypes) + ["bfloat16"])
def test_empty_kernel(dtype_x, device='cuda'):
    SIZE = 128

    @triton.jit
    def kernel(X, SIZE: tl.constexpr):
        pass
    check_type_supported(dtype_x)
    x = to_triton(numpy_random(SIZE, dtype_str=dtype_x), device=device, dst_type=dtype_x)
    kernel[(1, )](x, SIZE=SIZE, num_warps=4)


def test_program_functions(dtype_x = 'float16', device='cuda'):
    SIZE = 128
    # os.environ["TRITON_DEBUG"] = "1"
    @triton.jit
    def kernel(X, Y, SIZE: tl.constexpr):
        pid_x = tl.program_id(0)
        pid_y = tl.program_id(1)
        pid_z = tl.program_id(2)
        num_pids_x = tl.num_programs(0)
        num_pids_y = tl.num_programs(1)
        num_pids_z = tl.num_programs(2)

        pid = pid_z * (num_pids_x * num_pids_y) + pid_y * num_pids_x + pid_x
        val = (pid_x == 0)
        val = val and (pid_y == 0)
        val = val and (pid_z == 0 or pid_z == 1)
        val = val and (num_pids_x == 1)
        val = val and (num_pids_y == 1)
        val = val and (num_pids_z == 2)
        tl.store(Y + pid, val)

    check_type_supported(dtype_x)
    x = to_triton(numpy_random(SIZE, dtype_str=dtype_x), device=device, dst_type=dtype_x)
    gold = torch.ones((2,), device = device, dtype = torch.bool)
    y = torch.zeros((2,), device = device, dtype = torch.bool)
    kernel[(1, 1, 2)](x, y, SIZE=SIZE, num_warps=4)
    np.testing.assert_allclose(to_numpy(gold), to_numpy(y))

# generic test functions
def _test_unary(dtype_x, expr, numpy_expr=None, device='cuda'):
    check_type_supported(dtype_x)  # early return if dtype_x is not supported
    SIZE = 128
    # define the kernel / launch-grid

    @triton.jit
    def kernel(Z, X, SIZE: tl.constexpr):
        off = tl.arange(0, SIZE)
        x = tl.load(X + off)
        z = GENERATE_TEST_HERE
        tl.store(Z + off, z)

    kernel = patch_kernel(kernel, {'GENERATE_TEST_HERE': expr})
    # inputs
    x = numpy_random(SIZE, dtype_str=dtype_x)
    if 'log' in expr:
        x = np.abs(x) + 0.01
    # reference result
    z_ref = eval(expr if numpy_expr is None else numpy_expr)
    # triton result
    x_tri = to_triton(x, device=device, dst_type=dtype_x)
    z_tri = to_triton(np.empty_like(z_ref), device=device, dst_type=dtype_x)
    kernel[(1, )](z_tri, x_tri, SIZE=SIZE, num_warps=4)
    # compare
    np.testing.assert_allclose(z_ref, to_numpy(z_tri), rtol=0.01)


def _binary_op_dtype_override(a: str, b: str) -> Optional[np.dtype]:
    """
    Given two dtype strings, returns the numpy dtype Triton thinks binary
    operations on the two types should return. Returns None if the return value
    matches numpy. This is generally needed because Triton and pytorch return
    narrower floating point types than numpy in mixed operations, and because
    Triton follows C/C++ semantics around mixed signed/unsigned operations, and
    numpy/pytorch do not.
    """
    overrides = {
        ('float16', 'int16'): np.float16,
        ('float16', 'int32'): np.float16,
        ('float16', 'int64'): np.float16,
        ('float16', 'uint16'): np.float16,
        ('float16', 'uint32'): np.float16,
        ('float16', 'uint64'): np.float16,
        ('int8', 'uint8'): np.uint8,
        ('int8', 'uint16'): np.uint16,
        ('int8', 'uint32'): np.uint32,
        ('int8', 'uint64'): np.uint64,
        ('int16', 'uint16'): np.uint16,
        ('int16', 'uint32'): np.uint32,
        ('int16', 'uint64'): np.uint64,
        ('int32', 'uint32'): np.uint32,
        ('int32', 'uint64'): np.uint64,
        ('int64', 'uint64'): np.uint64,
    }
    key = (a, b) if a < b else (b, a)
    return overrides.get(key)


def _test_binary(dtype_x, dtype_y, expr, numpy_expr=None, mode_x='real', mode_y='real', device='cuda', y_low=None, y_high=None):
    check_type_supported(dtype_x)  # early return if dtype_x is not supported
    check_type_supported(dtype_y)
    SIZE = 128
    # define the kernel / launch-grid

    @triton.jit
    def kernel(Z, X, Y, SIZE: tl.constexpr):
        off = tl.arange(0, SIZE)
        x = tl.load(X + off)
        y = tl.load(Y + off)
        z = GENERATE_TEST_HERE
        tl.store(Z + off, z)

    kernel = patch_kernel(kernel, {'GENERATE_TEST_HERE': expr})
    # inputs
    rs = RandomState(17)
    x = numpy_random(SIZE, dtype_str=dtype_x, rs=rs)
    y = numpy_random(SIZE, dtype_str=dtype_y, rs=rs, low=y_low, high=y_high)
    if mode_x == 'nan':
        x[:] = float('nan')
    if mode_y == 'nan':
        y[:] = float('nan')
    # reference result
    z_ref = eval(expr if numpy_expr is None else numpy_expr)
    dtype_z = _binary_op_dtype_override(dtype_x, dtype_y)
    if dtype_z is not None:
        z_ref = z_ref.astype(dtype_z)
    # triton result
    x_tri = to_triton(x, device=device, dst_type=dtype_x)
    y_tri = to_triton(y, device=device, dst_type=dtype_y)
    z_tri = to_triton(np.empty(SIZE, dtype=z_ref.dtype), device=device)
    kernel[(1, )](z_tri, x_tri, y_tri, SIZE=SIZE, num_warps=4)
    np.testing.assert_allclose(z_ref, to_numpy(z_tri), err_msg=expr, rtol=0.01)


def _mod_operation_ill_conditioned(dtype_x, dtype_y) -> bool:
    # The result of x % y is ill-conditioned if x % y is much smaller than x.
    # pytorch/CUDA has slightly different (probably better) rounding on
    # remainders than stock LLVM. We currently don't expect to match it
    # bit-for-bit.
    return (dtype_x, dtype_y) in [
        ('int32', 'bfloat16'),
        ('int32', 'float16'),
        ('int32', 'float32'),
        ('int64', 'bfloat16'),
        ('int64', 'float16'),
        ('int64', 'float32'),
        ('int64', 'float64'),
        ('uint16', 'bfloat16'),
        ('uint16', 'float16'),
        ('uint16', 'float32'),
        ('uint32', 'bfloat16'),
        ('uint32', 'float16'),
        ('uint32', 'float32'),
        ('uint64', 'bfloat16'),
        ('uint64', 'float16'),
        ('uint64', 'float32'),
        ('uint64', 'float64'),
    ]

# ---------------
# test binary ops
# ---------------


@pytest.mark.parametrize("dtype_x, dtype_y, op", [
    (dtype_x, dtype_y, op)
    for op in ['+', '-', '*', '/', '%']
    for dtype_x in dtypes_with_bfloat16
    for dtype_y in dtypes_with_bfloat16
])
def test_bin_op(dtype_x, dtype_y, op, device='cuda'):
    expr = f' x {op} y'
    if op == '%' and dtype_x in int_dtypes + uint_dtypes and dtype_y in int_dtypes + uint_dtypes:
        # LLVM has 'numpy.fmod', not 'numpy.remainder', semantics on integer remainders.
        numpy_expr = 'np.fmod(x, y)'
    elif op in ('/', '%') and dtype_x in ('int16', 'float16', 'bfloat16') and dtype_y in ('int16', 'float16', 'bfloat16'):
        # Triton promotes 16-bit floating-point / and % to 32-bit because there
        # are no native div or FRem operations on float16. Since we have to
        # convert anyway, we may as well take the accuracy bump.
        numpy_expr = f'x.astype(np.float32) {op} y.astype(np.float32)'
    elif (dtype_x in uint_dtypes and dtype_y in int_dtypes and _bitwidth(dtype_x) >= _bitwidth(dtype_y)):
        numpy_expr = f'x.astype(np.{dtype_x}) {op} y.astype(np.{dtype_x})'
    elif (dtype_y in uint_dtypes and dtype_x in int_dtypes and _bitwidth(dtype_y) >= _bitwidth(dtype_x)):
        numpy_expr = f'x.astype(np.{dtype_y}) {op} y.astype(np.{dtype_y})'
    else:
        numpy_expr = None
    if op == '%' and _mod_operation_ill_conditioned(dtype_x, dtype_y):
        with pytest.raises(AssertionError, match='Not equal to tolerance'):
            _test_binary(dtype_x, dtype_y, expr, numpy_expr, device=device)
    elif (op in ('%', '/') and
          ((dtype_x in int_dtypes and dtype_y in uint_dtypes) or
           (dtype_x in uint_dtypes and dtype_y in int_dtypes))):
        with pytest.raises(triton.CompilationError) as exc_info:
            _test_binary(dtype_x, dtype_y, expr, numpy_expr, device=device)
        assert re.match('Cannot use .* because they have different signedness', str(exc_info.value.__cause__))
    else:
        _test_binary(dtype_x, dtype_y, expr, numpy_expr, device=device)


@pytest.mark.parametrize("dtype_x, dtype_y",
                         [(dtype_x, dtype_y) for dtype_x in int_dtypes for dtype_y in int_dtypes] +
                         [(dtype_x, dtype_y) for dtype_x in uint_dtypes for dtype_y in uint_dtypes]
                         )
def test_floordiv(dtype_x, dtype_y, device='cuda'):
    # Triton has IEEE, not numpy/torch, semantics for %, and those carry
    # through to //, so we have to use a nonstandard expression to get a
    # reference result for //.
    expr = 'x // y'
    numpy_expr = '((x - np.fmod(x, y)) / y)'
    _test_binary(dtype_x, dtype_y, expr, numpy_expr, device=device)


def test_unsigned_name_mangling(device='cuda'):
    # Test that uint32 and int32 are mangled differently by the compiler
    SIZE = 128
    # define the kernel / launch-grid

    @triton.jit
    def kernel(O1, O2, X, Y, SIZE: tl.constexpr):
        off = tl.arange(0, SIZE)
        x = tl.load(X + off)
        y = tl.load(Y + off)
        out1 = tl.abs(x)  # uint32 -> nop
        out2 = tl.abs(-y)  # int32 -> should have an effect
        tl.store(O1 + off, out1)
        tl.store(O2 + off, out2)

    dtype_x = 'uint32'
    dtype_y = 'int32'
    # inputs
    rs = RandomState(17)
    x = numpy_random(SIZE, dtype_str=dtype_x, rs=rs)
    y = numpy_random(SIZE, dtype_str=dtype_y, rs=rs)
    # reference result
    expect = (np.abs(x), np.abs(-y))
    # triton result
    x_tri = to_triton(x, device=device, dst_type=dtype_x)
    y_tri = to_triton(y, device=device, dst_type=dtype_y)
    actual = tuple(
        to_triton(np.empty_like(e), device=device)
        for e in expect
    )
    kernel[(1, )](actual[0], actual[1], x_tri, y_tri, SIZE=SIZE, num_warps=4)

    # Bitwise op, so expect exact equality
    assert (expect[0] == to_numpy(actual[0])).all()
    assert (expect[1] == to_numpy(actual[1])).all()


# ---------------
# test bitwise ops
# ---------------
@pytest.mark.parametrize("dtype_x, dtype_y, op", [
    (dtype_x, dtype_y, op)
    for op in ['&', '|', '^']
    for dtype_x in dtypes + dtypes_with_bfloat16
    for dtype_y in dtypes + dtypes_with_bfloat16
])
def test_bitwise_op(dtype_x, dtype_y, op, device='cuda'):
    expr = f'x {op} y'
    if (dtype_x in uint_dtypes and dtype_y in int_dtypes and _bitwidth(dtype_x) >= _bitwidth(dtype_y)):
        numpy_expr = f'x.astype(np.{dtype_x}) {op} y.astype(np.{dtype_x})'
    elif (dtype_y in uint_dtypes and dtype_x in int_dtypes and _bitwidth(dtype_y) >= _bitwidth(dtype_x)):
        numpy_expr = f'x.astype(np.{dtype_y}) {op} y.astype(np.{dtype_y})'
    else:
        numpy_expr = None
    if 'float' in dtype_x + dtype_y:
        with pytest.raises(triton.CompilationError) as exc_info:
            _test_binary(dtype_x, dtype_y, expr, numpy_expr='np.array([])', device=device)
        # The CompilationError must have been caused by a C++ exception with this text.
        assert re.match('invalid operands of type', str(exc_info.value.__cause__))
    else:
        _test_binary(dtype_x, dtype_y, expr, numpy_expr, device=device)


@pytest.mark.parametrize("dtype_x, dtype_y, op", [
    (dtype_x, dtype_y, op)
    for op in ['<<', '>>']
    for dtype_x in int_dtypes + uint_dtypes
    for dtype_y in int_dtypes + uint_dtypes
])
def test_shift_op(dtype_x, dtype_y, op, device='cuda'):
    expr = f'x {op} y'
    bw = max(_bitwidth(dtype_x), _bitwidth(dtype_y))
    if dtype_x.startswith('int'):
        dtype_z = f'int{bw}'
    else:
        dtype_z = f'uint{bw}'
    numpy_expr = f'x.astype(np.{dtype_z}) {op} y.astype(np.{dtype_z})'
    _test_binary(dtype_x, dtype_y, expr, numpy_expr, device=device, y_low=0, y_high=65)


# ---------------
# test compare ops
# ---------------
ops = ['==', '!=', '>', '<', '>=', '<=']


@pytest.mark.parametrize("dtype_x, dtype_y, op, mode_x, mode_y",
                         # real
                         [
                             (dtype_x, dtype_y, op, 'real', 'real')
                             for op in ops
                             for dtype_x in dtypes
                             for dtype_y in dtypes
                         ] +
                         # NaNs
                         [('float32', 'float32', op, mode_x, mode_y)
                             for op in ops
                             for mode_x, mode_y in [('nan', 'real'),
                                                    ('real', 'nan'),
                                                    ('nan', 'nan')]

                          ])
def test_compare_op(dtype_x, dtype_y, op, mode_x, mode_y, device='cuda'):
    expr = f'x {op} y'
    if (dtype_x in uint_dtypes and dtype_y in int_dtypes and _bitwidth(dtype_x) >= _bitwidth(dtype_y)):
        numpy_expr = f'x.astype(np.{dtype_x}) {op} y.astype(np.{dtype_x})'
    elif (dtype_y in uint_dtypes and dtype_x in int_dtypes and _bitwidth(dtype_y) >= _bitwidth(dtype_x)):
        numpy_expr = f'x.astype(np.{dtype_y}) {op} y.astype(np.{dtype_y})'
    else:
        numpy_expr = None
    _test_binary(dtype_x, dtype_y, expr, numpy_expr, mode_x=mode_x, mode_y=mode_y, device=device)


# ---------------
# test where
# ---------------
@pytest.mark.parametrize("dtype", dtypes_with_bfloat16 + ["*int32"])
def test_where(dtype):
    select_ptrs = False
    if dtype == "*int32":
        dtype = "int64"
        select_ptrs = True
    check_type_supported(dtype)

    @triton.jit
    def where_kernel(cond_ptr, a_ptr, b_ptr, output_ptr, n_elements,
                     BLOCK_SIZE: tl.constexpr,
                     TEST_POINTERS: tl.constexpr,
                     TEST_SCALAR_POINTERS: tl.constexpr):
        offsets = tl.program_id(axis=0) * BLOCK_SIZE + tl.arange(0, BLOCK_SIZE)
        mask = offsets < n_elements
        decide = tl.load(cond_ptr + offsets, mask=mask)
        if TEST_SCALAR_POINTERS:
            ptr = tl.where(tl.load(cond_ptr), a_ptr, b_ptr)
            output = tl.load(ptr + offsets, mask=mask)
        else:
            if TEST_POINTERS:
                a = tl.load(a_ptr + offsets, mask=mask).to(tl.pi32_t)
                b = tl.load(b_ptr + offsets, mask=mask).to(tl.pi32_t)
            else:
                a = tl.load(a_ptr + offsets, mask=mask)
                b = tl.load(b_ptr + offsets, mask=mask)
            output = tl.where(decide, a, b)
        tl.store(output_ptr + offsets, output, mask=mask)

    SIZE = 1_000
    rs = RandomState(17)
    cond = numpy_random(SIZE, 'bool', rs)
    x = numpy_random(SIZE, dtype_str=dtype, rs=rs)
    y = numpy_random(SIZE, dtype_str=dtype, rs=rs)
    z = np.where(cond, x, y)

    cond_tri = to_triton(cond, device='cuda')
    x_tri = to_triton(x, device='cuda', dst_type=dtype)
    y_tri = to_triton(y, device='cuda', dst_type=dtype)
    z_tri = to_triton(np.empty(SIZE, dtype=z.dtype), device='cuda', dst_type=dtype)

    grid = lambda meta: (triton.cdiv(SIZE, meta['BLOCK_SIZE']),)
    where_kernel[grid](cond_tri, x_tri, y_tri, z_tri, SIZE, BLOCK_SIZE=1024, TEST_POINTERS=select_ptrs, TEST_SCALAR_POINTERS=False)
    assert (z == to_numpy(z_tri)).all()
    if select_ptrs:
        where_kernel[grid](cond_tri, x_tri, y_tri, z_tri, SIZE, BLOCK_SIZE=1024, TEST_POINTERS=select_ptrs, TEST_SCALAR_POINTERS=True)
        z = np.where(cond[0], x, y)
        assert (z == to_numpy(z_tri)).all()


def test_where_broadcast():
    @triton.jit
    def where_kernel(cond_ptr, a_ptr, out_ptr, BLOCK_SIZE: tl.constexpr):
        xoffsets = tl.arange(0, BLOCK_SIZE)[:, None]
        yoffsets = tl.arange(0, BLOCK_SIZE)[None, :]

        mask = tl.load(cond_ptr + yoffsets)
        vals = tl.load(a_ptr + yoffsets + BLOCK_SIZE * xoffsets)
        res = tl.where(mask, vals, 0.)
        tl.store(out_ptr + yoffsets + BLOCK_SIZE * xoffsets, res)

    @triton.jit
    def where_scalar_condition(a_ptr, out_ptr, BLOCK_SIZE: tl.constexpr):
        xoffsets = tl.arange(0, BLOCK_SIZE)[:, None]
        yoffsets = tl.arange(0, BLOCK_SIZE)[None, :]
        mask = 0
        vals = tl.load(a_ptr + yoffsets + BLOCK_SIZE * xoffsets)
        res = tl.where(mask, vals, 0.)
        tl.store(out_ptr + yoffsets + BLOCK_SIZE * xoffsets, res)

    SIZE = 32
    dtype = 'float32'
    rs = RandomState(17)
    x = numpy_random((SIZE, SIZE), dtype_str=dtype, rs=rs)
    mask = numpy_random(SIZE, 'bool', rs=rs)
    z = np.where(mask, x, 0)
    cond_tri = to_triton(mask, device="cuda")
    x_tri = to_triton(x, device='cuda', dst_type=dtype)
    z_tri = to_triton(np.empty((SIZE, SIZE), dtype=z.dtype), device='cuda', dst_type=dtype)
    where_kernel[(1,)](cond_tri, x_tri, z_tri, SIZE)
    assert (z == to_numpy(z_tri)).all()
    where_scalar_condition[(1,)](x_tri, z_tri, SIZE)
    z = np.where(0, x, 0)
    assert (z == to_numpy(z_tri)).all()

# ---------------
# test unary ops
# ---------------


@pytest.mark.parametrize("dtype_x, expr", [
    (dtype_x, ' -x') for dtype_x in dtypes_with_bfloat16
] + [
    (dtype_x, ' ~x') for dtype_x in int_dtypes
])
def test_unary_op(dtype_x, expr, device='cuda'):
    _test_unary(dtype_x, expr, device=device)

# ----------------
# test math ops
# ----------------


@pytest.mark.parametrize("expr", [
    'exp', 'log', 'cos', 'sin'
])
def test_math_op(expr, device='cuda'):
    _test_unary('float32', f'tl.{expr}(x)', f'np.{expr}(x) ', device=device)

# ----------------
# test abs
# ----------------


@pytest.mark.parametrize("dtype_x", [
    (dtype_x)
    for dtype_x in dtypes_with_bfloat16
])
def test_abs(dtype_x, device='cuda'):
    _test_unary(dtype_x, 'tl.abs(x)', 'np.abs(x) ', device=device)

# ----------------
# test indexing
# ----------------


def make_ptr_str(name, shape):
    rank = len(shape)
    offsets = []
    stride = 1
    for i in reversed(range(rank)):
        idx = ', '.join([':' if ii == i else 'None' for ii in range(rank)])
        offsets += [f'tl.arange(0, {shape[i]})[{idx}]*{stride}']
        stride *= shape[i]
    return f"{name} + {' + '.join(offsets)}"


# TODO: handle `%4 = triton_gpu.convert_layout %3 : (tensor<32xi32, #blocked0>) -> tensor<32xi32, #triton_gpu.slice<{dim = 0, parent = #blocked1}>>``
@pytest.mark.parametrize("expr, dtype_str", [
    (f'x[{s}]', d)
    for s in ['None, :', ':, None',
              'None, :, :',
              ':, :, None']
    for d in ['int32', 'uint32', 'uint16']
])
def test_index1d(expr, dtype_str, device='cuda'):
    rank_x = expr.count(':')
    rank_y = expr.count(',') + 1
    shape_x = [32 for _ in range(rank_x)]
    shape_z = [32 for _ in range(rank_y)]
    shape_z_rank_mismatch = [32 for _ in range(rank_y + 1)]
    shape_z_dim_mismatch = [64 for _ in range(rank_y)]

    # Triton kernel
    @triton.jit
    def kernel(Z, X, SIZE: tl.constexpr):
        m = tl.arange(0, SIZE)
        n = tl.arange(0, SIZE)
        x = tl.load(X_PTR_EXPR)
        z = GENERATE_TEST_HERE
        tl.store(Z_PTR_EXPR, z)

    def generate_kernel(shape_x, shape_z):
        to_replace = {
            'X_PTR_EXPR': make_ptr_str('X', shape_x),
            'Z_PTR_EXPR': make_ptr_str('Z', shape_z),
            'GENERATE_TEST_HERE': expr,
        }
        return patch_kernel(kernel, to_replace)

    kernel_match = generate_kernel(shape_x, shape_z)
    kernel_dim_mismatch = generate_kernel(shape_x, shape_z_dim_mismatch)
    kernel_rank_mismatch = generate_kernel(shape_x, shape_z_rank_mismatch)

    # torch result
    x = numpy_random(shape_x, dtype_str=dtype_str)
    y = np.zeros(shape_z, dtype=getattr(np, dtype_str))
    z_ref = eval(expr) + y
    # triton result
    z_tri = to_triton(np.empty_like(z_ref), device=device)
    x_tri = to_triton(x)
    kernel_match[(1, )](z_tri, x_tri, num_warps=1, SIZE=shape_x[0])
    # compare
    assert (z_ref == to_numpy(z_tri)).all()

    def catch_compilation_error(kernel):
        try:
            kernel[(1, )](z_tri, x_tri, num_warps=1, SIZE=shape_x[0])
        except triton.CompilationError as e:
            np.testing.assert_(True)
        except BaseException:
            np.testing.assert_(False)

    catch_compilation_error(kernel_dim_mismatch)
    catch_compilation_error(kernel_rank_mismatch)


# ---------------
# test tuples
# ---------------


@triton.jit
def fn(a, b):
    return a + b, \
        a - b, \
        a * b


def test_tuples():
    device = 'cuda'

    @triton.jit
    def with_fn(X, Y, A, B, C):
        x = tl.load(X)
        y = tl.load(Y)
        a, b, c = fn(x, y)
        tl.store(A, a)
        tl.store(B, b)
        tl.store(C, c)

    @triton.jit
    def without_fn(X, Y, A, B, C):
        x = tl.load(X)
        y = tl.load(Y)
        a, b, c = x + y, x - y, x * y
        tl.store(A, a)
        tl.store(B, b)
        tl.store(C, c)

    x = torch.tensor([1.3], device=device, dtype=torch.float32)
    y = torch.tensor([1.9], device=device, dtype=torch.float32)
    a_tri = torch.tensor([0], device=device, dtype=torch.float32)
    b_tri = torch.tensor([0], device=device, dtype=torch.float32)
    c_tri = torch.tensor([0], device=device, dtype=torch.float32)
    for kernel in [with_fn, without_fn]:
        kernel[(1, )](x, y, a_tri, b_tri, c_tri, num_warps=1)
        a_ref, b_ref, c_ref = x + y, x - y, x * y
        assert a_tri == a_ref
        assert b_tri == b_ref
        assert c_tri == c_ref


# ---------------
# test atomics
# ---------------
@pytest.mark.parametrize("op, dtype_x_str, mode", itertools.chain.from_iterable([
    [
        ('add', 'float16', mode),
        ('add', 'uint32', mode), ('add', 'int32', mode), ('add', 'float32', mode),
        ('max', 'uint32', mode), ('max', 'int32', mode), ('max', 'float32', mode),
        ('min', 'uint32', mode), ('min', 'int32', mode), ('min', 'float32', mode),
    ]
    for mode in ['all_neg', 'all_pos', 'min_neg', 'max_pos']]))
def test_atomic_rmw(op, dtype_x_str, mode, device='cuda'):
    capability = torch.cuda.get_device_capability()
    if capability[0] < 7:
        if dtype_x_str == 'float16':
            pytest.skip("Only test atomic float16 ops on devices with sm >= 70")
    n_programs = 5

    # triton kernel
    @triton.jit
    def kernel(X, Z):
        pid = tl.program_id(0)
        x = tl.load(X + pid)
        old = GENERATE_TEST_HERE

    kernel = patch_kernel(kernel, {'GENERATE_TEST_HERE': f'tl.atomic_{op}(Z, x)'})
    numpy_op = {'add': np.sum, 'max': np.max, 'min': np.min}[op]
    max_neutral = float('-inf') if dtype_x_str in float_dtypes else np.iinfo(getattr(np, dtype_x_str)).min
    min_neutral = float('inf') if dtype_x_str in float_dtypes else np.iinfo(getattr(np, dtype_x_str)).max
    neutral = {'add': 0, 'max': max_neutral, 'min': min_neutral}[op]

    # triton result
    rs = RandomState(17)
    x = np.array([2**i for i in range(n_programs)], dtype=getattr(np, dtype_x_str))
    if mode == 'all_neg':
        x = -np.abs(x)
    if mode == 'all_pos':
        x = np.abs(x)
    if mode == 'min_neg':
        idx = rs.randint(n_programs, size=(1, )).item()
        x[idx] = -np.max(np.abs(x)) - 1
    if mode == 'max_pos':
        idx = rs.randint(n_programs, size=(1, )).item()
        x[idx] = np.max(np.abs(x)) + 1
    x_tri = to_triton(x, device=device)

    z_tri = to_triton(np.array([neutral], dtype=getattr(np, dtype_x_str)), device=device)
    kernel[(n_programs, )](x_tri, z_tri)
    # torch result
    z_ref = numpy_op(x).astype(getattr(np, dtype_x_str))
    # compare
    exact = op not in ['add']
    if exact:
        assert z_ref.item() == to_numpy(z_tri).item()
    else:
        np.testing.assert_allclose(z_ref, to_numpy(z_tri), rtol=0.01)


@pytest.mark.parametrize("shape, axis",
                         [(shape, axis) for shape in [(2, 2), (2, 8), (8, 2), (8, 8), (32, 32)] for axis in [0, 1]])
def test_tensor_atomic_rmw(shape, axis, device="cuda"):
    shape0, shape1 = shape
    # triton kernel

    @triton.jit
    def kernel(Z, X, AXIS: tl.constexpr, SHAPE0: tl.constexpr, SHAPE1: tl.constexpr):
        off0 = tl.arange(0, SHAPE0)
        off1 = tl.arange(0, SHAPE1)
        x = tl.load(X + off0[:, None] * SHAPE1 + off1[None, :])
        z = tl.sum(x, axis=AXIS)
        if AXIS == 1:
            tl.atomic_add(Z + off0, z)
        else:
            tl.atomic_add(Z + off1, z)
    rs = RandomState(17)
    x = numpy_random((shape0, shape1), dtype_str="float32", rs=rs)
    # reference result
    z_ref = np.sum(x, axis=axis, keepdims=False)
    # triton result
    x_tri = to_triton(x, device=device)
    z_shape = (shape0, ) if axis == 1 else (shape1, )
    z_tri = to_triton(np.zeros(z_shape, dtype="float32"), device=device)
    kernel[(1,)](z_tri, x_tri, axis, shape0, shape1)
    np.testing.assert_allclose(z_ref, to_numpy(z_tri), rtol=1e-4)


def test_tensor_atomic_rmw_block(device="cuda"):
    shape = (8, 8)

    @triton.jit
    def kernel(X, SHAPE0: tl.constexpr, SHAPE1: tl.constexpr):
        off0 = tl.arange(0, SHAPE0)
        off1 = tl.arange(0, SHAPE1)
        offs = off0[:, None] * SHAPE1 + off1[None, :]
        val = offs.to(tl.float32)
        x = X + offs
        tl.atomic_min(x, val)
    x = torch.ones((8, 8), device=device, dtype=torch.float32)
    kernel[(2,)](x, shape[0], shape[1])
    assert torch.min(x).item() == 0.0


def test_atomic_cas():
    # 1. make sure that atomic_cas changes the original value (Lock)
    @triton.jit
    def change_value(Lock):
        tl.atomic_cas(Lock, 0, 1)

    Lock = torch.zeros((1,), device='cuda', dtype=torch.int32)
    change_value[(1,)](Lock)

    assert (Lock[0] == 1)

    # 2. only one block enters the critical section
    @triton.jit
    def serialized_add(data, Lock):
        ptrs = data + tl.arange(0, 128)
        while tl.atomic_cas(Lock, 0, 1) == 1:
            pass

        tl.store(ptrs, tl.load(ptrs) + 1.0)

        # release lock
        tl.atomic_xchg(Lock, 0)

    Lock = torch.zeros((1,), device='cuda', dtype=torch.int32)
    data = torch.zeros((128,), device='cuda', dtype=torch.float32)
    ref = torch.full((128,), 64.0)
    serialized_add[(64,)](data, Lock)
    np.testing.assert_allclose(to_numpy(data), to_numpy(ref))


# ---------------
# test cast
# ---------------


@pytest.mark.parametrize("dtype_x, dtype_z, bitcast", [
    (dtype_x, dtype_z, False)
    for dtype_x in dtypes
    for dtype_z in dtypes
] + [
    ('float32', 'bfloat16', False),
    ('bfloat16', 'float32', False),
    ('float32', 'int32', True),
    ('float32', 'int1', False),
    ('int8', 'bfloat16', False),
] + [
    (f'uint{x}', f'int{x}', True) for x in [8, 16, 32, 64]
] + [
    (f'int{x}', f'uint{x}', True) for x in [8, 16, 32, 64]
])
def test_cast(dtype_x, dtype_z, bitcast, device):
    # bfloat16 on cc < 80 will not be tested
    check_type_supported(dtype_x, device)
    check_type_supported(dtype_z, device)

    size = 1024
    # This is tricky because numpy doesn't have bfloat, and torch doesn't have uints.
    if dtype_x.startswith('bfloat'):
        x_tri = torch.randn(size, dtype=getattr(torch, dtype_x), device=device)
    else:
        x = numpy_random(size, dtype_str=dtype_x, low=-10, high=10) * 10
        # Triton clamps negative values to zero, while numpy wraps around
        # intmax, so avoid negatives for now.
        # TODO: figure out which one should actually be happening, and test it
        if dtype_z in uint_dtypes:
            x = np.absolute(x)
        x_tri = to_triton(x, device=device)

    # triton kernel
    @triton.jit
    def kernel(X, Z, BITCAST: tl.constexpr, SIZE: tl.constexpr):
        x_ptr = X + tl.arange(0, SIZE)
        z_ptr = Z + tl.arange(0, SIZE)
        x = tl.load(x_ptr)
        z = x.to(Z.dtype.element_ty, bitcast=BITCAST)
        tl.store(z_ptr, z)

    dtype_z_np = dtype_z if dtype_z != 'int1' else 'bool_'
    # triton result
    if dtype_z.startswith('bfloat'):
        z_tri = torch.empty((size,), dtype=getattr(torch, dtype_z), device=device)
    else:
        z_tri = to_triton(np.empty((size, ), dtype=getattr(np, dtype_z_np)), device=device)
    kernel[(1, )](x_tri, z_tri, BITCAST=bitcast, SIZE=size, num_warps=1)
    # torch result
    if dtype_z.startswith('bfloat') or dtype_x.startswith('bfloat'):
        assert bitcast is False
        z_ref = x_tri.to(z_tri.dtype)
        torch.testing.assert_close(z_ref, z_tri, rtol=0, atol=0)
    else:
        if bitcast:
            z_ref = x.view(getattr(np, dtype_z_np))
        else:
            z_ref = x.astype(getattr(np, dtype_z_np))
        np.testing.assert_allclose(z_ref, to_numpy(z_tri), rtol=0, atol=0)


@pytest.mark.parametrize("dtype_str", list(torch_dtypes))
def test_store_constant(dtype_str):
    check_type_supported(dtype_str)

    """Tests that boolean True is stored as 1"""
    @triton.jit
    def kernel(output_ptr, n_elements, BLOCK_SIZE: tl.constexpr):
        offsets = tl.program_id(axis=0) * BLOCK_SIZE + tl.arange(0, BLOCK_SIZE)
        mask = offsets < n_elements
        output = GENERATE_TEST_HERE
        tl.store(output_ptr + offsets, output, mask=mask)

    triton_dtype_str = 'uint8' if dtype_str == 'bool' else dtype_str
    kernel = patch_kernel(kernel, {'GENERATE_TEST_HERE': f'tl.zeros([BLOCK_SIZE], dtype=tl.{triton_dtype_str}) + 1'})
    block_size = 128
    ref = torch.ones([block_size], dtype=getattr(torch, dtype_str), device='cuda')
    output = torch.zeros([block_size], dtype=getattr(torch, dtype_str), device='cuda')
    kernel[(1,)](output, block_size, BLOCK_SIZE=block_size)

    assert torch.all(output == ref)


def test_load_store_same_ptr():
    @triton.jit()
    def kernel(in_out_ptr):
        pid = tl.program_id(axis=0)
        x = tl.load(in_out_ptr + pid)
        out = x * 2
        tl.store(in_out_ptr + pid, out)

    for _ in range(1000):
        x = torch.ones((65536,), device="cuda", dtype=torch.float32)
        kernel[(65536,)](x, num_warps=16)
        assert torch.all(x == 2)


def convert_float_to_float32(fp: torch.tensor, dtype=None):
    if not dtype:
        dtype = getattr(tl, torch_dtype_name(fp.dtype))

    fp = fp.view(getattr(torch, f"int{dtype.primitive_bitwidth}"))
    exp_width = dtype.primitive_bitwidth - dtype.fp_mantissa_width - 1
    exp_bias = dtype.exponent_bias
    sign = ((fp >> (dtype.primitive_bitwidth - 1)) & 0x01).int()
    exp = ((fp >> dtype.fp_mantissa_width) & ((1 << exp_width) - 1)).int()
    frac = (fp & ((1 << dtype.fp_mantissa_width) - 1)).int()

    output = torch.where(exp == 0,
                         # subnormal
                         ((-1.0) ** sign) * (2.0 ** (1 - exp_bias)) * (frac / (2.0 ** dtype.fp_mantissa_width)),
                         # normal
                         ((-1.0) ** sign) * (2.0 ** (exp - exp_bias)) * (1.0 + frac / (2.0 ** dtype.fp_mantissa_width))).float()

    extended_exp = ((1 << (tl.float32.primitive_bitwidth - tl.float32.fp_mantissa_width - 1)) - 1) << tl.float32.fp_mantissa_width
    # special cases, exp is 0b11..1
    if dtype in [tl.float8e4nv, tl.float8e4b15]:
        # float8e4m3nv does not have infinities
        output[fp == 0b01111111] = torch.nan
        output[fp == 0b11111111] = torch.nan
    else:
        output = torch.where(exp == (1 << exp_width) - 1,
                             ((sign << (tl.float32.primitive_bitwidth - 1)) | extended_exp | (frac << (tl.float32.fp_mantissa_width - dtype.fp_mantissa_width))).view(torch.float32),
                             output)
    return output


@pytest.mark.parametrize("in_dtype", [torch.float16, torch.bfloat16])
def test_convert_float16_to_float32(in_dtype, device):
    """Tests that check convert_float_to_float32 function"""
    check_type_supported(in_dtype, device)

    f16_input = torch.tensor(range(-int(2 ** (16 - 1)), int(2 ** (16 - 1))), dtype=torch.int16).view(in_dtype)
    f32_output = convert_float_to_float32(f16_input)

    nan = f16_input.isnan()
    assert torch.all(f32_output[nan].isnan())
    inf = f16_input.isinf()
    assert torch.all(f32_output[inf].isinf())
    other = torch.logical_not(torch.logical_or(nan, inf))
    assert torch.all(f16_input[other] == f32_output[other])


def serialize_fp8(np_data, in_dtype):
    if in_dtype == tl.float8e4b15x4:
        # triton's f8e4b15 format is optimized for software emulation
        # as a result, each pack of 4xfp8 values:
        # s0b0s1b1s2b2s3b3 (for s, b sign and bits respectively)
        # is actually internally stored as
        # s0s2b0b2s1s3b1b3
        # we apply the conversion here
        f8x4 = np_data.view(np.uint32)
        s = [(f8x4 & (0x80000000 >> i)) << i for i in range(0, 32, 8)]
        b = [(f8x4 & (0x7f000000 >> i)) << i for i in range(0, 32, 8)]
        signs = (s[0] >> 0) | (s[1] >> 16) | (s[2] >> 1) | (s[3] >> 17)
        bits = (b[0] >> 1) | (b[1] >> 17) | (b[2] >> 8) | (b[3] >> 24)
        # tensor of triton fp8 data
        return (signs | bits).view(np.int8)
    else:
        return np_data

# inverse of `serialize_fp8`


def deserialize_fp8(np_data, in_dtype):
    if in_dtype == tl.float8e4b15x4:
        f8x4 = np_data.view(np.uint32)
        s = [(f8x4 & (0x80000000 >> i)) << i for i in [0, 16, 1, 17]]
        b = [(f8x4 & (0x7f000000 >> i)) << i for i in [1, 17, 8, 24]]
        signs = (s[0] >> 0) | (s[1] >> 8) | (s[2] >> 16) | (s[3] >> 24)
        bits = (b[0] >> 0) | (b[1] >> 8) | (b[2] >> 16) | (b[3] >> 24)
        return (signs | bits).view(np.int8)
    else:
        return np_data


@pytest.mark.parametrize("in_dtype", [tl.float8e4b15, tl.float8e4b15x4, tl.float8e4nv, tl.float8e5])
@pytest.mark.parametrize("out_dtype", [torch.float16, torch.float32])
def test_fp8_fpN_roundtrip(in_dtype, out_dtype, device):
    """
    For all possible float8 values (ref_fp8 = range(0, 256)), test that:
        - conversion tri_fp16 = convert(input=ref_fp8, out=out_dtype) matches the reference
        - conversion tri_fp8 = convert(input=tri_fp16, out=out_dtype) matches the original
    this is only possible if both conversions are correct
    """
    check_type_supported(in_dtype, device)
    check_type_supported(out_dtype, device)

    @triton.jit
    def copy_kernel(input_ptr, output_ptr, n_elements, BLOCK_SIZE: tl.constexpr):
        offsets = tl.program_id(axis=0) * BLOCK_SIZE + tl.arange(0, BLOCK_SIZE)
        mask = offsets < n_elements
        input = tl.load(input_ptr + offsets, mask=mask)
        output = input
        tl.store(output_ptr + offsets, output, mask=mask)

    # initialize array containing all possible f8 values except NaN
    ref_fp8 = np.array(range(-128, 128), dtype=np.int8)
    is_nan = (ref_fp8 & 0b01111100) == 128 - 2**in_dtype.fp_mantissa_width
    exp_mask = 0b01111111 ^ ((1 << in_dtype.fp_mantissa_width) - 1)
    is_subnormal = np.logical_or((ref_fp8 & exp_mask) == 0, (ref_fp8 & exp_mask) == exp_mask)
    ref_fp8[is_nan] = 0
    ref_fp8[is_subnormal] = 0
    tri_fp8 = torch.from_numpy(serialize_fp8(ref_fp8, in_dtype)).cuda()
    tri_fp16 = torch.empty(256, dtype=out_dtype, device="cuda")
    copy_kernel[(1,)](triton.reinterpret(tri_fp8, in_dtype), tri_fp16, tri_fp16.shape[0], BLOCK_SIZE=1024)

    ref_fp8 = torch.from_numpy(ref_fp8).cuda()
    ref_fp16 = convert_float_to_float32(ref_fp8, in_dtype)
    assert torch.all(tri_fp16[~is_subnormal] == ref_fp16[~is_subnormal])

    ref_fp8 = torch.empty_like(tri_fp16, dtype=torch.int8)
    copy_kernel[(1,)](tri_fp16, triton.reinterpret(ref_fp8, in_dtype), tri_fp16.shape[0], BLOCK_SIZE=1024)
    assert torch.all(tri_fp8 == ref_fp8)


@pytest.mark.parametrize("M, N, K, a_type, b_type, out_dtype",
                        [(*shape, *ab_type, out_dtype)
                          for shape in [[128, 256, 32],
                                        [128, 16, 32],
                                        [32, 128, 64],
                                        [128, 128, 64],
                                        [64, 128, 128],
                                        [32, 128, 64],
                                        [64, 64, 32],
                                        [32, 32, 128],
                                        [128, 128, 64],
                                        [64, 128, 128]]
                          for ab_type in [[tl.float8e4, tl.float16],
                                           [tl.float8e5, tl.float16],
                                           [tl.float16, tl.float8e4],
                                           [tl.float16, tl.float8e5]]
                          for out_dtype in [torch.float16, torch.float32]
                        ])
def test_gemm_fp816_mixed_inputs(M, N, K, a_type, b_type, out_dtype, device = 'cuda'):

    check_type_supported(out_dtype, device)

    @triton.jit
    def copy_kernel(input_ptr, output_ptr, n_elements, BLOCK_SIZE: tl.constexpr):
        offsets = tl.program_id(axis=0) * BLOCK_SIZE + tl.arange(0, BLOCK_SIZE)
        mask = offsets < n_elements
        input = tl.load(input_ptr + offsets, mask=mask)
        output = input
        tl.store(output_ptr + offsets, output, mask=mask)

    @triton.jit
    def matmul_kernel(
        a_ptr, b_ptr, c_ptr,
        M, N, K,
        stride_am, stride_ak,
        stride_bk, stride_bn,
        stride_cm, stride_cn,
        compute_type:tl.constexpr,
        # Meta-parameters
        BLOCK_SIZE_M: tl.constexpr, BLOCK_SIZE_N: tl.constexpr, BLOCK_SIZE_K: tl.constexpr,
        GROUP_SIZE_M: tl.constexpr,
    ):
        pid = tl.program_id(axis=0)
        num_pid_m = tl.cdiv(M, BLOCK_SIZE_M)
        num_pid_n = tl.cdiv(N, BLOCK_SIZE_N)
        num_pid_in_group = GROUP_SIZE_M * num_pid_n
        group_id = pid // num_pid_in_group
        first_pid_m = group_id * GROUP_SIZE_M
        group_size_m = min(num_pid_m - first_pid_m, GROUP_SIZE_M)
        pid_m = first_pid_m + (pid % group_size_m)
        pid_n = (pid % num_pid_in_group) // group_size_m

        offs_am = (pid_m * BLOCK_SIZE_M + tl.arange(0, BLOCK_SIZE_M)) % M
        offs_bn = (pid_n * BLOCK_SIZE_N + tl.arange(0, BLOCK_SIZE_N)) % N
        offs_k = tl.arange(0, BLOCK_SIZE_K)
        a_ptrs = a_ptr + (offs_am[:, None] * stride_am + offs_k[None, :] * stride_ak)
        b_ptrs = b_ptr + (offs_k[:, None] * stride_bk + offs_bn[None, :] * stride_bn)

        accumulator = tl.zeros((BLOCK_SIZE_M, BLOCK_SIZE_N), dtype=compute_type)
        for k in range(0, tl.cdiv(K, BLOCK_SIZE_K)):
            a = tl.load(a_ptrs, mask=offs_k[None, :] < K - k * BLOCK_SIZE_K, other=0.0)
            b = tl.load(b_ptrs, mask=offs_k[:, None] < K - k * BLOCK_SIZE_K, other=0.0)
            # We accumulate along the K dimension.
            accumulator += tl.dot(a, b, out_dtype=compute_type)
            a_ptrs += BLOCK_SIZE_K * stride_ak
            b_ptrs += BLOCK_SIZE_K * stride_bk
        c = accumulator

        # -----------------------------------------------------------
        # Write back the block of the output matrix C with masks.
        offs_cm = pid_m * BLOCK_SIZE_M + tl.arange(0, BLOCK_SIZE_M)
        offs_cn = pid_n * BLOCK_SIZE_N + tl.arange(0, BLOCK_SIZE_N)
        c_ptrs = c_ptr + stride_cm * offs_cm[:, None] + stride_cn * offs_cn[None, :]
        c_mask = (offs_cm[:, None] < M) & (offs_cn[None, :] < N)
        tl.store(c_ptrs, c, mask=c_mask)

    def matmul(a, b, c_type):
        assert a.shape[1] == b.shape[0], "Incompatible dimensions"
        M, K = a.shape
        K, N = b.shape

        if c_type == torch.float16:
            comp_type = tl.float16
        else:
            comp_type = tl.float32


        c = torch.empty((M, N), device = a.device, dtype=c_type)
        # 1D launch kernel where each block gets its own program.
        grid = lambda META: (
            triton.cdiv(M, META['BLOCK_SIZE_M']) * triton.cdiv(N, META['BLOCK_SIZE_N']),
        )
        matmul_kernel[grid](
            a, b, c,
            M, N, K,
            a.stride(0), a.stride(1),
            b.stride(0), b.stride(1),
            c.stride(0), c.stride(1),
            compute_type = comp_type,
            BLOCK_SIZE_M=32, 
            BLOCK_SIZE_N=64,
            BLOCK_SIZE_K=64,
            GROUP_SIZE_M=4,
            num_stages=1,
            num_warps=2,
        )

        return c


    def gen_input(M, N, d_type, seed, device='cuda'):
        torch.manual_seed(seed)
        torch.cuda.manual_seed(seed)
        if d_type == tl.float16:
            input = torch.randn((M, K), dtype=torch.float16, device=device)
            input_f16 = input
        else: # d_type is float8
            f8_tensor = torch.randn((M, N), dtype=torch.float32, device='cuda') * 10
            f8_tensor = f8_tensor.to(torch.int8)
            # keep only two bits of exponent to avoid overflow
            f8_tensor = f8_tensor & 0b00111111
            input = triton.reinterpret(f8_tensor, d_type)
            input_f16 = torch.empty_like(f8_tensor, dtype=torch.float16)
            grid = lambda meta: (triton.cdiv(n_elements, meta['BLOCK_SIZE']),)
            n_elements = f8_tensor.numel()
            copy_kernel[grid](input, input_f16, n_elements, BLOCK_SIZE=1024)
        return input, input_f16

    a, a_f16 = gen_input(M, K, a_type, 11, device=device)
    b, b_f16 = gen_input(K, N, b_type, 22, device=device)

    # call torch function to compute gold
    golden = torch.matmul(a_f16, b_f16)

    c = matmul(a, b, out_dtype)
    torch.testing.assert_close(c.to(golden.dtype), golden, rtol=1e-2, atol=6e-2)


# ---------------
# test reduce
# ---------------
def get_reduced_dtype(dtype_str, op):
    if op in ('argmin', 'argmax'):
        return 'int32'
    if dtype_str in ['int8', 'uint8', 'int16', 'uint16']:
        return 'int32'
    if dtype_str == 'bfloat16':
        return 'float32'
    return dtype_str


@pytest.mark.parametrize("op, dtype_str, shape",
                         [(op, dtype, shape)
                          for op in ['min', 'max', 'sum', 'argmin', 'argmax']
                          for dtype in dtypes_with_bfloat16
                          for shape in [32, 64, 128, 512]])
def test_reduce1d(op, dtype_str, shape, device='cuda'):
    check_type_supported(dtype_str)  # bfloat16 on cc < 80 will not be tested

    # triton kernel
    @triton.jit
    def kernel(X, Z, BLOCK: tl.constexpr):
        x = tl.load(X + tl.arange(0, BLOCK))
        tl.store(Z, GENERATE_TEST_HERE)

    kernel = patch_kernel(kernel, {'GENERATE_TEST_HERE': f'tl.{op}(x, axis=0)'})
    # input
    rs = RandomState(17)
    # limit the range of integers so that the sum does not overflow
    x = numpy_random((shape,), dtype_str=dtype_str, rs=rs)
    x_tri = to_triton(x, device=device)
    numpy_op = {'sum': np.sum, 'max': np.max, 'min': np.min,
                'argmin': np.argmin, 'argmax': np.argmax}[op]
    # numpy result
    z_dtype_str = 'int32' if op in ('argmin', 'argmax') else dtype_str
    z_tri_dtype_str = z_dtype_str
    if op not in ['argmin', 'argmax'] and dtype_str == 'bfloat16':
        z_dtype_str = 'float32'
        z_ref = numpy_op(x).astype(getattr(np, z_dtype_str))
        # trunc mantissa for a fair comparison of accuracy
        z_ref = (z_ref.view('uint32') & np.uint32(0xffff0000)).view('float32')
        z_tri_dtype_str = 'bfloat16'
    else:
        z_ref = numpy_op(x).astype(getattr(np, z_dtype_str))
    # triton result
    z_tri = to_triton(numpy_random((1,), dtype_str=z_dtype_str, rs=rs),
                      device=device, dst_type=z_tri_dtype_str)
    kernel[(1,)](x_tri, z_tri, BLOCK=shape)
    z_tri = to_numpy(z_tri)
    # compare
    if op == 'sum':
        np.testing.assert_allclose(z_ref, z_tri, rtol=0.01)
    else:
        if op in ('argmin', 'argmax'):
            # argmin and argmax can have multiple valid indices.
            # so instead we compare the values pointed by indices
            np.testing.assert_equal(x[z_ref], x[z_tri])
        else:
            np.testing.assert_equal(z_ref, z_tri)


# TODO: [Qingyi] Fix argmin / argmax
reduce_configs1 = [
    (op, dtype, (1, 1024), axis) for dtype in dtypes_with_bfloat16
    for op in ['min', 'max', 'sum']
    for axis in [1]
]


# shape (128, 256) and (32, 1024) are not enabled on sm86 because the required shared memory
# exceeds the limit of 99KB
reduce2d_shapes = [(2, 32), (4, 32), (4, 128)]
# TODO: fix and uncomment
# , (32, 64), (64, 128)]
if 'V100' in torch.cuda.get_device_name(0):
    reduce2d_shapes += [(128, 256) and (32, 1024)]


reduce_configs2 = [
    (op, 'float32', shape, axis)
    for op in ['min', 'max', 'sum']
    for shape in reduce2d_shapes
    for axis in [0, 1]
]


@pytest.mark.parametrize("op, dtype_str, shape, axis", reduce_configs1 + reduce_configs2)
def test_reduce2d(op, dtype_str, shape, axis, device='cuda'):
    check_type_supported(dtype_str)  # bfloat16 on cc < 80 will not be tested

    # triton kernel
    @triton.jit
    def kernel(X, Z, BLOCK_M: tl.constexpr, BLOCK_N: tl.constexpr, AXIS: tl.constexpr):
        range_m = tl.arange(0, BLOCK_M)
        range_n = tl.arange(0, BLOCK_N)
        x = tl.load(X + range_m[:, None] * BLOCK_N + range_n[None, :])
        z = GENERATE_TEST_HERE
        if AXIS == 1:
            tl.store(Z + range_m, z)
        else:
            tl.store(Z + range_n, z)

    kernel = patch_kernel(kernel, {'GENERATE_TEST_HERE': f'tl.{op}(x, axis=AXIS)'})
    # input
    rs = RandomState(17)
    # limit the range of integers so that the sum does not overflow
    x = numpy_random(shape, dtype_str=dtype_str, rs=rs)
    x_tri = to_triton(x)
    numpy_op = {'sum': np.sum, 'max': np.max, 'min': np.min,
                'argmin': np.argmin, 'argmax': np.argmax}[op]
    z_dtype_str = get_reduced_dtype(dtype_str, op)
    z_tri_dtype_str = z_dtype_str
    # numpy result
    if op not in ['argmin', 'argmax'] and dtype_str == 'bfloat16':
        z_dtype_str = 'float32'
        z_tri_dtype_str = 'bfloat16'
        z_ref = numpy_op(x, axis=axis).astype(getattr(np, z_dtype_str))
        # trunc mantissa for a fair comparison of accuracy
        z_ref = (z_ref.view('uint32') & np.uint32(0xffff0000)).view('float32')
    else:
        z_ref = numpy_op(x, axis=axis).astype(getattr(np, z_dtype_str))
    # triton result
    z_tri = to_triton(numpy_random((shape[1 - axis],), dtype_str=z_dtype_str, rs=rs),
                      device=device, dst_type=z_tri_dtype_str)
    kernel[(1,)](x_tri, z_tri, BLOCK_M=shape[0], BLOCK_N=shape[1], AXIS=axis)
    z_tri = to_numpy(z_tri)
    # compare
    if op == 'sum':
        np.testing.assert_allclose(z_ref, z_tri, rtol=0.01)
    else:
        if op in ('argmin', 'argmax'):
            # argmin and argmax can have multiple valid indices.
            # so instead we compare the values pointed by indices
            z_ref_index = np.expand_dims(z_ref, axis=axis)
            z_tri_index = np.expand_dims(z_tri, axis=axis)
            z_ref_value = np.take_along_axis(x, z_ref_index, axis=axis)
            z_tri_value = np.take_along_axis(x, z_tri_index, axis=axis)
            np.testing.assert_equal(z_ref_value, z_tri_value)
        else:
            np.testing.assert_equal(z_ref, z_tri)

# ---------------
# test scan
# ---------------


scan2d_shapes = [(8, 32), (16, 32), (32, 16), (2, 1024), (1024, 2), (32, 32), (1, 1024)]

scan_configs = [
    (op, type, shape, axis, num_warps)
    for num_warps in [4, 16]
    for type in ['int32', 'float32']
    for axis in [1, 0]
    for shape in scan2d_shapes
    for op in ['cumsum', 'cumprod']
]


@pytest.mark.parametrize("op, dtype_str, shape, axis, num_warps", scan_configs)
def test_scan2d(op, dtype_str, shape, axis, num_warps, device):
    check_type_supported(dtype_str, device)

    # triton kernel
    @triton.jit
    def kernel(X, Z, BLOCK_M: tl.constexpr, BLOCK_N: tl.constexpr, AXIS: tl.constexpr):
        range_m = tl.arange(0, BLOCK_M)
        range_n = tl.arange(0, BLOCK_N)
        x = tl.load(X + range_m[:, None] * BLOCK_N + range_n[None, :])
        z = GENERATE_TEST_HERE
        tl.store(Z + range_m[:, None] * BLOCK_N + range_n[None, :], z)

    kernel = patch_kernel(kernel, {'GENERATE_TEST_HERE': f'tl.{op}(x, axis={axis})'})
    # input
    rs = RandomState(17)
    x = numpy_random(shape, dtype_str=dtype_str, rs=rs)
    z = np.empty_like(x)
    x_tri = to_triton(x, device=device)
    numpy_op = {'cumsum': np.cumsum, 'cumprod': np.cumprod}[op]
    z_dtype_str = dtype_str
    z_ref = numpy_op(x, axis=axis).astype(getattr(np, z_dtype_str))
    # triton result
    z_tri = to_triton(z, device=device)
    kernel[(1,)](x_tri, z_tri, BLOCK_M=shape[0], BLOCK_N=shape[1], AXIS=axis, num_warps=num_warps)
    z_tri = to_numpy(z_tri)
    # compare
    if dtype_str == 'float32':
        if op == 'cumprod':
            np.testing.assert_allclose(z_ref, z_tri, rtol=0.01, atol=1e-3)
        else:
            np.testing.assert_allclose(z_ref, z_tri, rtol=0.01)
    else:
        np.testing.assert_equal(z_ref, z_tri)





# ---------------
# test permute
# ---------------


@pytest.mark.parametrize("dtype_str, shape, perm",
                         [(dtype, shape, perm)
                          # TODO: bfloat16
                          for dtype in ['float8e4b15', 'float16', 'float32']
                             for shape in [(64, 64), (128, 128)]
                             for perm in [(1, 0)]])
def test_permute(dtype_str, shape, perm, device='cuda'):
    check_type_supported(dtype_str)  # bfloat16 on cc < 80 will not be tested
    if torch.version.hip is not None:
        if (dtype_str, shape) == ('float32', (128, 128)):
            pytest.skip("Not supported: memory out of resource.")

    # triton kernel
    @triton.jit
    def kernel(X, stride_xm, stride_xn,
               Z, stride_zm, stride_zn,
               BLOCK_M: tl.constexpr, BLOCK_N: tl.constexpr):
        off_m = tl.arange(0, BLOCK_M)
        off_n = tl.arange(0, BLOCK_N)
        Xs = X + off_m[:, None] * stride_xm + off_n[None, :] * stride_xn
        Zs = Z + off_m[:, None] * stride_zm + off_n[None, :] * stride_zn
        tl.store(Zs, tl.load(Xs))
    # input
    x = numpy_random(shape, dtype_str=dtype_str)
    # triton result
    z_tri = to_triton(np.empty_like(x), device=device, dst_type=dtype_str)
    z_tri_contiguous = to_triton(np.empty_like(x), device=device, dst_type=dtype_str)
    x_tri = to_triton(x, device=device, dst_type=dtype_str)
    pgm = kernel[(1, 1)](x_tri, x_tri.stride(0), x_tri.stride(1),
                         z_tri, z_tri.stride(1), z_tri.stride(0),
                         BLOCK_M=shape[0], BLOCK_N=shape[1])
    pgm_contiguous = kernel[(1, 1)](x_tri, x_tri.stride(1), x_tri.stride(0),
                                    z_tri_contiguous, z_tri_contiguous.stride(0), z_tri_contiguous.stride(1),
                                    BLOCK_M=shape[0], BLOCK_N=shape[1])
    # numpy result
    if dtype_str == 'float8e4b15':
        ty = tl.float8e4b15
        z_ref = serialize_fp8(deserialize_fp8(x, ty).T.copy(), ty)
        z_tri = z_tri.base
        z_tri_contiguous = z_tri_contiguous.base
    else:
        z_ref = x.transpose(*perm)
    # compare
    np.testing.assert_allclose(to_numpy(z_tri), z_ref)
    np.testing.assert_allclose(to_numpy(z_tri_contiguous), z_ref)
    if torch.version.hip is None:
        # parse ptx to make sure ld/st are vectorized
        ptx = pgm.asm['ptx']
        assert 'ld.global.v4' in ptx
        assert 'st.global.v4' in ptx
        ptx = pgm_contiguous.asm['ptx']
        assert 'ld.global.v4' in ptx
        assert 'st.global.v4' in ptx

# ---------------
# test dot
# ---------------


@pytest.mark.parametrize("M, N, K, num_warps, col_a, col_b, epilogue, allow_tf32, in_dtype, out_dtype",
                         # FMA Test Dot tests
                         [(*shape, 4, False, False, epilogue, allow_tf32, in_dtype, out_dtype)
                          for shape in [(64, 64, 64), (16, 16, 16)]
                          for epilogue in ['none', 'trans', 'add-matrix', 'add-rows', 'add-cols', 'softmax', 'chain-dot']
                          for allow_tf32 in [True, False]
                          for in_dtype, out_dtype in [('float16', 'float16'),
                                                      ('float16', 'float32'),
                                                      ('float32', 'float32')]
                          if not (allow_tf32 and (in_dtype in ['float16']))] +

                         [(*shape_nw, col_a, col_b, 'none', allow_tf32, in_dtype, out_dtype)
                          for shape_nw in [[128, 256, 32, 8],
                                           [128, 16, 32, 4],
                                           [32, 128, 64, 4],
                                           [128, 128, 64, 4],
                                           [64, 128, 128, 4],
                                           [32, 128, 64, 2],
                                           [64, 64, 32, 4],
                                           [32, 32, 128, 16],
                                           [128, 128, 64, 2],
                                           [64, 128, 128, 2]]
                          for allow_tf32 in [True]
                          for col_a in [True, False]
                          for col_b in [True, False]
                          for in_dtype, out_dtype in [('int8', 'int8'),
                                                      ('float16', 'float16'),
                                                      ('float16', 'float32'),
                                                      ('float32', 'float32')]]
                         if triton.language.semantic.gpu_matrix_core_version() == 0 else
                         # MFMA Test Dot tests
                         [(*shape, 2, False, False, epilogue, allow_tf32, in_dtype, out_dtype)
                          for shape in [(64, 64, 64), (32, 32, 32), (16, 16, 16)]
                          for epilogue in ['none', 'trans', 'add-matrix', 'chain-dot', 'softmax']
                          for allow_tf32 in [True, False]
                          for in_dtype, out_dtype in [('float16', 'float16'),
                                                      ('bfloat16', 'float32'),
                                                      ('float16', 'float32'),
                                                      ('float32', 'float32')]
                          if not (allow_tf32 and (in_dtype in ['float16']))] +

                         [(*shape_nw, col_a, col_b, 'none', allow_tf32, in_dtype, out_dtype)
                          for shape_nw in [[128, 128, 32, 2],
                                           [128, 16, 32, 4],
                                           [128, 128, 64, 2],
                                           [128, 32, 32, 2],
                                           [128, 32, 64, 2],
                                           [32, 32, 32, 4],
                                           [32, 32, 64, 4],
                                           [32, 32, 128, 4],
                                           [32, 32, 256, 4],
                                           [64, 64, 32, 4],
                                           [64, 64, 64, 4],
                                           [64, 64, 128, 4],
                                           [32, 128, 64, 2],
                                           [64, 128, 128, 2],
                                           [32, 32, 64, 1],
                                           [32, 128, 64, 2],
                                           [64, 128, 128, 2],
                                           [32, 256, 32, 8],
                                           [32, 256, 32, 2],
                                           [64, 32, 32, 2],
                                           [256, 32, 32, 2],
                                           [256, 32, 32, 4],
                                           ]
                          for allow_tf32 in [False, True]
                          for col_a in [True, False]
                          for col_b in [True, False]
                          for in_dtype in ['int8', 'bfloat16', 'float16', 'float32']
                          for out_dtype in [None]])
def test_dot(M, N, K, num_warps, col_a, col_b, epilogue, allow_tf32, in_dtype, out_dtype, device='cuda'):
    capability = torch.cuda.get_device_capability()

    if torch.version.hip is not None:
        # set capability to large number to jump over check below
        # check are not relevant to amd gpu, left them for smaller diff between test_core.py and test_core_amd.py tests
        if (M, N, K) == (128, 256, 32):
            pytest.skip("Out of resources")
        capability = (100, 100)
        if out_dtype is None:
            if in_dtype in float_dtypes:
                out_dtype = "float32"
            else:
                out_dtype = "int32"

    if capability[0] < 7:
        pytest.skip("Only test tl.dot() on devices with sm >= 70")
    if capability[0] < 8:
        if in_dtype == 'int8':
            pytest.skip("Only test int8 on devices with sm >= 80")
        elif in_dtype == 'float32' and allow_tf32:
            pytest.skip("Only test tf32 on devices with sm >= 80")
    if capability[0] == 7:
        if (M, N, K, num_warps) == (128, 256, 32, 8):
            pytest.skip("shared memory out of resource")

    torch.backends.cuda.matmul.allow_tf32 = allow_tf32

    # triton kernel
    @triton.jit
    def kernel(X, stride_xm, stride_xk,
               Y, stride_yk, stride_yn,
               W, stride_wn, stride_wl,
               Z, stride_zm, stride_zn,
               out_dtype: tl.constexpr,
               BLOCK_M: tl.constexpr, BLOCK_N: tl.constexpr, BLOCK_K: tl.constexpr,
               ADD_MATRIX: tl.constexpr, ADD_ROWS: tl.constexpr, ADD_COLS: tl.constexpr,
               ALLOW_TF32: tl.constexpr,
               DO_SOFTMAX: tl.constexpr, CHAIN_DOT: tl.constexpr,
               COL_A: tl.constexpr, COL_B: tl.constexpr):
        off_m = tl.arange(0, BLOCK_M)
        off_n = tl.arange(0, BLOCK_N)
        off_l = tl.arange(0, BLOCK_N)
        off_k = tl.arange(0, BLOCK_K)
        Xs = X + off_m[:, None] * stride_xm + off_k[None, :] * stride_xk
        Ys = Y + off_k[:, None] * stride_yk + off_n[None, :] * stride_yn
        Ws = W + off_n[:, None] * stride_wn + off_l[None, :] * stride_wl
        Zs = Z + off_m[:, None] * stride_zm + off_n[None, :] * stride_zn
        x = tl.load(Xs)
        y = tl.load(Ys)
        z = tl.dot(x, y, allow_tf32=ALLOW_TF32, out_dtype=out_dtype)
        if ADD_MATRIX:
            z += tl.load(Zs)
        if ADD_ROWS:
            ZRs = Z + off_m * stride_zm
            z += tl.load(ZRs)[:, None]
        if ADD_COLS:
            ZCs = Z + off_n * stride_zn
            z += tl.load(ZCs)[None, :]
        if DO_SOFTMAX:
            max = tl.max(z, 1)
            z = z - max[:, None]
            num = tl.exp(z.to(tl.float32)).to(max.dtype)
            den = tl.sum(num, 1)
            z = num / den[:, None]
        if CHAIN_DOT:
            w = tl.load(Ws)
            z = tl.dot(z.to(w.dtype), w, out_dtype=out_dtype)
        tl.store(Zs, z)
    # input
    rs = RandomState(17)
    if col_a:
        x = numpy_random((K, M), dtype_str=in_dtype, rs=rs).T
    else:
        x = numpy_random((M, K), dtype_str=in_dtype, rs=rs)
    if col_b:
        y = numpy_random((N, K), dtype_str=in_dtype, rs=rs).T
    else:
        y = numpy_random((K, N), dtype_str=in_dtype, rs=rs)
    w = numpy_random((N, N), dtype_str=in_dtype, rs=rs)
    if 'int' not in in_dtype:
        x *= .1
        y *= .1
    if in_dtype == 'float32' and allow_tf32:
        x = (x.view('uint32') & np.uint32(0xffffe000)).view('float32')
        y = (y.view('uint32') & np.uint32(0xffffe000)).view('float32')
        w = (w.view('uint32') & np.uint32(0xffffe000)).view('float32')
    x_tri = to_triton(x, device=device)
    y_tri = to_triton(y, device=device)
    w_tri = to_triton(w, device=device)
    if in_dtype == 'bfloat16':
        x_tri = x_tri.to(torch.bfloat16)
        y_tri = y_tri.to(torch.bfloat16)
        w_tri = w_tri.to(torch.bfloat16)
    # triton result
    if out_dtype == 'int8':
        z = 1 + numpy_random((M, N), dtype_str='int32', rs=rs)
    else:
        z = 1 + numpy_random((M, N), dtype_str=in_dtype, rs=rs) * .1

    z_tri = to_triton(z, device=device)
    if epilogue == 'trans':
        z_tri = torch.as_strided(z_tri, (M, N), z_tri.stride()[::-1])

    if out_dtype == 'int8':
        out_dtype = tl.int8
    elif out_dtype == 'float16' and epilogue != 'softmax':
        # TODO: for out_dtype == 'float16' and epilogue == 'softmax', it will
        # fail with the following error: 'llvm.fmul' op requires the same type
        # for all operands and results
        out_dtype = tl.float16
    else:
        out_dtype = tl.float32

    pgm = kernel[(1, 1)](x_tri, x_tri.stride(0), x_tri.stride(1),
                         y_tri, y_tri.stride(0), y_tri.stride(1),
                         w_tri, w_tri.stride(0), w_tri.stride(1),
                         z_tri, z_tri.stride(0), z_tri.stride(1),
                         out_dtype,
                         COL_A=col_a, COL_B=col_b,
                         BLOCK_M=M, BLOCK_K=K, BLOCK_N=N,
                         ADD_MATRIX=epilogue == 'add-matrix',
                         ADD_ROWS=epilogue == 'add-rows',
                         ADD_COLS=epilogue == 'add-cols',
                         DO_SOFTMAX=epilogue == 'softmax',
                         CHAIN_DOT=epilogue == 'chain-dot',
                         ALLOW_TF32=allow_tf32,
                         num_warps=num_warps)
    # torch result
    if in_dtype == 'int8':
        z_ref = np.matmul(x.astype(np.float32),
                          y.astype(np.float32())).astype(np.int32)
    else:
        z_ref = np.matmul(x, y)

    if epilogue == 'add-matrix':
        z_ref += z
    if epilogue == 'add-rows':
        z_ref += z[:, 0][:, None]
    if epilogue == 'add-cols':
        z_ref += z[0, :][None, :]
    if epilogue == 'softmax':
        num = np.exp(z_ref - np.max(z_ref, axis=-1, keepdims=True))
        denom = np.sum(num, axis=-1, keepdims=True)
        z_ref = num / denom
    if epilogue == 'chain-dot':
        z_ref = np.matmul(z_ref, w)
    # compare
    # print(z_ref[:,0], z_tri[:,0])
    if in_dtype == 'float32':
        # XXX: Somehow there's a larger difference when we use float32
        np.testing.assert_allclose(z_ref, to_numpy(z_tri), rtol=0.01, atol=1e-3)
    elif out_dtype == tl.float16:
        np.testing.assert_allclose(z_ref, to_numpy(z_tri), rtol=0.01, atol=1e-2)
    elif in_dtype == 'bfloat16':
        # added atol, to loose precision for bfloat16xbfloat16->float32 case
        # bfloat16 has less fraction bits than float16
        np.testing.assert_allclose(z_ref, to_numpy(z_tri), rtol=0.01, atol=1e-2)
    else:
        # added atol, to loose precision for float16xfloat16->float32 case
        np.testing.assert_allclose(z_ref, to_numpy(z_tri), rtol=0.01, atol=1e-3)
    if torch.version.hip is not None:
        return
    # make sure ld/st are vectorized
    ptx = pgm.asm['ptx']
    if (K > 16 or N > 16 or M > 16) and (M * N // (num_warps * 32) >= 4):
        # XXX: skip small sizes because they are not vectorized
        assert 'ld.global.v4' in ptx
        assert 'st.global.v4' in ptx
    if in_dtype == 'float32' and allow_tf32:
        assert 'mma.sync.aligned.m16n8k8.row.col.f32.tf32.tf32.f32' in ptx
    elif in_dtype == 'float32' and allow_tf32:
        assert 'mma.sync.aligned.m16n8k8.row.col.f32.tf32.tf32.f32' not in ptx
    elif in_dtype == 'int8':
        assert 'mma.sync.aligned.m16n8k32.row.col.satfinite.s32.s8.s8.s32' in ptx
    elif out_dtype == tl.float16:
        assert 'mma.sync.aligned.m16n8k16.row.col.f16.f16.f16.f16' in ptx


@pytest.mark.parametrize("dtype_str", int_dtypes + float_dtypes + ['bfloat16'])
def test_full(dtype_str):
    dtype = getattr(torch, dtype_str)
    check_type_supported(dtype)  # bfloat16 on cc < 80 will not be tested

    @triton.jit
    def kernel_static(out):
        a = GENERATE_TEST_HERE
        out_ptr = out + tl.arange(0, 128)[:]
        tl.store(out_ptr, a)

    @triton.jit
    def kernel_dynamic(out, val, dtype: tl.constexpr):
        a = tl.full((128,), val, dtype)
        out_ptr = out + tl.arange(0, 128)[:]
        tl.store(out_ptr, a)

    kernel_static_patched = patch_kernel(kernel_static, {'GENERATE_TEST_HERE': f"tl.full((128,), 2, tl.{dtype_str})"})
    out_static = torch.zeros((128), dtype=dtype, device="cuda")
    kernel_static_patched[(1,)](out_static)
    out_dynamic = torch.zeros((128), dtype=dtype, device="cuda")
    kernel_dynamic[(1,)](out_dynamic, 2, getattr(triton.language, dtype_str))
    assert torch.all(out_static == 2)
    assert torch.all(out_dynamic == 2)


# TODO: uncomment once DotOperandEncoding::getElemsPerThread is implemented
# @pytest.mark.parametrize("dtype_str", ['float32', 'float16'])
# def test_dot_without_load(dtype_str):
#     @triton.jit
#     def _kernel(out):
#         a = GENERATE_TEST_HERE
#         b = GENERATE_TEST_HERE
#         c = tl.dot(a, b)
#         out_ptr = out + tl.arange(0, 32)[:, None] * 32 + tl.arange(0, 32)[None, :]
#         tl.store(out_ptr, c)

#     kernel = patch_kernel(_kernel, {'GENERATE_TEST_HERE': f"tl.full((32, 32), 1.0, tl.{dtype_str})"})
#     a = torch.ones((32, 32), dtype=getattr(torch, dtype_str), device="cuda")
#     b = torch.ones((32, 32), dtype=getattr(torch, dtype_str), device="cuda")
#     out_ref = torch.matmul(a, b)
#     out = torch.zeros((32, 32), dtype=getattr(torch, dtype_str), device="cuda")
#     kernel[(1,)](out)
#     assert torch.all(out == out_ref)

# ---------------
# test gemm
# ---------------

# Simplified matrix multiplication kernel
# Checks Matrix multiplication consists of several blocks is optimized correctly

@triton.jit
def matmul_kernel(a_ptr, b_ptr, c_ptr, stride_am, stride_ak, stride_bk, stride_bn, stride_cm, stride_cn, M: tl.constexpr, N: tl.constexpr, K: tl.constexpr, BLOCK_SIZE_M: tl.constexpr, BLOCK_SIZE_N: tl.constexpr, BLOCK_SIZE_K: tl.constexpr):
    offs_m = tl.arange(0, BLOCK_SIZE_M)
    offs_n = tl.arange(0, BLOCK_SIZE_N)
    offs_k = tl.arange(0, BLOCK_SIZE_K)
    a_ptrs = a_ptr + offs_m[:, None] * stride_am + offs_k[None, :] * stride_ak
    b_ptrs = b_ptr + offs_k[:, None] * stride_bk + offs_n[None, :] * stride_bn
    accumulator = tl.zeros((BLOCK_SIZE_M, BLOCK_SIZE_N), dtype=tl.float32)
    for k in range(0, K, BLOCK_SIZE_K):
        a = tl.load(a_ptrs)
        b = tl.load(b_ptrs)
        accumulator += tl.dot(a, b)
        a_ptrs += BLOCK_SIZE_K * stride_ak
        b_ptrs += BLOCK_SIZE_K * stride_bk
    c_ptrs = c_ptr + offs_m[:, None] * stride_cm + offs_n[None, :] * stride_cn
    tl.store(c_ptrs, accumulator)


def get_variant_golden(a, b):
    SIZE_M = a.shape[0]
    SIZE_K = a.shape[1]
    SIZE_N = b.shape[1]
    assert a.shape[1] == b.shape[0]
    zero_M_K = torch.zeros((SIZE_M, SIZE_K)).cuda()
    zero_3M_K = torch.zeros((3 * SIZE_M, SIZE_K)).cuda()
    zero_K_N = torch.zeros((SIZE_K, SIZE_N)).cuda()
    zero_3K_N = torch.zeros((3 * SIZE_K, SIZE_N)).cuda()
    a_padded = torch.cat((a, zero_M_K, zero_M_K), 0)
    a_padded = torch.cat((a_padded, zero_3M_K, zero_3M_K), 1)
    b_padded = torch.cat((b, zero_K_N, zero_K_N), 0)
    b_padded = torch.cat((b_padded, zero_3K_N, zero_3K_N), 1)
    c_padded = torch.matmul(a_padded, b_padded)
    return c_padded[:SIZE_M, :SIZE_N]


@pytest.mark.parametrize('SIZE_M,SIZE_N,SIZE_K,NUM_WARPS,BLOCK_SIZE_M,BLOCK_SIZE_N,BLOCK_SIZE_K,NUM_STAGES', [
    [64, 32, 128, 4, 64, 32, 64, 0],
    [64, 32, 128, 4, 64, 32, 64, 2]
])
def test_gemm(SIZE_M, SIZE_N, SIZE_K, NUM_WARPS, BLOCK_SIZE_M, BLOCK_SIZE_N, BLOCK_SIZE_K, NUM_STAGES):
    a = torch.randn((SIZE_M, SIZE_K), device='cuda', dtype=torch.float16)
    b = torch.randn((SIZE_K, SIZE_N), device='cuda', dtype=torch.float16)
    c = torch.empty((SIZE_M, SIZE_N), device=a.device, dtype=torch.float32)
    grid = lambda META: (1, )
    matmul_kernel[grid](a_ptr=a, b_ptr=b, c_ptr=c,
                        stride_am=a.stride(0), stride_ak=a.stride(1),
                        stride_bk=b.stride(0), stride_bn=b.stride(1),
                        stride_cm=c.stride(0), stride_cn=c.stride(1),
                        M=a.shape[0], N=b.shape[1], K=a.shape[1],
                        BLOCK_SIZE_M=BLOCK_SIZE_M, BLOCK_SIZE_N=BLOCK_SIZE_N, BLOCK_SIZE_K=BLOCK_SIZE_K,
                        num_warps=NUM_WARPS,
                        num_stages=NUM_STAGES)
    golden = torch.matmul(a, b)

    # It's not easy to get a proper error threshold in different size
    # Here the gemm calculation is padded to a different size in order to get
    # a variant version of the golden result. And the error between golden and
    # golden_variant provide reference on selecting the proper rtol / atol.
    golden_variant = get_variant_golden(a, b)
    golden_diff = golden - golden_variant
    golden_abs_err = torch.max(torch.abs(golden_diff)).item()
    golden_rel_err = torch.max(torch.abs(golden_diff / golden)).item()

    triton.testing.assert_close(c, golden.to(torch.float32), rtol=max(1e-4, 1.5 * golden_rel_err), atol=max(1e-4, 1.5 * golden_abs_err))

# ---------------
# test arange
# ---------------


@pytest.mark.parametrize("start", [0, 1, 7, 16])
def test_arange(start, device='cuda'):
    BLOCK = 128
    z_tri = torch.empty(BLOCK, dtype=torch.int32, device=device)

    @triton.jit
    def _kernel(z, BLOCK: tl.constexpr,
                START: tl.constexpr, END: tl.constexpr):
        off = tl.arange(0, BLOCK)
        val = tl.arange(START, END)
        tl.store(z + off, val)
    _kernel[(1,)](z_tri, START=start, END=start + BLOCK, BLOCK=BLOCK)
    z_ref = torch.arange(start, BLOCK + start, dtype=torch.int32, device=device)
    np.testing.assert_allclose(to_numpy(z_tri), to_numpy(z_ref))

# ---------------
# test load
# ---------------


@pytest.mark.parametrize("dtype_str, size, size_diff", [(dtype_str, size, size_diff) for dtype_str in torch_dtypes for size in [128, 512] for size_diff in [0, 1, 2, 3, 4]])
def test_masked_load(dtype_str, size, size_diff, device='cuda'):
    dtype = getattr(torch, dtype_str)
    check_type_supported(dtype)  # bfloat16 on cc < 80 will not be tested

    input_size = size - size_diff
    output_size = size
    if dtype_str == 'bool':
        input = torch.randint(0, 2, (input_size,), dtype=dtype, device=device)
    elif dtype_str in int_dtypes or dtype_str in uint_dtypes:
        input = torch.randint(0, 127, (input_size,), dtype=dtype, device=device)
    else:
        input = torch.rand(input_size, dtype=dtype, device=device)
    output = torch.zeros((output_size,), dtype=dtype, device=device)

    @triton.jit
    def _kernel(in_ptr, out_ptr, in_size: tl.constexpr, out_size: tl.constexpr):
        in_offsets = tl.arange(0, out_size)
        # Load inputs.
        x = GENERATE_TEST_HERE
        # Store output
        output_offsets = tl.arange(0, out_size)
        tl.store(out_ptr + output_offsets, x)

    mask_str = "mask=in_offsets < in_size, other=1" if size_diff > 0 else "None"
    kernel = patch_kernel(_kernel, {'GENERATE_TEST_HERE': f"tl.load(in_ptr + in_offsets, {mask_str})"})
    kernel[(1,)](input, output, input_size, output_size)

    reference_out = torch.cat((input, torch.ones((size_diff,), dtype=dtype, device=device)))
    torch.testing.assert_allclose(output, reference_out)

# Testing masked loads with an intermate copy to shared memory run.


@pytest.mark.parametrize("dtype", [torch.bfloat16, torch.float16, torch.float32])
def test_masked_load_shared_memory(dtype, device='cuda'):
    check_type_supported(dtype)  # bfloat16 on cc < 80 will not be tested
    # skip bfloat on ROCM
    if torch.version.hip is not None and (dtype is tl.bfloat16 or dtype == "bfloat16" or dtype is torch.bfloat16):
        pytest.skip("test_masked_load_shared_memory[bfloat16] is only supported on AMDGPU")

    M = 32
    N = 32
    K = 16

    in1 = torch.rand((M, K), dtype=dtype, device=device)
    in2 = torch.rand((K, N), dtype=dtype, device=device)
    out = torch.zeros((M, N), dtype=dtype, device=device)

    @triton.jit
    def _kernel(in1_ptr, in2_ptr, output_ptr,
                in_stride, in2_stride, out_stride,
                in_numel, in2_numel, out_numel,
                M: tl.constexpr, N: tl.constexpr, K: tl.constexpr):

        M_offsets = tl.arange(0, M)
        N_offsets = tl.arange(0, N)
        K_offsets = tl.arange(0, K)

        in_offsets = M_offsets[:, None] * in_stride + K_offsets[None, :]
        in2_offsets = K_offsets[:, None] * in2_stride + N_offsets[None, :]

        # Load inputs.
        x = tl.load(in1_ptr + in_offsets, mask=in_offsets < M * K)
        w = tl.load(in2_ptr + in2_offsets, mask=in2_offsets < K * N)

        # Without a dot product the memory doesn't get promoted to shared.
        o = tl.dot(x, w, out_dtype=tl.float32)

        # Store output
        output_offsets = M_offsets[:, None] * out_stride + N_offsets[None, :]
        tl.store(output_ptr + output_offsets, o, mask=output_offsets < M * N)

    pgm = _kernel[(1,)](in1, in2, out,
                        in1.stride()[0],
                        in2.stride()[0],
                        out.stride()[0],
                        in1.numel(),
                        in2.numel(),
                        out.numel(),
                        M=M, N=N, K=K)

    reference_out = torch.matmul(in1, in2)
    torch.testing.assert_allclose(out, reference_out, atol=1e-2, rtol=0)


# ---------------
# test store
# ---------------

# ---------------
# test if
# ---------------

# ---------------
# test for
# ---------------

# ---------------
# test while
# ---------------

# ---------------
# test default
# ---------------
# TODO: can't be local to test_default


@triton.jit
def _impl(value=10):
    return value


def test_default():
    value = 5
    ret0 = torch.zeros(1, dtype=torch.int32, device='cuda')
    ret1 = torch.zeros(1, dtype=torch.int32, device='cuda')

    @triton.jit
    def _kernel(ret0, ret1, value):
        tl.store(ret0, _impl())
        tl.store(ret1, _impl(value))

    _kernel[(1,)](ret0, ret1, value)
    assert ret0.item() == 10
    assert ret1.item() == value

# ---------------
# test noop
# ----------------


def test_noop(device='cuda'):
    @triton.jit
    def kernel(x):
        pass
    x = to_triton(numpy_random((1,), dtype_str='int32'), device=device)
    kernel[(1, )](x)


@pytest.mark.parametrize("device", ['cuda', 'cpu', 'cpu_pinned'])
def test_pointer_arguments(device):
    @triton.jit
    def kernel(x):
        pass
    pin_memory = 'pinned' in device
    x = torch.empty(1024, device=device.split('_')[0], pin_memory=pin_memory)
    if device == "cpu":
        with pytest.raises(ValueError):
            kernel[(1,)](x)
    else:
        kernel[(1, )](x)


@pytest.mark.parametrize("value, value_type", [
    (-1, 'i32'), (0, 'i32'), (-2**31, 'i32'), (2**31 - 1, 'i32'),
    (2**31, 'i64'), (2**32 - 1, 'i64'), (2**32, 'i64'), (2**63 - 1, 'i64'),
    (-2**63, 'i64'), (2**63, 'u64'), (2**64 - 1, 'u64')
])
def test_value_specialization(value: int, value_type: str, device='cuda') -> None:
    spec_type = None

    def cache_hook(*args, **kwargs):
        nonlocal spec_type
        spec_type = kwargs["compile"]["signature"][0]
    JITFunction.cache_hook = cache_hook

    @triton.jit
    def kernel(VALUE, X):
        pass

    x = torch.tensor([3.14159], device='cuda')
    pgm = kernel[(1, )](value, x)

    JITFunction.cache_hook = None
    assert spec_type == value_type

# --------------------
# value specialization
# --------------------


@pytest.mark.parametrize(
    "value, overflow",
    [(2**64 - 1, False), (2**64, True), (-2**63, False), (-2**63 - 1, True)]
)
def test_value_specialization_overflow(value: int, overflow: bool, device='cuda') -> None:

    @triton.jit
    def kernel(VALUE, X):
        pass

    x = torch.tensor([3.14159], device='cuda')

    if overflow:
        with pytest.raises(OverflowError):
            kernel[(1, )](value, x)
    else:
        kernel[(1, )](value, x)


# ----------------
# test constexpr
# ----------------

@pytest.mark.parametrize("op", ['+', '-', '*', '/', '%', '<', '>', '<<', '>>', '&', '^', '|'])
@pytest.mark.parametrize("is_lhs_constexpr", [False, True])
@pytest.mark.parametrize("is_rhs_constexpr", [True, False])
def test_bin_op_constexpr(op, is_lhs_constexpr, is_rhs_constexpr):

    @triton.jit
    def kernel(Z, X, Y):
        x = tl.load(X)
        y = tl.load(Y)
        z = GENERATE_TEST_HERE
        tl.store(Z, z)

    if op in ['<<', '>>', '&', '^', '|']:  # int op
        x_str = "3" if is_lhs_constexpr else "x"
        y_str = "4" if is_rhs_constexpr else "y"
        x = numpy_random((1,), dtype_str="int32")
        y = numpy_random((1,), dtype_str="int32")
    else:
        x_str = "3.14" if is_lhs_constexpr else "x"
        y_str = "4.13" if is_rhs_constexpr else "y"
        x = numpy_random((1,), dtype_str="float32")
        y = numpy_random((1,), dtype_str="float32")
    kernel = patch_kernel(kernel, {'GENERATE_TEST_HERE': f"{x_str} {op} {y_str}"})
    z = np.array(eval(f"{x_str} {op} {y_str}"))
    x_tri = to_triton(x)
    y_tri = to_triton(y)
    z_tri = to_triton(np.empty((1,), dtype=z.dtype))
    kernel[(1,)](z_tri, x_tri, y_tri)
    np.testing.assert_allclose(z, to_numpy(z_tri))


def test_constexpr_shape():

    @triton.jit
    def kernel(X):
        off = tl.arange(0, 128 + 128)
        tl.store(X + off, off)

    x_tri = to_triton(np.empty((256, ), dtype=np.int32))
    kernel[(1,)](x_tri)
    np.testing.assert_equal(to_numpy(x_tri), np.arange(0, 256))


def test_constexpr_scalar_shape():

    @triton.jit
    def kernel(X, s):
        off = tl.arange(0, 256)
        val = off % (256 // s)
        tl.store(X + off, val)

    x_tri = to_triton(np.empty((256, ), dtype=np.int32))
    kernel[(1,)](x_tri, 32)
    np.testing.assert_equal(to_numpy(x_tri), np.arange(0, 256) % 8)

# -------------
# test call
# -------------


@triton.jit
def val_multiplier(val, i):
    return val * i


@triton.jit
def vecmul_kernel(ptr, n_elements, rep):
    pid = tl.program_id(axis=0)
    offsets = pid * 128 + tl.arange(0, 128)
    mask = offsets < n_elements
    vec = tl.load(ptr + offsets, mask=mask)
    for i in range(1, rep):
        vec = val_multiplier(vec, i)
    tl.store(ptr + offsets, vec, mask=mask)


def test_call():

    @triton.jit
    def kernel(ptr, n_elements, num1, num2):
        vecmul_kernel(ptr, n_elements, num1)
        vecmul_kernel(ptr, n_elements, num2)

    size = 1024
    rand_val = numpy_random((size,), dtype_str="float32")
    rand_val_tri = to_triton(rand_val, device='cuda')
    kernel[(size // 128,)](rand_val_tri, size, 3, 5)

    ans = rand_val * 1 * 2 * 1 * 2 * 3 * 4
    np.testing.assert_equal(to_numpy(rand_val_tri), ans)

# -------------
# test if
# -------------

# TODO(Keren): if_exp_dynamic


@pytest.mark.parametrize("if_type", ["if", "if_and_dynamic", "if_exp_static", "if_and_static"])
def test_if(if_type, device):

    @triton.jit
    def kernel(Cond, XTrue, XFalse, Ret, IfType: tl.constexpr, BoolVar: tl.constexpr, StaticVaue: tl.constexpr):
        pid = tl.program_id(0)
        cond = tl.load(Cond)
        if IfType == "if":
            if pid % 2 == 0:
                tl.store(Ret, tl.load(XTrue))
            else:
                tl.store(Ret, tl.load(XFalse))
        elif IfType == "if_exp_dynamic":
            tl.store(Ret, tl.load(XTrue)) if pid % 2 == 0 else tl.store(Ret, tl.load(XFalse))
        elif IfType == "if_exp_static":
            tl.store(Ret, tl.load(XTrue)) if BoolVar else tl.store(Ret, tl.load(XFalse))
        elif IfType == "if_and_dynamic":
            if BoolVar and pid % 2 == 0:
                tl.store(Ret, tl.load(XTrue))
            else:
                tl.store(Ret, tl.load(XFalse))
        elif IfType == "if_and_static":
            if StaticVaue != 0 and StaticVaue != 0:
                tl.store(Ret, tl.load(XTrue))
            else:
                tl.store(Ret, tl.load(XFalse))

    cond = torch.ones(1, dtype=torch.int32, device=device)
    x_true = torch.tensor([3.14], dtype=torch.float32, device=device)
    x_false = torch.tensor([1.51], dtype=torch.float32, device=device)
    ret = torch.zeros(1, dtype=torch.float32, device=device)

    kernel[(1,)](cond, x_true, x_false, ret, if_type, True, 1)
    assert torch.equal(ret, x_true)


def test_num_warps_pow2():
    dst = torch.empty(128, device='cuda')

    @triton.jit
    def _kernel(dst):
        pass

    with pytest.raises(AssertionError, match='must be a power of 2'):
        _kernel[(1,)](dst=dst, num_warps=3)
    _kernel[(1,)](dst=dst, num_warps=1)
    _kernel[(1,)](dst=dst, num_warps=2)
    _kernel[(1,)](dst=dst, num_warps=4)

# -------------
# test extern
# -------------


@pytest.mark.parametrize("dtype_str, expr, lib_path",
                         [('int32', 'math.ffs', ''),
                          ('float32', 'math.log2', ''),
                          ('float32', 'math.scalbn', ''),
                          ('float32', 'math.pow', tl.math.libdevice_path()),
                          ('float64', 'math.pow_dtype', tl.math.libdevice_path()),
                          ('float64', 'math.norm4d', '')])
def test_math_tensor(dtype_str, expr, lib_path):

    @triton.jit
    def kernel(X, Y, BLOCK: tl.constexpr):
        x = tl.load(X + tl.arange(0, BLOCK))
        y = GENERATE_TEST_HERE
        tl.store(Y + tl.arange(0, BLOCK), y)

    shape = (128, )
    rs = RandomState(17)
    # limit the range of integers so that the sum does not overflow
    x = numpy_random(shape, dtype_str=dtype_str, rs=rs)

    if expr == 'math.log2':
        kernel = patch_kernel(kernel, {'GENERATE_TEST_HERE': f'tl.broadcast_to(tl.{expr}(5.0), x.shape)'})
        y_ref = np.log2(5.0)
    elif expr == 'math.ffs':
        kernel = patch_kernel(kernel, {'GENERATE_TEST_HERE': f'tl.{expr}(x)'})
        y_ref = np.zeros(shape, dtype=x.dtype)
        for i in range(shape[0]):
            y_ref[i] = (int(x[i]) & int(-x[i])).bit_length()
    elif expr == 'math.scalbn':
        pytest.skip("math.scalbn has mismatch issues")
        kernel = patch_kernel(kernel, {'GENERATE_TEST_HERE': f'tl.{expr}(x, 2)'})
        y_ref = x * pow(2, 2)
    elif expr == 'math.pow_dtype':
        x = np.abs(x)
        kernel = patch_kernel(kernel, {'GENERATE_TEST_HERE': f'tl.math.pow(x, 0.5)'})
        y_ref = np.power(x, 0.5)
    elif expr == 'math.pow':
        # numpy does not allow negative factors in power, so we use abs()
        x = np.abs(x)
        kernel = patch_kernel(kernel, {'GENERATE_TEST_HERE': f'tl.{expr}(x, x)'})
        y_ref = np.power(x, x)
    elif expr == 'math.pow_dtype':
        x = np.abs(x)
        kernel = patch_kernel(kernel, {'GENERATE_TEST_HERE': 'tl.math.pow(x, 0.5)'})
        y_ref = np.power(x, 0.5)
    elif expr == 'math.norm4d':
        kernel = patch_kernel(kernel, {'GENERATE_TEST_HERE': f'tl.{expr}(x, x, x, x)'})
        y_ref = np.sqrt(4 * np.power(x, 2))

    x_tri = to_triton(x)
    # triton result
    y_tri = to_triton(numpy_random((shape[0],), dtype_str=dtype_str, rs=rs), device='cuda')
    kernel[(1,)](x_tri, y_tri, BLOCK=shape[0], extern_libs={'libdevice': lib_path})
    # compare
    if expr == 'math.ffs':
        np.testing.assert_equal(y_ref, to_numpy(y_tri))
    else:
        np.testing.assert_allclose(y_ref, to_numpy(y_tri), rtol=0.01)


@pytest.mark.parametrize("dtype_str, expr, lib_path",
                         [('float32', 'math.pow', ''),
                          ('float64', 'math.pow_dtype', ''),
                          ('float64', 'math.pow', tl.math.libdevice_path())])
def test_math_scalar(dtype_str, expr, lib_path):

    @triton.jit
    def kernel(X, Y, BLOCK: tl.constexpr):
        x = X
        y = GENERATE_TEST_HERE
        tl.store(Y + tl.arange(0, BLOCK), y)

    shape = (128, )
    rs = RandomState(17)
    # limit the range of integers so that the sum does not overflow
    x = numpy_random((1,), dtype_str=dtype_str, rs=rs)
    y_ref = np.zeros(shape, dtype=x.dtype)

    # numpy does not allow negative factors in power, so we use abs()
    if expr == 'math.pow':
        x = np.abs(x)
        kernel = patch_kernel(kernel, {'GENERATE_TEST_HERE': 'tl.math.pow(x, x)'})
        y_ref[:] = np.power(x, x)
    elif expr == 'math.pow_dtype':
        x = np.abs(x)
        kernel = patch_kernel(kernel, {'GENERATE_TEST_HERE': 'tl.math.pow(x, 0.5)'})
        y_ref[:] = np.power(x, 0.5)

    # triton result
    x_tri = to_triton(x)[0].item()
    y_tri = to_triton(numpy_random((shape[0],), dtype_str=dtype_str, rs=rs), device='cuda')
    kernel[(1,)](x_tri, y_tri, BLOCK=shape[0], extern_libs={'libdevice': lib_path})
    # compare
    np.testing.assert_allclose(y_ref, to_numpy(y_tri), rtol=0.01)

# -----------------------
# test control flow
# -----------------------


@pytest.mark.parametrize("lo, hi, iv", [(2**35, 2**35 + 20, 1), (2**35, 2**35 + 20, 2), (2**35, 2**35 + 20, 3),
                                        (15, -16, -1), (15, -16, -2), (15, -16, -3),
                                        (-18, -22, -1), (22, 18, -1)])
def test_for_iv(lo, hi, iv):

    @triton.jit
    def kernel(Out, lo, hi, iv: tl.constexpr):
        acc = 0
        acc = acc.to(tl.int64)
        for i in range(lo, hi, iv):
            acc += i
        tl.store(Out, acc)

    lo = 2**35
    hi = 2**35 + 20
    out = to_triton(np.zeros((1,), dtype=np.int64), device='cuda')
    kernel[(1,)](out, lo, hi, iv)
    assert out[0] == sum(range(lo, hi, iv))


def test_if_else():

    @triton.jit
    def kernel(Cond, TrueVal, FalseVal, Out):
        if tl.load(Cond):
            val = tl.load(TrueVal)
        else:
            val = tl.load(FalseVal)
        tl.store(Out, val)

    out = to_triton(np.zeros((1,), dtype=np.int32), device='cuda')
    true_val = to_triton(np.full((1,), 1, dtype=np.int32), device='cuda')
    false_val = to_triton(np.full((1,), 2, dtype=np.int32), device='cuda')
    cond = to_triton(np.zeros((1,), dtype=np.int32), device='cuda')
    # True
    cond[0] = True
    kernel[(1,)](cond, true_val, false_val, out)
    assert to_numpy(out)[0] == true_val[0]
    # False
    cond[0] = False
    kernel[(1,)](cond, true_val, false_val, out)
    assert to_numpy(out)[0] == false_val[0]


def test_if_return():

    @triton.jit
    def kernel(ExitEarly, Out):
        if tl.load(ExitEarly):
            tl.store(Out, 0)
            return
        tl.store(Out, 1)

    out = to_triton(np.zeros((1,), dtype=np.int32), device='cuda')
    exit_early = to_triton(np.zeros((1,), dtype=np.int32), device='cuda')
    # exit early path taken
    exit_early[0] = 1
    kernel[(1,)](exit_early, out)
    assert to_numpy(out)[0] == 0
    # exit early path not taken
    exit_early[0] = 0
    kernel[(1,)](exit_early, out)
    assert to_numpy(out)[0] == 1


@pytest.mark.parametrize("_cond1", [True, False])
@pytest.mark.parametrize("_cond2", [True, False])
@pytest.mark.parametrize("_cond3", [True, False])
def test_nested_if_else_return(_cond1, _cond2, _cond3):

    @triton.jit
    def kernel(Cond1, Cond2, Cond3, Val1, Val2, Val3, Out):
        val = 0
        if tl.load(Cond1):
            if tl.load(Cond2):
                val = tl.load(Val1)
            else:
                return
        else:
            if tl.load(Cond3):
                val = tl.load(Val2)
            else:
                val = tl.load(Val3)
        tl.store(Out, val)

    out = to_triton(np.full((1,), -1, dtype=np.int32), device='cuda')
    cond1 = to_triton(np.full((1,), _cond1, dtype=np.int32), device='cuda')
    cond2 = to_triton(np.full((1,), _cond2, dtype=np.int32), device='cuda')
    cond3 = to_triton(np.full((1,), _cond3, dtype=np.int32), device='cuda')
    val1 = to_triton(np.full((1,), 1, dtype=np.int32), device='cuda')
    val2 = to_triton(np.full((1,), 2, dtype=np.int32), device='cuda')
    val3 = to_triton(np.full((1,), 3, dtype=np.int32), device='cuda')
    kernel[(1,)](cond1, cond2, cond3, val1, val2, val3, out)
    targets = {
        (True, True, True): val1[0],
        (True, True, False): val1[0],
        (True, False, True): out[0],
        (True, False, False): out[0],
        (False, True, True): val2[0],
        (False, True, False): val3[0],
        (False, False, True): val2[0],
        (False, False, False): val3[0],
    }
    assert out[0] == targets[(_cond1, _cond2, _cond3)]


def test_while():

    @triton.jit
    def kernel(InitI, Bound, CutOff, OutI, OutJ):
        init_i = tl.load(InitI)
        curr_i = init_i
        j = 0
        while curr_i == init_i and j < tl.load(Bound):
            curr_i = curr_i + (j == tl.load(CutOff))
            j += 1
        tl.store(OutI, curr_i)
        tl.store(OutJ, j)

    out_i = to_triton(np.zeros((1,), dtype=np.int32), device='cuda')
    out_j = to_triton(np.zeros((1,), dtype=np.int32), device='cuda')
    init_i = to_triton(np.full((1,), 1, dtype=np.int32), device='cuda')
    bound = to_triton(np.full((1,), 10, dtype=np.int32), device='cuda')
    cut_off = to_triton(np.full((1,), 5, dtype=np.int32), device='cuda')
    kernel[(1,)](init_i, bound, cut_off, out_i, out_j)
    assert out_i[0] == init_i[0] + 1
    assert out_j[0] == cut_off[0] + 1

# def test_for_if():

#     @triton.jit
#     def kernel(bound, cutoff, M, N):
#         m = 0
#         n = 0
#         for i in range(bound):
#             if i > cutoff:
#                 m = m + 1
#             else:
#                 n = n + 1
#         tl.store(M, m)
#         tl.store(N, n)

#     m = to_triton(np.zeros((1,), dtype=np.int32), device='cuda')
#     n = to_triton(np.zeros((1,), dtype=np.int32), device='cuda')
#     kernel[(1,)](10, 7, m, n)
#     print(m[0])
#     print(n[0])


# -----------------------
# test layout conversions
# -----------------------
# TODO: backend should be tested separately

class MmaLayout:
    def __init__(self, version, warps_per_cta, ctas_per_cga, cta_split_num, cta_order, instr_shape):
        self.version = version
        self.warps_per_cta = str(warps_per_cta)
        self.ctas_per_cga = str(ctas_per_cga)
        self.cta_split_num = str(cta_split_num)
        self.cta_order = str(cta_order)
        self.instr_shape = str(instr_shape)

    def __str__(self):
        return f"#{GPU_DIALECT}.mma<{{versionMajor={self.version[0]}, versionMinor={self.version[1]}, warpsPerCTA={self.warps_per_cta}, CTAsPerCGA={self.ctas_per_cga}, CTASplitNum={self.cta_split_num}, CTAOrder={self.cta_order}, instrShape={self.instr_shape}}}>"


class MfmaLayout:
    def __init__(self, non_k_dim, warps_per_cta, is_transposed, ctas_per_cga, cta_split_num, cta_order):
        self.non_k_dim = str(non_k_dim)
        self.warps_per_cta = str(warps_per_cta)
        self.is_transposed = str(is_transposed).lower()
        self.ctas_per_cga = str(ctas_per_cga)
        self.cta_split_num = str(cta_split_num)
        self.cta_order = str(cta_order)

    def __str__(self):
        return f"#{GPU_DIALECT}.mfma<{{nonKDim = {self.non_k_dim}, warpsPerCTA = {self.warps_per_cta}, isTransposed = {self.is_transposed}, CTAsPerCGA={self.ctas_per_cga}, CTASplitNum={self.cta_split_num}, CTAOrder={self.cta_order}}}>"


class BlockedLayout:
    def __init__(self, size_per_thread, threads_per_warp, warps_per_cta, order, ctas_per_cga, cta_split_num, cta_order):
        self.sz_per_thread = str(size_per_thread)
        self.threads_per_warp = str(threads_per_warp)
        self.warps_per_cta = str(warps_per_cta)
        self.order = str(order)
        self.ctas_per_cga = str(ctas_per_cga)
        self.cta_split_num = str(cta_split_num)
        self.cta_order = str(cta_order)

    def __str__(self):
        return f"#{GPU_DIALECT}.blocked<{{sizePerThread={self.sz_per_thread}, threadsPerWarp={self.threads_per_warp}, warpsPerCTA={self.warps_per_cta}, order={self.order}, CTAsPerCGA={self.ctas_per_cga}, CTASplitNum={self.cta_split_num}, CTAOrder={self.cta_order}}}>"


class SharedLayout:
    def __init__(self, vec, per_phase, max_phase, order, ctas_per_cga, cta_split_num, cta_order):
        self.vec = str(vec)
        self.per_phase = str(per_phase)
        self.max_phase = str(max_phase)
        self.order = str(order)
        self.ctas_per_cga = str(ctas_per_cga)
        self.cta_split_num = str(cta_split_num)
        self.cta_order = str(cta_order)

    def __str__(self):
        return f"#{GPU_DIALECT}.shared<{{vec={self.vec}, perPhase={self.per_phase}, maxPhase={self.max_phase}, order={self.order}, CTAsPerCGA={self.ctas_per_cga}, CTASplitNum={self.cta_split_num}, CTAOrder={self.cta_order}}}>"


@pytest.mark.parametrize("vec_size", [2, 4])
@pytest.mark.parametrize("swizzle", [True, False])
@pytest.mark.parametrize("transposeA", [True, False])
@pytest.mark.parametrize("transposeB", [True, False])
def test_dot_mfma_vector_load(vec_size, swizzle, transposeA, transposeB):
    # we can not do vector loads in this case
    if transposeA and not transposeB:
        pytest.skip()

    # source code for following ttgir:
    # @triton.jit
    # def kernel(X, Y, Z):
    #     off_m = tl.arange(0, 32)
    #     off_n = tl.arange(0, 32)
    #     off_k = tl.arange(0, 32)
    #     Xs = X + off_m[:, None] * 32 + off_k[None, :]
    #     Ys = Y + off_k[:, None] * 32 + off_n[None, :]
    #     Zs = Z + off_m[:, None] * 32 + off_n[None, :]
    #     x = tl.load(Xs)
    #     y = tl.load(Ys)
    #     z = tl.dot(x, y, allow_tf32=False)
    #     tl.store(Zs, z)

    if swizzle:
        max_phase = 2
    else:
        max_phase = 1
        if vec_size != 4:
            pytest.skip()

    blocked = BlockedLayout(size_per_thread=[1, 4], threads_per_warp=[8, 8], warps_per_cta=[4, 1], order=[1, 0], ctas_per_cga=[1, 1], cta_split_num=[1, 1], cta_order=[0, 1])
    shared_a = SharedLayout(vec=vec_size, per_phase=1, max_phase=max_phase, order=[0, 1] if transposeA else [1, 0], ctas_per_cga=[1, 1], cta_split_num=[1, 1], cta_order=[0, 1])
    shared_b = SharedLayout(vec=vec_size, per_phase=1, max_phase=max_phase, order=[0, 1] if transposeB else [1, 0], ctas_per_cga=[1, 1], cta_split_num=[1, 1], cta_order=[0, 1])
    mfma = MfmaLayout(non_k_dim=32, warps_per_cta=[4, 1], is_transposed=False, ctas_per_cga=[1, 1], cta_split_num=[1, 1], cta_order=[0, 1])

    ir = f"""
#blocked = {blocked}
#shared1 = {shared_a}
#shared2 = {shared_b}
#mfma = {mfma}
""" + """
module attributes {"triton_gpu.num-ctas" = 1 : i32, "triton_gpu.num-warps" = 4 : i32, "triton_gpu.threads-per-warp" = 64 : i32} {
  tt.func public @kernel_0d1d2d(%arg0: !tt.ptr<f16> {tt.divisibility = 16 : i32}, %arg1: !tt.ptr<f16> {tt.divisibility = 16 : i32}, %arg2: !tt.ptr<f16> {tt.divisibility = 16 : i32}) {
    %cst = arith.constant dense<0.000000e+00> : tensor<32x32xf32, #mfma>
    %cst_0 = arith.constant dense<32> : tensor<32x1xi32, #blocked>
    %0 = tt.make_range {end = 32 : i32, start = 0 : i32} : tensor<32xi32, #triton_gpu.slice<{dim = 1, parent = #blocked}>>
    %1 = tt.expand_dims %0 {axis = 1 : i32} : (tensor<32xi32, #triton_gpu.slice<{dim = 1, parent = #blocked}>>) -> tensor<32x1xi32, #blocked>
    %2 = arith.muli %1, %cst_0 : tensor<32x1xi32, #blocked>
    %3 = tt.splat %arg0 : (!tt.ptr<f16>) -> tensor<32x1x!tt.ptr<f16>, #blocked>
    %4 = tt.addptr %3, %2 : tensor<32x1x!tt.ptr<f16>, #blocked>, tensor<32x1xi32, #blocked>
    %5 = tt.make_range {end = 32 : i32, start = 0 : i32} : tensor<32xi32, #triton_gpu.slice<{dim = 0, parent = #blocked}>>
    %6 = tt.expand_dims %5 {axis = 0 : i32} : (tensor<32xi32, #triton_gpu.slice<{dim = 0, parent = #blocked}>>) -> tensor<1x32xi32, #blocked>
    %7 = tt.broadcast %4 : (tensor<32x1x!tt.ptr<f16>, #blocked>) -> tensor<32x32x!tt.ptr<f16>, #blocked>
    %8 = tt.broadcast %6 : (tensor<1x32xi32, #blocked>) -> tensor<32x32xi32, #blocked>
    %9 = tt.addptr %7, %8 : tensor<32x32x!tt.ptr<f16>, #blocked>, tensor<32x32xi32, #blocked>
    %10 = tt.splat %arg1 : (!tt.ptr<f16>) -> tensor<32x1x!tt.ptr<f16>, #blocked>
    %11 = tt.addptr %10, %2 : tensor<32x1x!tt.ptr<f16>, #blocked>, tensor<32x1xi32, #blocked>
    %12 = tt.broadcast %11 : (tensor<32x1x!tt.ptr<f16>, #blocked>) -> tensor<32x32x!tt.ptr<f16>, #blocked>
    %13 = tt.addptr %12, %8 : tensor<32x32x!tt.ptr<f16>, #blocked>, tensor<32x32xi32, #blocked>
    %14 = tt.splat %arg2 : (!tt.ptr<f16>) -> tensor<32x1x!tt.ptr<f16>, #blocked>
    %15 = tt.addptr %14, %2 : tensor<32x1x!tt.ptr<f16>, #blocked>, tensor<32x1xi32, #blocked>
    %16 = tt.broadcast %15 : (tensor<32x1x!tt.ptr<f16>, #blocked>) -> tensor<32x32x!tt.ptr<f16>, #blocked>
    %17 = tt.addptr %16, %8 : tensor<32x32x!tt.ptr<f16>, #blocked>, tensor<32x32xi32, #blocked>
    %18 = tt.load %9 {cache = 1 : i32, evict = 1 : i32, isVolatile = false} : tensor<32x32xf16, #blocked>
    %19 = triton_gpu.convert_layout %18 : (tensor<32x32xf16, #blocked>) -> tensor<32x32xf16, #shared1>
<<<<<<< HEAD
    %20 = triton_gpu.convert_layout %19 : (tensor<32x32xf16, #shared1>) -> tensor<32x32xf16, #triton_gpu.dot_op<{opIdx = 0, parent = #mfma, kWidth=8}>>
    %21 = tt.load %13 {cache = 1 : i32, evict = 1 : i32, isVolatile = false} : tensor<32x32xf16, #blocked>
    %22 = triton_gpu.convert_layout %21 : (tensor<32x32xf16, #blocked>) -> tensor<32x32xf16, #shared2>
    %23 = triton_gpu.convert_layout %22 : (tensor<32x32xf16, #shared2>) -> tensor<32x32xf16, #triton_gpu.dot_op<{opIdx = 1, parent = #mfma, kWidth=8}>>
    %24 = tt.dot %20, %23, %cst {allowTF32 = false} : tensor<32x32xf16, #triton_gpu.dot_op<{opIdx = 0, parent = #mfma, kWidth=8}>> * tensor<32x32xf16, #triton_gpu.dot_op<{opIdx = 1, parent = #mfma, kWidth=8}>> -> tensor<32x32xf32, #mfma>
    %25 = triton_gpu.convert_layout %24 : (tensor<32x32xf32, #mfma>) -> tensor<32x32xf32, #blocked>
=======
    %20 = triton_gpu.convert_layout %19 : (tensor<32x32xf16, #shared1>) -> tensor<32x32xf16, #triton_gpu.dot_op<{opIdx = 0, parent = #triton_gpu.mfma<{nonKDim = 32, warpsPerCTA = [4, 1], isTransposed = false}>, kWidth=4}>>
    %21 = tt.load %13 {cache = 1 : i32, evict = 1 : i32, isVolatile = false} : tensor<32x32xf16, #blocked>
    %22 = triton_gpu.convert_layout %21 : (tensor<32x32xf16, #blocked>) -> tensor<32x32xf16, #shared2>
    %23 = triton_gpu.convert_layout %22 : (tensor<32x32xf16, #shared2>) -> tensor<32x32xf16, #triton_gpu.dot_op<{opIdx = 1, parent = #triton_gpu.mfma<{nonKDim = 32, warpsPerCTA = [4, 1], isTransposed = false}>, kWidth=4}>>
    %24 = tt.dot %20, %23, %cst {allowTF32 = false} : tensor<32x32xf16, #triton_gpu.dot_op<{opIdx = 0, parent = #triton_gpu.mfma<{nonKDim = 32, warpsPerCTA = [4, 1], isTransposed = false}>, kWidth=4}>> * tensor<32x32xf16, #triton_gpu.dot_op<{opIdx = 1, parent = #triton_gpu.mfma<{nonKDim = 32, kDim = 8, warpsPerCTA = [4, 1], isTransposed = false}>, kWidth=4}>> -> tensor<32x32xf32, #triton_gpu.mfma<{nonKDim = 32, warpsPerCTA = [4, 1], isTransposed = false}>>
    %25 = triton_gpu.convert_layout %24 : (tensor<32x32xf32, #triton_gpu.mfma<{nonKDim = 32, warpsPerCTA = [4, 1], isTransposed = false}>>) -> tensor<32x32xf32, #blocked>
>>>>>>> 8d99331c
    %26 = arith.truncf %25 : tensor<32x32xf32, #blocked> to tensor<32x32xf16, #blocked>
    tt.store %17, %26 {cache = 1 : i32, evict = 1 : i32} : tensor<32x32xf16, #blocked>
    tt.return
  }
}
"""
    shape = (32, 32)
    dtype = 'float16'
    x_np = numpy_random(shape, dtype_str=dtype)
    y_np = numpy_random(shape, dtype_str=dtype)
    z_np = np.dot(x_np, y_np)

    x_tri = to_triton(x_np)
    y_tri = to_triton(y_np)
    z_tri = torch.empty_like(x_tri)

    import tempfile
    with tempfile.NamedTemporaryFile(mode='w', suffix='.ttgir') as f:
        f.write(ir)
        f.flush()
        arch_triple = "amdgcn-amd-amdhsa"
        arch_name = "gfx90a"
        features = ""
        warp_size = 64
        capabilities = [arch_triple, arch_name, features, warp_size]
        kernel = triton.compile(f.name, device_type="hip", cc=capabilities)

    import triton.language.semantic as sem
    if torch.version.hip is not None and sem.gpu_matrix_core_version() > 0:
        kernel[(1, 1, 1)](x_tri, y_tri, z_tri)
        np.testing.assert_allclose(z_np, to_numpy(z_tri), rtol=0.01, atol=1e-3)

    assert(f"load <{vec_size} x half>, ptr addrspace(3)" in kernel.asm['llir'])


def _get_warp_size():
    if torch.version.hip is None:
        return 32  # CUDA_DEFAULT_WARP_SIZE
    return _triton.get_warp_size()


if _get_warp_size() == 64:
    layouts = [
        # MmaLayout(version=1, warps_per_cta=[1, 4]),
        # MmaLayout(version=(2, 0), warps_per_cta=[1, 4]),
        # MmaLayout(version=1, warps_per_cta=[4, 1]),
        # MmaLayout(version=(2, 0), warps_per_cta=[4, 1]),
        BlockedLayout([1, 2], [2, 32], [2, 2], [1, 0], [1, 1], [1, 1], [0, 1]),
        BlockedLayout([2, 2], [4, 16], [2, 2], [1, 0], [1, 1], [1, 1], [0, 1]),
        BlockedLayout([1, 1], [1, 64], [2, 2], [1, 0],[1, 1], [1, 1], [0, 1]),
        BlockedLayout([4, 2], [16, 4], [1, 4], [0, 1], [1, 1], [1, 1], [0, 1]),
        BlockedLayout([4, 2], [8, 8], [2, 2], [0, 1], [1, 1], [1, 1], [0, 1]),
        BlockedLayout([1, 1], [32, 2], [2, 2], [0, 1], [1, 1], [1, 1], [0, 1]),
        BlockedLayout([4, 2], [1, 64], [4, 1], [1, 0], [1, 1], [1, 1], [0, 1])
    ]
else:
    layouts = [
        # MmaLayout(version=1, warps_per_cta=[1, 4]),
        MmaLayout(version=(2, 0), warps_per_cta=[1, 4], ctas_per_cga=[1, 1], cta_split_num=[1, 1], cta_order=[0, 1]),
        # MmaLayout(version=1, warps_per_cta=[4, 1]),
        MmaLayout(version=(2, 0), warps_per_cta=[4, 1], ctas_per_cga=[1, 1], cta_split_num=[1, 1], cta_order=[0, 1]),
        BlockedLayout([1, 2], [2, 16], [2, 2], [1, 0], [1, 1], [1, 1], [0, 1]),
        BlockedLayout([2, 2], [4, 8], [2, 2], [1, 0], [1, 1], [1, 1], [0, 1]),
        BlockedLayout([1, 1], [1, 32], [2, 2], [1, 0], [1, 1], [1, 1], [0, 1]),
        BlockedLayout([4, 2], [16, 2], [1, 4], [0, 1], [1, 1], [1, 1], [0, 1]),
        BlockedLayout([4, 2], [8, 4], [2, 2], [0, 1], [1, 1], [1, 1], [0, 1]),
        BlockedLayout([4, 2], [4, 8], [2, 2], [0, 1], [1, 1], [1, 1], [0, 1]),
        BlockedLayout([1, 1], [16, 2], [2, 2], [0, 1], [1, 1], [1, 1], [0, 1]),
        BlockedLayout([4, 2], [1, 32], [4, 1], [1, 0], [1, 1], [1, 1], [0, 1])
    ]


@pytest.mark.parametrize("shape", [(128, 128)])
@pytest.mark.parametrize("dtype", ['float16'])
@pytest.mark.parametrize("src_layout", layouts)
@pytest.mark.parametrize("dst_layout", layouts)
def test_convert2d(dtype, shape, src_layout, dst_layout, device='cuda'):
    if str(src_layout) == str(dst_layout):
        pytest.skip()
    if 'mma' in str(src_layout) and 'mma' in str(dst_layout):
        pytest.skip()

    ir = f"""
#src = {src_layout}
#dst = {dst_layout}
""" + """
module attributes {"triton_gpu.num-ctas" = 1, "triton_gpu.num-warps" = 4 : i32, "triton_gpu.threads-per-warp" = """ + str(_get_warp_size()) + """ : i32} {
  tt.func public @kernel_0d1d(%arg0: !tt.ptr<f16> {tt.divisibility = 16 : i32}, %arg1: !tt.ptr<f16> {tt.divisibility = 16 : i32}) {
    %cst = arith.constant dense<128> : tensor<128x1xi32, #src>
    %0 = tt.make_range {end = 128 : i32, start = 0 : i32} : tensor<128xi32, #triton_gpu.slice<{dim = 1, parent = #src}>>
    %1 = tt.make_range {end = 128 : i32, start = 0 : i32} : tensor<128xi32, #triton_gpu.slice<{dim = 0, parent = #src}>>
    %2 = tt.splat %arg0 : (!tt.ptr<f16>) -> tensor<128x128x!tt.ptr<f16>, #src>
    %4 = tt.expand_dims %0 {axis = 1 : i32} : (tensor<128xi32, #triton_gpu.slice<{dim = 1, parent = #src}>>) -> tensor<128x1xi32, #src>
    %5 = arith.muli %4, %cst : tensor<128x1xi32, #src>
    %6 = tt.expand_dims %1 {axis = 0 : i32} : (tensor<128xi32, #triton_gpu.slice<{dim = 0, parent = #src}>>) -> tensor<1x128xi32, #src>
    %7 = tt.broadcast %6 : (tensor<1x128xi32, #src>) -> tensor<128x128xi32, #src>
    %8 = tt.broadcast %5 : (tensor<128x1xi32, #src>) -> tensor<128x128xi32, #src>
    %9 = arith.addi %8, %7 : tensor<128x128xi32, #src>
    %10 = tt.addptr %2, %9 : tensor<128x128x!tt.ptr<f16>, #src>, tensor<128x128xi32, #src>
    %11 = tt.load %10 {cache = 1 : i32, evict = 1 : i32, isVolatile = false} : tensor<128x128xf16, #src>
    %3 = tt.splat %arg1 : (!tt.ptr<f16>) -> tensor<128x128x!tt.ptr<f16>, #dst>
    %12 = triton_gpu.convert_layout %9 : (tensor<128x128xi32, #src>) -> tensor<128x128xi32, #dst>
    %13 = triton_gpu.convert_layout %11 : (tensor<128x128xf16, #src>) -> tensor<128x128xf16, #dst>
    %14 = tt.addptr %3, %12 : tensor<128x128x!tt.ptr<f16>, #dst>, tensor<128x128xi32, #dst>
    tt.store %14, %13 : tensor<128x128xf16, #dst>
    tt.return
  }
}
"""

    x = to_triton(numpy_random(shape, dtype_str=dtype))
    z = torch.empty_like(x)

    # write the IR to a temporary file using mkstemp
    import tempfile
    with tempfile.NamedTemporaryFile(mode='w', suffix='.ttgir') as f:
        f.write(ir)
        f.flush()
        kernel = triton.compile(f.name)
    kernel[(1, 1, 1)](x.data_ptr(), z.data_ptr())

    assert torch.equal(z, x)


if torch.version.hip is not None and _get_warp_size() == 64:
    layouts = [
        MfmaLayout(non_k_dim=32, warps_per_cta=[4, 1], is_transposed=True, ctas_per_cga=[1, 1], cta_split_num=[1, 1], cta_order=[1, 0]),
        MfmaLayout(non_k_dim=32, warps_per_cta=[2, 2], is_transposed=False, ctas_per_cga=[1, 1], cta_split_num=[1, 1], cta_order=[1, 0]),
    ]
    shapes = [[128, 32], [128, 128], [32, 128], [64, 64]]
else:
    layouts = [
        BlockedLayout([1, 4], [8, 4], [4, 1], [1, 0], [1, 1], [1, 1], [0, 1]),
        BlockedLayout([1, 4], [8, 4], [4, 1], [0, 1], [1, 1], [1, 1], [0, 1]),
        BlockedLayout([4, 4], [2, 16], [4, 1], [1, 0], [1, 1], [1, 1], [0, 1]),
        MmaLayout(version=(2, 0), warps_per_cta=[4, 1], ctas_per_cga=[1, 1], cta_split_num=[1, 1], cta_order=[0, 1], instr_shape=[16, 8]),
        MmaLayout(version=(2, 0), warps_per_cta=[2, 2], ctas_per_cga=[1, 1], cta_split_num=[1, 1], cta_order=[0, 1], instr_shape=[16, 8]),
        MmaLayout(version=(3, 0), warps_per_cta=[4, 1], ctas_per_cga=[1, 1], cta_split_num=[1, 1], cta_order=[1, 0], instr_shape=[16, 16, 16]),
    ]
    shapes = [[128, 16], [128, 128], [32, 128]]


@pytest.mark.parametrize("M, N", shapes)
@pytest.mark.parametrize("src_layout", layouts)
@pytest.mark.parametrize("axis", [0, 1])
def test_reduce_layouts(M, N, src_layout, axis, device='cuda'):
    if torch.version.hip is not None and _get_warp_size() == 64:
        if src_layout.is_transposed and axis == 0:
            pytest.skip("Reduce along axis 0 is not supported in transposed mfma layout")
    rdims_2d = f"1x{N}" if axis == 0 else f"{M}x1"
    rdims_1d = f"{N}" if axis == 0 else f"{M}"
    store_range = "%7" if axis == 0 else "%1"
    blocked = BlockedLayout([1, 1], [32, 1], [4, 1], [0, 1], [1, 1], [1, 1], [0, 1])
    ir = f"""
    #blocked = {blocked}
    #src = {src_layout}
    module attributes {{"triton_gpu.num-ctas" = 1, "triton_gpu.num-warps" = 4 : i32, "triton_gpu.threads-per-warp" = {_get_warp_size()} : i32}} {{
    tt.func public @kernel_0d1d2c3d4c(%arg0: !tt.ptr<f32> {{tt.divisibility = 16 : i32}}, %arg1: i32 {{tt.divisibility = 16 : i32}}, %arg2: !tt.ptr<f32> {{tt.divisibility = 16 : i32}}) {{
        %0 = tt.make_range {{end = {M} : i32, start = 0 : i32}} : tensor<{M}xi32, #triton_gpu.slice<{{dim = 1, parent = #blocked}}>>
        %1 = tt.expand_dims %0 {{axis = 1 : i32}} : (tensor<{M}xi32, #triton_gpu.slice<{{dim = 1, parent = #blocked}}>>) -> tensor<{M}x1xi32, #blocked>
        %2 = tt.splat %arg1 : (i32) -> tensor<{M}x1xi32, #blocked>
        %3 = arith.muli %1, %2 : tensor<{M}x1xi32, #blocked>
        %4 = tt.splat %arg0 : (!tt.ptr<f32>) -> tensor<{M}x1x!tt.ptr<f32>, #blocked>
        %5 = tt.addptr %4, %3 : tensor<{M}x1x!tt.ptr<f32>, #blocked>, tensor<{M}x1xi32, #blocked>
        %6 = tt.make_range {{end = {N} : i32, start = 0 : i32}} : tensor<{N}xi32, #triton_gpu.slice<{{dim = 0, parent = #blocked}}>>
        %7 = tt.expand_dims %6 {{axis = 0 : i32}} : (tensor<{N}xi32, #triton_gpu.slice<{{dim = 0, parent = #blocked}}>>) -> tensor<1x{N}xi32, #blocked>
        %8 = tt.broadcast %5 : (tensor<{M}x1x!tt.ptr<f32>, #blocked>) -> tensor<{M}x{N}x!tt.ptr<f32>, #blocked>
        %9 = tt.broadcast %7 : (tensor<1x{N}xi32, #blocked>) -> tensor<{M}x{N}xi32, #blocked>
        %10 = tt.addptr %8, %9 : tensor<{M}x{N}x!tt.ptr<f32>, #blocked>, tensor<{M}x{N}xi32, #blocked>
        %11 = tt.splat %arg2 : (!tt.ptr<f32>) -> tensor<{rdims_2d}x!tt.ptr<f32>, #blocked>
        %12 = tt.addptr %11, {store_range} : tensor<{rdims_2d}x!tt.ptr<f32>, #blocked>, tensor<{rdims_2d}xi32, #blocked>
        %13 = tt.load %10 {{cache = 1 : i32, evict = 1 : i32, isVolatile = false}} : tensor<{M}x{N}xf32, #blocked>
        %14 = triton_gpu.convert_layout %13 : (tensor<{M}x{N}xf32, #blocked>) -> tensor<{M}x{N}xf32, #src>
        %15 = "tt.reduce"(%14) ({{
        ^bb0(%arg3: f32, %arg4: f32):
          %16 = "triton_gpu.cmpf"(%arg3, %arg4) {{predicate = 2 : i64}} : (f32, f32) -> i1
          %17 = arith.select %16, %arg3, %arg4 : f32
          tt.reduce.return %17 : f32
        }}) {{axis = {axis} : i32}} : (tensor<{M}x{N}xf32, #src>) -> tensor<{rdims_1d}xf32, #triton_gpu.slice<{{dim = {axis}, parent = #src}}>>
        %18 = triton_gpu.convert_layout %15 : (tensor<{rdims_1d}xf32, #triton_gpu.slice<{{dim = {axis}, parent = #src}}>>) -> tensor<{rdims_1d}xf32, #triton_gpu.slice<{{dim = {axis}, parent = #blocked}}>>
        %19 = tt.expand_dims %18 {{axis = {axis} : i32}} : (tensor<{rdims_1d}xf32, #triton_gpu.slice<{{dim = {axis}, parent = #blocked}}>>) -> tensor<{rdims_2d}xf32, #blocked>
        tt.store %12, %19 {{cache = 1 : i32, evict = 1 : i32}} : tensor<{rdims_2d}xf32, #blocked>
        tt.return
    }}
    }}
    """

    import tempfile
    with tempfile.NamedTemporaryFile(mode='w', suffix='.ttgir') as f:
        f.write(ir)
        f.flush()
        kernel = triton.compile(f.name)

    rs = RandomState(17)
    x = rs.randint(0, 4, (M, N)).astype('float32')
    x = (x.view('uint32') & np.uint32(0xffffe000)).view('float32')

    if axis == 0:
        z = np.zeros((1, N)).astype('float32')
    else:
        z = np.zeros((M, 1)).astype('float32')

    x_tri = torch.tensor(x, device=device)
    z_tri = torch.tensor(z, device=device)
    pgm = kernel[(1, 1, 4)](x_tri, x_tri.stride(0), z_tri)

    z_ref = np.max(x, axis=axis, keepdims=True)

    np.testing.assert_allclose(z_ref, z_tri.cpu().numpy(), rtol=0.01, atol=1e-3)


scan_layouts = [
    BlockedLayout([1, 4], [4, 16], [4, 1], [0, 1], [1, 1], [1, 1], [0, 1]),
    BlockedLayout([1, 4], [8, 8], [4, 1], [0, 1], [1, 1], [1, 1], [0, 1]),
    BlockedLayout([4, 1], [4, 16], [1, 4], [0, 1], [1, 1], [1, 1], [0, 1]),
    BlockedLayout([2, 2], [4, 16], [2, 2], [0, 1], [1, 1], [1, 1], [0, 1]),
    BlockedLayout([2, 2], [8, 8], [2, 2], [0, 1], [1, 1], [1, 1], [0, 1]),

    BlockedLayout([1, 4], [4, 16], [4, 1], [1, 0], [1, 1], [1, 1], [0, 1]),
    BlockedLayout([1, 4], [8, 8], [4, 1], [1, 0], [1, 1], [1, 1], [0, 1]),
    BlockedLayout([4, 1], [4, 16], [1, 4], [1, 0], [1, 1], [1, 1], [0, 1]),
    BlockedLayout([2, 2], [4, 16], [2, 2], [1, 0], [1, 1], [1, 1], [0, 1]),
    BlockedLayout([2, 2], [8, 8], [2, 2], [1, 0], [1, 1], [1, 1], [0, 1]),
]


@pytest.mark.parametrize("M, N", [[32, 32], [32, 64], [64, 32]])
@pytest.mark.parametrize("src_layout", scan_layouts)
@pytest.mark.parametrize("axis", [0, 1])
def test_scan_layouts(M, N, src_layout, axis, device):
    ir = f"""
    #blocked = {src_layout}
    module attributes {{"triton_gpu.num-ctas" = 1, "triton_gpu.num-warps" = 4 : i32, "triton_gpu.threads-per-warp" = 64 : i32}} {{
    tt.func public @kernel_0d1d(%arg0: !tt.ptr<i32> {{tt.divisibility = 16 : i32}}, %arg1: !tt.ptr<i32> {{tt.divisibility = 16 : i32}}) {{
      %cst = arith.constant dense<{N}> : tensor<{M}x1xi32, #blocked>
      %0 = tt.make_range {{end = {M} : i32, start = 0 : i32}} : tensor<{M}xi32, #triton_gpu.slice<{{dim = 1, parent = #blocked}}>>
      %1 = tt.expand_dims %0 {{axis = 1 : i32}} : (tensor<{M}xi32, #triton_gpu.slice<{{dim = 1, parent = #blocked}}>>) -> tensor<{M}x1xi32, #blocked>
      %2 = arith.muli %1, %cst : tensor<{M}x1xi32, #blocked>
      %3 = tt.splat %arg0 : (!tt.ptr<i32>) -> tensor<{M}x1x!tt.ptr<i32>, #blocked>
      %4 = tt.addptr %3, %2 : tensor<{M}x1x!tt.ptr<i32>, #blocked>, tensor<{M}x1xi32, #blocked>
      %5 = tt.make_range {{end = {N} : i32, start = 0 : i32}} : tensor<{N}xi32, #triton_gpu.slice<{{dim = 0, parent = #blocked}}>>
      %6 = tt.expand_dims %5 {{axis = 0 : i32}} : (tensor<{N}xi32, #triton_gpu.slice<{{dim = 0, parent = #blocked}}>>) -> tensor<1x{N}xi32, #blocked>
      %7 = tt.broadcast %4 : (tensor<{M}x1x!tt.ptr<i32>, #blocked>) -> tensor<{M}x{N}x!tt.ptr<i32>, #blocked>
      %8 = tt.broadcast %6 : (tensor<1x{N}xi32, #blocked>) -> tensor<{M}x{N}xi32, #blocked>
      %9 = tt.addptr %7, %8 : tensor<{M}x{N}x!tt.ptr<i32>, #blocked>, tensor<{M}x{N}xi32, #blocked>
      %10 = tt.load %9 {{cache = 1 : i32, evict = 1 : i32, isVolatile = false}} : tensor<{M}x{N}xi32, #blocked>
      %11 = "tt.scan"(%10) <{{axis = {axis} : i32}}> ({{
      ^bb0(%arg2: i32, %arg3: i32):
        %16 = arith.addi %arg2, %arg3 : i32
        tt.scan.return %16 : i32
      }}) : (tensor<{M}x{N}xi32, #blocked>) -> tensor<{M}x{N}xi32, #blocked>
      %12 = tt.splat %arg1 : (!tt.ptr<i32>) -> tensor<{M}x1x!tt.ptr<i32>, #blocked>
      %13 = tt.addptr %12, %2 : tensor<{M}x1x!tt.ptr<i32>, #blocked>, tensor<{M}x1xi32, #blocked>
      %14 = tt.broadcast %13 : (tensor<{M}x1x!tt.ptr<i32>, #blocked>) -> tensor<{M}x{N}x!tt.ptr<i32>, #blocked>
      %15 = tt.addptr %14, %8 : tensor<{M}x{N}x!tt.ptr<i32>, #blocked>, tensor<{M}x{N}xi32, #blocked>
      tt.store %15, %11 {{cache = 1 : i32, evict = 1 : i32}} : tensor<{M}x{N}xi32, #blocked>
      tt.return
    }}
    }}
    """

    import tempfile
    with tempfile.NamedTemporaryFile(mode='w', suffix='.ttgir') as f:
        f.write(ir)
        f.flush()
        kernel = triton.compile(f.name)
    rs = RandomState(17)
    x = rs.randint(-100, 100, (M, N)).astype('int32')

    z = np.zeros((M, N)).astype('int32')
    x_tri = torch.tensor(x, device=device)
    z_tri = torch.tensor(z, device=device)

    kernel[(1, 1, 1)](x_tri, z_tri)

    z_ref = np.cumsum(x, axis=axis)

    np.testing.assert_equal(z_ref, z_tri.cpu().numpy())


@pytest.mark.parametrize("shape", [(64, 64)])
@pytest.mark.parametrize("dtype", ['float16'])
@pytest.mark.parametrize("src_layout", [MfmaLayout(non_k_dim=32, warps_per_cta=[2, 1], is_transposed=False, ctas_per_cga=[1, 1], cta_split_num=[1, 1], cta_order=[1, 0]),
                                        MfmaLayout(non_k_dim=32, warps_per_cta=[4, 1], is_transposed=True, ctas_per_cga=[1, 1], cta_split_num=[1, 1], cta_order=[1, 0])])
@pytest.mark.parametrize("dst_layout", [BlockedLayout([1, 4], [4, 16], [1, 1], [1, 0], [1, 1], [1, 1], [0, 1])])
def test_make_range(dtype, shape, src_layout, dst_layout, device='cuda'):
    ir = f"""
#src = {src_layout}
#dst = {dst_layout}
""" + """
module attributes {"triton_gpu.num-ctas" = 1, "triton_gpu.num-warps" = """ + str(128 // _get_warp_size()) + """ : i32, "triton_gpu.threads-per-warp" = """ + str(_get_warp_size()) + """ : i32} {
  tt.func public @kernel_0d1d(%arg0: !tt.ptr<f16> {tt.divisibility = 16 : i32}, %arg1: !tt.ptr<f16> {tt.divisibility = 16 : i32}) {
    %cst = arith.constant dense<64> : tensor<64x1xi32, #src>
    %0 = tt.make_range {end = 64 : i32, start = 0 : i32} : tensor<64xi32, #triton_gpu.slice<{dim = 1, parent = #src}>>
    %1 = tt.make_range {end = 64 : i32, start = 0 : i32} : tensor<64xi32, #triton_gpu.slice<{dim = 0, parent = #src}>>
    %2 = tt.splat %arg0 : (!tt.ptr<f16>) -> tensor<64x64x!tt.ptr<f16>, #dst>
    %4 = tt.expand_dims %0 {axis = 1 : i32} : (tensor<64xi32, #triton_gpu.slice<{dim = 1, parent = #src}>>) -> tensor<64x1xi32, #src>
    %5 = arith.muli %4, %cst : tensor<64x1xi32, #src>
    %6 = tt.expand_dims %1 {axis = 0 : i32} : (tensor<64xi32, #triton_gpu.slice<{dim = 0, parent = #src}>>) -> tensor<1x64xi32, #src>
    %7 = tt.broadcast %6 : (tensor<1x64xi32, #src>) -> tensor<64x64xi32, #src>
    %8 = tt.broadcast %5 : (tensor<64x1xi32, #src>) -> tensor<64x64xi32, #src>
    %9 = arith.addi %8, %7 : tensor<64x64xi32, #src>
    %33 = triton_gpu.convert_layout %9 : (tensor<64x64xi32, #src>) ->  tensor<64x64xi32, #dst>
    %10 = tt.addptr %2, %33 : tensor<64x64x!tt.ptr<f16>, #dst>, tensor<64x64xi32, #dst>
    %11 = tt.load %10 {cache = 1 : i32, evict = 1 : i32, isVolatile = false} : tensor<64x64xf16, #dst>
    %3 = tt.splat %arg1 : (!tt.ptr<f16>) -> tensor<64x64x!tt.ptr<f16>, #dst>
    %12 = triton_gpu.convert_layout %9 : (tensor<64x64xi32, #src>) -> tensor<64x64xi32, #dst>
    %14 = tt.addptr %3, %12 : tensor<64x64x!tt.ptr<f16>, #dst>, tensor<64x64xi32, #dst>
    tt.store %14, %11 : tensor<64x64xf16, #dst>
    tt.return
  }
}
"""
    x = to_triton(numpy_random(shape, dtype_str=dtype))
    z = torch.empty_like(x)

    # write the IR to a temporary file using mkstemp
    import tempfile
    with tempfile.NamedTemporaryFile(mode='w', suffix='.ttgir') as f:
        f.write(ir)
        f.flush()
        kernel = triton.compile(f.name)
    kernel[(1, 1, 1)](x.data_ptr(), z.data_ptr())

    assert torch.equal(z, x)


def test_load_scalar_with_mask():
    @triton.jit
    def kernel(Input, Index, Out, N: int):
        index = tl.load(Index)
        scalar = tl.load(Input + index, mask=index < N, other=0)
        tl.store(Out, scalar, mask=index < N)
    Index = torch.tensor([0], dtype=torch.int32, device='cuda')
    Input = torch.tensor([0], dtype=torch.int32, device='cuda')
    Out = torch.empty_like(Index, device='cuda')
    kernel[(1,)](Input, Index, Out, Index.numel())
    assert Out.data[0] == 0<|MERGE_RESOLUTION|>--- conflicted
+++ resolved
@@ -2572,21 +2572,12 @@
     %17 = tt.addptr %16, %8 : tensor<32x32x!tt.ptr<f16>, #blocked>, tensor<32x32xi32, #blocked>
     %18 = tt.load %9 {cache = 1 : i32, evict = 1 : i32, isVolatile = false} : tensor<32x32xf16, #blocked>
     %19 = triton_gpu.convert_layout %18 : (tensor<32x32xf16, #blocked>) -> tensor<32x32xf16, #shared1>
-<<<<<<< HEAD
-    %20 = triton_gpu.convert_layout %19 : (tensor<32x32xf16, #shared1>) -> tensor<32x32xf16, #triton_gpu.dot_op<{opIdx = 0, parent = #mfma, kWidth=8}>>
+    %20 = triton_gpu.convert_layout %19 : (tensor<32x32xf16, #shared1>) -> tensor<32x32xf16, #triton_gpu.dot_op<{opIdx = 0, parent = #mfma, kWidth=4}>>
     %21 = tt.load %13 {cache = 1 : i32, evict = 1 : i32, isVolatile = false} : tensor<32x32xf16, #blocked>
     %22 = triton_gpu.convert_layout %21 : (tensor<32x32xf16, #blocked>) -> tensor<32x32xf16, #shared2>
-    %23 = triton_gpu.convert_layout %22 : (tensor<32x32xf16, #shared2>) -> tensor<32x32xf16, #triton_gpu.dot_op<{opIdx = 1, parent = #mfma, kWidth=8}>>
-    %24 = tt.dot %20, %23, %cst {allowTF32 = false} : tensor<32x32xf16, #triton_gpu.dot_op<{opIdx = 0, parent = #mfma, kWidth=8}>> * tensor<32x32xf16, #triton_gpu.dot_op<{opIdx = 1, parent = #mfma, kWidth=8}>> -> tensor<32x32xf32, #mfma>
+    %23 = triton_gpu.convert_layout %22 : (tensor<32x32xf16, #shared2>) -> tensor<32x32xf16, #triton_gpu.dot_op<{opIdx = 1, parent = #mfma, kWidth=4}>>
+    %24 = tt.dot %20, %23, %cst {allowTF32 = false} : tensor<32x32xf16, #triton_gpu.dot_op<{opIdx = 0, parent = #mfma, kWidth=4}>> * tensor<32x32xf16, #triton_gpu.dot_op<{opIdx = 1, parent = #mfma, kWidth=4}>> -> tensor<32x32xf32, #mfma>
     %25 = triton_gpu.convert_layout %24 : (tensor<32x32xf32, #mfma>) -> tensor<32x32xf32, #blocked>
-=======
-    %20 = triton_gpu.convert_layout %19 : (tensor<32x32xf16, #shared1>) -> tensor<32x32xf16, #triton_gpu.dot_op<{opIdx = 0, parent = #triton_gpu.mfma<{nonKDim = 32, warpsPerCTA = [4, 1], isTransposed = false}>, kWidth=4}>>
-    %21 = tt.load %13 {cache = 1 : i32, evict = 1 : i32, isVolatile = false} : tensor<32x32xf16, #blocked>
-    %22 = triton_gpu.convert_layout %21 : (tensor<32x32xf16, #blocked>) -> tensor<32x32xf16, #shared2>
-    %23 = triton_gpu.convert_layout %22 : (tensor<32x32xf16, #shared2>) -> tensor<32x32xf16, #triton_gpu.dot_op<{opIdx = 1, parent = #triton_gpu.mfma<{nonKDim = 32, warpsPerCTA = [4, 1], isTransposed = false}>, kWidth=4}>>
-    %24 = tt.dot %20, %23, %cst {allowTF32 = false} : tensor<32x32xf16, #triton_gpu.dot_op<{opIdx = 0, parent = #triton_gpu.mfma<{nonKDim = 32, warpsPerCTA = [4, 1], isTransposed = false}>, kWidth=4}>> * tensor<32x32xf16, #triton_gpu.dot_op<{opIdx = 1, parent = #triton_gpu.mfma<{nonKDim = 32, kDim = 8, warpsPerCTA = [4, 1], isTransposed = false}>, kWidth=4}>> -> tensor<32x32xf32, #triton_gpu.mfma<{nonKDim = 32, warpsPerCTA = [4, 1], isTransposed = false}>>
-    %25 = triton_gpu.convert_layout %24 : (tensor<32x32xf32, #triton_gpu.mfma<{nonKDim = 32, warpsPerCTA = [4, 1], isTransposed = false}>>) -> tensor<32x32xf32, #blocked>
->>>>>>> 8d99331c
     %26 = arith.truncf %25 : tensor<32x32xf32, #blocked> to tensor<32x32xf16, #blocked>
     tt.store %17, %26 {cache = 1 : i32, evict = 1 : i32} : tensor<32x32xf16, #blocked>
     tt.return
