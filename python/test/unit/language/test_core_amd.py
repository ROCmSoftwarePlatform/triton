--- conflicted
+++ resolved
@@ -2707,17 +2707,8 @@
 
 
 def get_gpu_name():
-<<<<<<< HEAD
-    arch_info = _triton.get_arch_info()
-    gfx_arch_details = re.search('amd.*', arch_info)
-    if gfx_arch_details is None:
-        return 0
-    gfx_arch_details = gfx_arch_details.group(0).strip().split('--')
-    gpu_name = gfx_arch_details[1].split(':')[0]
-=======
     capabilities = triton.compiler.compiler.get_architecture_descriptor(None)
     gpu_name = capabilities[1].split(':')[0]
->>>>>>> 0fbb0707
     return gpu_name
 
 
