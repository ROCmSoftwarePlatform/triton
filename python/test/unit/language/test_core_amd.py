--- conflicted
+++ resolved
@@ -1742,15 +1742,9 @@
                 assert "#triton_gpu.mfma<{nonKDim = 32" in ttgir
                 assert "#triton_gpu.mfma<{nonKDim = 16" not in ttgir
         gcn = pgm.asm['amdgcn']
-<<<<<<< HEAD
-        if triton.language.semantic.gpu_matrix_core_version() == 3 and effective_in_dtype == tl.float8e5:
-            assert "v_mfma_f32_32x32x16_bf8_bf8" in gcn or "v_mfma_f32_16x16x32_bf8_bf8" in gcn
-        if triton.language.semantic.gpu_matrix_core_version() == 3 and effective_in_dtype == tl.float8e4b15:
-=======
         if triton.language.semantic.gpu_matrix_core_version() == 3 and effective_in_dtype == tl.float8e5b16:
             assert "v_mfma_f32_32x32x16_bf8_bf8" in gcn or "v_mfma_f32_16x16x32_bf8_bf8" in gcn
         if triton.language.semantic.gpu_matrix_core_version() == 3 and effective_in_dtype == tl.float8e4b8:
->>>>>>> 5a86b46b
             assert "v_mfma_f32_32x32x16_fp8_fp8" in gcn or "v_mfma_f32_16x16x32_fp8_fp8" in gcn
         return
     # make sure ld/st are vectorized
