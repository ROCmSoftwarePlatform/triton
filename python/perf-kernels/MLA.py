"""
Multihead Latent Attention
"""

import argparse
import pytest
import sys
import torch

import triton
import triton.language as tl


class MetaData():
    cu_seqlens_q = None
    cu_seqlens_k = None
    max_seqlens_q = 0
    max_seqlens_k = 0
    bias = None
    alibi_slopes = None
    causal = False
    persistent = None
    num_contexts = 0
    varlen = False
    int8 = False
    layout = None
    dropout_p, return_encoded_softmax = 0.0, False

    def __init__(self, sm_scale=1.0):
        self.sm_scale = sm_scale

    def set_varlen_params(self, cu_seqlens_q, cu_seqlens_k):
        self.varlen = True
        self.layout = 'thd'
        self.cu_seqlens_q = cu_seqlens_q
        self.cu_seqlens_k = cu_seqlens_k
        # Without "varlen", there should still be one sequence.
        assert len(cu_seqlens_q) >= 2
        assert len(cu_seqlens_q) == len(cu_seqlens_k)
        self.num_contexts = len(cu_seqlens_q) - 1
        for i in range(0, self.num_contexts):
            self.max_seqlens_q = max(cu_seqlens_q[i + 1].item() - cu_seqlens_q[i].item(), self.max_seqlens_q)
            self.max_seqlens_k = max(cu_seqlens_k[i + 1].item() - cu_seqlens_k[i].item(), self.max_seqlens_k)

    def set_persistent(self, persistent):
        self.persistent = persistent

    def set_int8_params(self, q_descale, k_descale, v_descale, p_scale, p_descale):
        self.int8 = True
        self.q_descale = q_descale
        self.k_descale = k_descale
        self.v_descale = v_descale
        self.p_scale = p_scale
        self.p_descale = p_descale
        self.use_p_scale = (p_scale is not None) and (p_descale is not None) and (v_descale is not None)
        self.int8_kv = (q_descale is None) and (k_descale is not None) and (v_descale is not None)

    def need_bias(self, bias, batch, nheads, seqlen_q, seqlen_k):
        assert bias.is_cuda
        assert bias.dim() == 4
        assert bias.shape[0] == 1
        assert bias.shape[2:] == (seqlen_q, seqlen_k)
        self.bias = bias

    def need_alibi(self, alibi_slopes, batch, nheads):
        assert alibi_slopes.is_cuda
        assert alibi_slopes.dim() == 2
        assert alibi_slopes.shape[0] == batch
        assert alibi_slopes.shape[1] == nheads
        self.alibi_slopes = alibi_slopes

    def need_causal(self):
        self.causal = True

    def need_dropout(self, dropout_p, return_encoded_softmax):
        self.dropout_p = dropout_p
        self.return_encoded_softmax = return_encoded_softmax


@triton.jit
def cdiv_fn(x, y):
    return (x + y - 1) // y


@triton.jit
def max_fn(x, y):
    return tl.math.max(x, y)


@triton.jit
def dropout_offsets(philox_seed, philox_offset, dropout_p, m, n, stride):
    ms = tl.arange(0, m)
    ns = tl.arange(0, n)
    return philox_offset + ms[:, None] * stride + ns[None, :]


@triton.jit
def dropout_rng(philox_seed, philox_offset, dropout_p, m, n, stride):
    rng_offsets = dropout_offsets(philox_seed, philox_offset, dropout_p, m, n, stride).to(tl.uint32)
    # TODO: use tl.randint for better performance
    return tl.rand(philox_seed, rng_offsets)


@triton.jit
def dropout_mask(philox_seed, philox_offset, dropout_p, m, n, stride):
    rng_output = dropout_rng(philox_seed, philox_offset, dropout_p, m, n, stride)
    rng_keep = rng_output > dropout_p
    return rng_keep


# Convenience function to load with optional boundary checks.
# "First" is the major dim, "second" is the minor dim.
@triton.jit
def load_fn(ptrs, offset_first, offset_second, boundary_first, boundary_second):
    if offset_first is not None and offset_second is not None:
        mask = (offset_first[:, None] < boundary_first) & \
               (offset_second[None, :] < boundary_second)
        tensor = tl.load(ptrs, mask=mask, other=0.0)
    elif offset_first is not None:
        mask = offset_first[:, None] < boundary_first
        tensor = tl.load(ptrs, mask=mask, other=0.0)
    elif offset_second is not None:
        mask = offset_second[None, :] < boundary_second
        tensor = tl.load(ptrs, mask=mask, other=0.0)
    else:
        tensor = tl.load(ptrs)
    return tensor


@triton.jit
def print_gpu(prefix, val=None):
    if (tl.program_id(0) == 0) and ((tl.program_id(1) == 0) and (tl.program_id(2) == 0)):
        if val is not None:
            tl.device_print(prefix, val)
        else:
            tl.device_print(prefix)


# acc, l_i, m_i, q_nope, q_pe, wkv_b, kv_ptrs, k_pe_ptrs, bias_ptrs
@triton.jit
def _attn_fwd_inner(acc, l_i, m_i, q_pe, kv_ptrs, k_pe_ptrs, kv_offs_k, kv_offs_c, q_nope_wkv_b_ptrs1,
                    stride_q_nope_wkv_b_k, stride_kv_k, stride_kv_n, stride_k_pe_n, actual_seqlen_k, block_min,
                    block_max, offs_n_causal, n_extra_tokens, IS_CAUSAL: tl.constexpr, BLOCK_M: tl.constexpr,
                    BLOCK_N: tl.constexpr, BLOCK_K: tl.constexpr, K: tl.constexpr, EVEN_K: tl.constexpr,
                    OFFS_M: tl.constexpr, OFFS_N: tl.constexpr, MASK_STEPS: tl.constexpr, QK_SCALE: tl.constexpr):

    # loop over k, v, and update accumulator
    for start_n in range(block_min, block_max, BLOCK_N):
        # For padded blocks, we will overrun the tensor size if
        # we load all BLOCK_N. For others, the blocks are all within range.
        if MASK_STEPS:
            k_offs_n = start_n + tl.arange(0, BLOCK_N)
        else:
            k_offs_n = None

        # k_pe_offs_k = None if not PADDED_ROPE_HEAD else tl.arange(0, BLOCK_RMODEL)
        k_pe = load_fn(k_pe_ptrs, None, k_offs_n, None, actual_seqlen_k)

        qk = tl.zeros([BLOCK_M, BLOCK_N], dtype=tl.float32)
        # We start from end of seqlen_k so only the first iteration would need
        # to be checked for padding if it is not a multiple of block_n
        # TODO: This can be optimized to only be true for the padded block.
        if MASK_STEPS:
            # If this is the last block / iteration, we want to
            # mask if the sequence length is not a multiple of block size
            # a solution is to always do BLOCK_M // BLOCK_N + 1 steps if not is_modulo_mn.
            # last step might get wasted but that is okay. check if this masking works For
            # that case.
            if (start_n + BLOCK_N == block_max) and (n_extra_tokens != 0):
                boundary_m = tl.full([BLOCK_M], actual_seqlen_k, dtype=tl.int32)
                size_n = start_n + OFFS_N[None, :]
                mask = size_n < boundary_m[:, None]
                qk = tl.where(mask, qk, float("-inf"))
        if IS_CAUSAL:
            causal_boundary = start_n + offs_n_causal
            causal_mask = OFFS_M[:, None] >= causal_boundary[None, :]
            qk = tl.where(causal_mask, qk, float("-inf"))

        # -- compute qk ----
        # normally in FA: qk += (tl.dot(q, k) * QK_SCALE)

        for k in range(0, tl.cdiv(K, BLOCK_K)):
            #if EVEN_K:
            q_nope_wkv_b_k = tl.load(q_nope_wkv_b_ptrs1 + k * BLOCK_K * stride_q_nope_wkv_b_k)
            kv_k = load_fn(kv_ptrs + kv_offs_k + k * BLOCK_K * stride_kv_k, None, k_offs_n, None, actual_seqlen_k)

            qk += tl.dot(q_nope_wkv_b_k, kv_k)

        qk += tl.dot(q_pe, k_pe)
        qk *= QK_SCALE

        # softmax
        m_ij = tl.maximum(m_i, tl.max(qk, 1))
        qk = qk - m_ij[:, None]
        p = tl.math.exp2(qk)

        l_ij = tl.sum(p, 1)

        # -- update output accumulator --
        alpha = tl.math.exp2(m_i - m_ij)
        acc = acc * alpha[:, None]

        # -- update m_i and l_i
        l_i = l_i * alpha + l_ij
        # update m_i and l_i
        m_i = m_ij

        # leave wkv_b gemm outside

        kv = load_fn(kv_ptrs + kv_offs_c, None, k_offs_n, None, actual_seqlen_k)
        acc += tl.dot(p.to(kv.type.element_ty), kv.trans())

        kv_ptrs += BLOCK_N * stride_kv_n
        k_pe_ptrs += BLOCK_N * stride_k_pe_n

    return acc, l_i, m_i


@triton.jit
def splitKdot(a, b, acc, M: tl.constexpr, N: tl.constexpr, split_k: tl.constexpr):
    a = a.reshape((M, -1, 2))
    b = b.reshape((N, -1, 2))

    a1, a2 = a.split()
    b1, b2 = b.split()

    if split_k == 0:
        acc += tl.dot(a1, b1) + tl.dot(a2, b2)
        return 0
    else:
        splitKdot(a1, b1, acc, M, N, split_k - 1)
        splitKdot(a2, b2, acc, M, N, split_k - 1)

    return 0


def get_cdna_autotune_configs():
    return [
        triton.Config(
            {
                'BLOCK_M': 128, 'BLOCK_N': 128, 'BLOCK_K': 32, 'waves_per_eu': 2, 'PRE_LOAD_V': False, 'GRID_CU_MULTIP':
                2
            }, num_stages=1, num_warps=4),
        triton.Config(
            {'BLOCK_M': 128, 'BLOCK_N': 64, 'BLOCK_K': 64, 'waves_per_eu': 2, 'PRE_LOAD_V': False, 'GRID_CU_MULTIP': 2},
            num_stages=1, num_warps=4),
        triton.Config(
            {'BLOCK_M': 128, 'BLOCK_N': 64, 'BLOCK_K': 64, 'waves_per_eu': 1, 'PRE_LOAD_V': False, 'GRID_CU_MULTIP': 2},
            num_stages=1, num_warps=4),
        triton.Config(
            {'BLOCK_M': 128, 'BLOCK_N': 32, 'BLOCK_K': 32, 'waves_per_eu': 2, 'PRE_LOAD_V': False, 'GRID_CU_MULTIP': 2},
            num_stages=1, num_warps=4),
    ], [
        'IS_CAUSAL', 'dropout_p', 'MAX_SEQLENS_Q', 'MAX_SEQLENS_K', 'kv_lora_rank', "qk_nope_head_dim",
        "qk_rope_head_dim", "v_head_dim", 'VARLEN', 'HQ', 'HK'
    ]


autotune_configs, autotune_keys = get_cdna_autotune_configs()


@triton.autotune(
    configs=autotune_configs,
    key=autotune_keys,
    use_cuda_graph=True,
)
@triton.heuristics({
    'EVEN_K': lambda args: args['kv_lora_rank'] % args['BLOCK_K'] == 0,
})
@triton.jit
def attn_fwd(Q_NOPE, Q_PE, KV, K_PE, WKV_B, GEMM_ACC, SM_SCALE: tl.constexpr, L, Out, stride_q_nope_b, stride_q_nope_h,
             stride_q_nope_s, stride_q_nope_d,  # strides for Q_NOPE: bhsd
             stride_q_pe_b, stride_q_pe_h, stride_q_pe_s, stride_q_pe_r,  # strides for Q_PE: bhsr
             stride_kv_b, stride_kv_t, stride_kv_c,  # strides for KV: btc
             stride_k_pe_b, stride_k_pe_t, stride_k_pe_r,  # strides for K_PE: btr
             stride_ob, stride_oh, stride_os, stride_od,  # strides for O: bhsd
             stride_wkv_b_h, stride_wkv_b_d, stride_wkv_b_c,  # strides for WKV_B: h(d+d)c
             stride_gemm_acc_b, stride_gemm_acc_h, stride_gemm_acc_s, stride_gemm_acc_c, kv_lora_rank: tl.constexpr,
             qk_nope_head_dim: tl.constexpr, qk_rope_head_dim: tl.constexpr, v_head_dim: tl.constexpr,
             PERSISTENT: tl.constexpr, PERSISTENT_DYNAMIC: tl.constexpr, atomic_counter, NUM_CU: tl.constexpr,
             GRID_CU_MULTIP: tl.constexpr, B: tl.constexpr, HQ: tl.constexpr, HK: tl.constexpr,
             MAX_SEQLENS_Q: tl.constexpr, MAX_SEQLENS_K: tl.constexpr, IS_CAUSAL: tl.constexpr, BLOCK_M: tl.constexpr,
             BLOCK_N: tl.constexpr, BLOCK_K: tl.constexpr, EVEN_K: tl.constexpr, PRE_LOAD_V: tl.constexpr):

    assert EVEN_K, "Assumes EVEN_K"

    if PERSISTENT:  # if persistent, kernel loops over multiple tiles
        NUM_WG = NUM_CU * GRID_CU_MULTIP  # number of workgroups launched
        num_tiles_per_head = tl.cdiv(MAX_SEQLENS_Q, BLOCK_M)  # the number of work units (tiles) of a single head
        num_tiles_per_sample = num_tiles_per_head * HQ  # times the number of heads
        num_tiles_total = num_tiles_per_sample * B  # times the number of samples
        if PERSISTENT_DYNAMIC:
            tile_id = atomic_counter.atomic_add(1)  # retuns the value BEFORE the atomic operation
        else:
            tile_id = tl.program_id(0)
    else:  # standard, kernel processes only one tile
        tile_id = 0
        num_tiles_total = 1

    while tile_id < num_tiles_total:  # loops more than once only if PERSISTENT

        if PERSISTENT:
            # tile id basically tells us the Q block we are handling
            off_z = tile_id // num_tiles_per_sample  # at which batch sample are we
            off_h_q = tile_id % num_tiles_per_sample // num_tiles_per_head  # at which head are we inside the sample
            start_m = tile_id % num_tiles_per_sample % num_tiles_per_head  # at which tile are we inside the head
        else:
            start_m = tl.program_id(0)
            off_h_q = tl.program_id(1)
            off_z = tl.program_id(2)

        offs_m = start_m * BLOCK_M + tl.arange(0, BLOCK_M)
        offs_n = tl.arange(0, BLOCK_N)
        offs_q_d = tl.arange(0, qk_nope_head_dim)
        offs_v_d = tl.arange(0, v_head_dim)
        offs_wkv_b_qk = tl.arange(0, qk_nope_head_dim)
        offs_wkv_b_v = tl.arange(qk_nope_head_dim, qk_nope_head_dim + v_head_dim)
        offs_c = tl.arange(0, kv_lora_rank)
        offs_r = tl.arange(0, qk_rope_head_dim)
        offs_k = tl.arange(0, BLOCK_K)

        continue_condition = True  # as we can't have return statements inside a while loop in Triton

        cu_seqlens_q_start = 0
        cu_seqlens_kv_start = 0
        seqlen_q = MAX_SEQLENS_Q
        seqlen_k = MAX_SEQLENS_K

        if continue_condition:
            # Now we compute whether we need to exit early due to causal masking.
            # This is because for seqlen_q > seqlen_k, M rows of the attn scores
            # are completely masked, resulting in 0s written to the output, and
            # inf written to LSE. We don't need to do any GEMMs in this case.
            # This block of code determines what N is, and if this WG is operating
            # on those M rows.
            n_blocks = cdiv_fn(seqlen_k, BLOCK_N)
            if (IS_CAUSAL):
                # If seqlen_q == seqlen_k, the attn scores are a square matrix.
                # If seqlen_q != seqlen_k, attn scores are rectangular which means
                # the causal mask boundary is bottom right aligned, and ends at either
                # the top edge (seqlen_q < seqlen_k) or left edge.
                # This captures the decrease in n_blocks if we have a rectangular attn matrix
                n_blocks_seqlen = cdiv_fn((start_m + 1) * BLOCK_M + seqlen_k - seqlen_q, BLOCK_N)
                # This is what adjusts the block_max for the current WG, only
                # if IS_CAUSAL. Otherwise we want to always iterate through all n_blocks
                n_blocks = min(n_blocks, n_blocks_seqlen)
                # If we have no blocks after adjusting for seqlen deltas, this WG is part of
                # the blocks that are all 0. We exit early.
                if n_blocks <= 0:
                    o_offset = Out + off_z * stride_ob + off_h_q * stride_oh + cu_seqlens_q_start * stride_os
                    o_ptrs = o_offset + offs_m[:, None] * stride_os + offs_v_d[None, :] * stride_od
                    acc = tl.zeros([BLOCK_M, v_head_dim], dtype=Out.type.element_ty)
                    o_ptrs_mask = (offs_m[:, None] < seqlen_q).broadcast_to([BLOCK_M, v_head_dim])
                    # We still need to write 0s to the result
                    tl.store(o_ptrs, acc, mask=o_ptrs_mask)
                    # The tensor allocated for L is based on MAX_SEQLENS_Q as that is
                    # statically known.
                    l_ptrs = L + off_z * HQ * MAX_SEQLENS_Q + off_h_q * MAX_SEQLENS_Q + offs_m
                    # We store inf to LSE, not -inf because in the bwd pass, we subtract this
                    # from qk which makes it -inf, such that exp(qk - inf) = 0 for these masked blocks.
                    l = tl.full([BLOCK_M], value=float("inf"), dtype=tl.float32)
                    l_ptrs_mask = offs_m < MAX_SEQLENS_Q
                    tl.store(l_ptrs, l, mask=l_ptrs_mask)
                    # TODO: Should dropout and return encoded softmax be handled here too?
                    continue_condition = False
                    # return

            if continue_condition:

                n_extra_tokens = 0
                if seqlen_k < BLOCK_N:
                    n_extra_tokens = BLOCK_N - seqlen_k
                elif seqlen_k % BLOCK_N:
                    n_extra_tokens = seqlen_k % BLOCK_N

                # Compute pointers for all the tensors used in this kernel.
                q_offset = Q_NOPE + off_z * stride_q_nope_b + off_h_q * stride_q_nope_h + cu_seqlens_q_start * stride_q_nope_s
                q_ptrs = q_offset + offs_m[:, None] * stride_q_nope_s + offs_q_d[None, :] * stride_q_nope_d

                kv_offset = KV + off_z * stride_kv_b + cu_seqlens_kv_start * stride_kv_t
                kv_ptrs = kv_offset + offs_n[None, :] * stride_kv_t

                kv_offs_k = offs_k[:, None] * stride_kv_c
                kv_offs_c = offs_c[:, None] * stride_kv_c

                # pointers for position embeddings
                k_pe_offset = K_PE + off_z * stride_k_pe_b + cu_seqlens_kv_start * stride_k_pe_r
                k_pe_ptrs = k_pe_offset + offs_r[:, None] * stride_k_pe_r + offs_n[None, :] * stride_k_pe_t

                q_pe_offset = Q_PE + off_z * stride_q_pe_b + off_h_q * stride_q_pe_h
                q_pe_ptrs = q_pe_offset + offs_m[:, None] * stride_q_pe_s + offs_r[None, :] * stride_q_pe_r

                # weight matrix:
                wkv_b_offset = WKV_B + off_h_q * stride_wkv_b_h
                wkv_b_ptrs1 = wkv_b_offset + offs_wkv_b_qk[:, None] * stride_wkv_b_d + offs_k[None, :] * stride_wkv_b_c
                wkv_b_ptrs2 = wkv_b_offset + offs_wkv_b_v[None, :] * stride_wkv_b_d + offs_k[:, None] * stride_wkv_b_c

                # initialize pointer to m and l
                m_i = tl.full([BLOCK_M], float("-inf"), dtype=tl.float32)
                l_i = tl.full([BLOCK_M], 1.0, dtype=tl.float32)
                acc = tl.zeros([BLOCK_M, kv_lora_rank], dtype=tl.float32)
                # scale sm_scale by log_2(e) and use 2^x in the loop as we do not
                # have native e^x support in HW.
                QK_SCALE: tl.constexpr = SM_SCALE * 1.44269504089
                # Q is loaded once at the beginning and shared by all N blocks.
                q_ptrs_mask = offs_m[:, None] < seqlen_q
                q_pe_ptrs_mask = offs_m[:, None] < seqlen_q

                q_nope = tl.load(q_ptrs, mask=q_ptrs_mask, other=0.0)
                q_pe = tl.load(q_pe_ptrs, mask=q_pe_ptrs_mask, other=0.0)

                q_wkv_b_offset = GEMM_ACC + off_z * stride_gemm_acc_b + off_h_q * stride_gemm_acc_h + cu_seqlens_q_start * stride_gemm_acc_s
                q_wkv_b_ptrs = q_wkv_b_offset + offs_m[:,
                                                       None] * stride_gemm_acc_s + offs_k[None, :] * stride_gemm_acc_c

                for k in range(0, tl.cdiv(kv_lora_rank, BLOCK_K)):
                    c_mask = (k * BLOCK_K + offs_k[None, :]) < kv_lora_rank

                    wkv_b_k_1 = tl.load(wkv_b_ptrs1 + k * BLOCK_K * stride_wkv_b_c, mask=c_mask, other=0.0)
                    q_wkv_b_k = tl.dot(q_nope, wkv_b_k_1)
                    # TODO: store back to some accumulator tensor in parts
<<<<<<< HEAD
                    tl.store(q_wkv_b_ptrs + k * BLOCK_K * stride_gemm_acc_c, q_wkv_b_k)
=======
                    tl.store(q_wkv_b_ptrs + k * BLOCK_K * stride_q_nope_wkv_b_c, q_wkv_b_k.to(q_nope.type.element_ty), mask=q_ptrs_mask)
>>>>>>> 4b2fccbf

                # Here we compute how many full and masked blocks we have.
                padded_block_k = n_extra_tokens != 0
                is_modulo_mn = not padded_block_k and (seqlen_q % BLOCK_M == 0)
                if IS_CAUSAL:
                    # There are always at least BLOCK_M // BLOCK_N masked blocks.
                    # Additionally there might be one more due to dissimilar seqlens.
                    masked_blocks = BLOCK_M // BLOCK_N + (not is_modulo_mn)
                else:
                    # Padding on Q does not need to be masked in the FA loop.
                    masked_blocks = padded_block_k
                # if IS_CAUSAL, not is_modulo_mn does not always result in an additional block.
                # In this case we might exceed n_blocks so pick the min.
                masked_blocks = min(masked_blocks, n_blocks)
                n_full_blocks = n_blocks - masked_blocks
                block_min = 0
                block_max = n_blocks * BLOCK_N
                # Compute for full blocks. Here we set causal to false regardless of its actual
                # value because there is no masking. Similarly we do not need padding.

                if n_full_blocks > 0:
                    block_max = (n_blocks - masked_blocks) * BLOCK_N
                    acc, l_i, m_i = _attn_fwd_inner(acc, l_i, m_i, q_pe, kv_ptrs, k_pe_ptrs, kv_offs_k, kv_offs_c,
                                                    q_wkv_b_ptrs, stride_gemm_acc_c, stride_kv_c, stride_kv_t,
                                                    stride_k_pe_t, seqlen_k,
                                                    # _, _, offs_n_causal, n_extra_tokens, _
                                                    block_min, block_max, 0, 0,
                                                    # IS_CAUSAL, ....
                                                    False, BLOCK_M, BLOCK_N, BLOCK_K, kv_lora_rank, EVEN_K, offs_m,
                                                    offs_n,
                                                    # MASK_STEPS, ...
                                                    False, QK_SCALE)
                    block_min = block_max
                    block_max = n_blocks * BLOCK_N

                tl.debug_barrier()
                # Remaining blocks, if any, are full / not masked.
                if (masked_blocks > 0):
                    if IS_CAUSAL:
                        offs_n_causal = offs_n + (seqlen_q - seqlen_k)
                    else:
                        offs_n_causal = 0
                    kv_ptrs += n_full_blocks * BLOCK_N * stride_kv_t
                    k_pe_ptrs += n_full_blocks * BLOCK_N * stride_k_pe_t
                    acc, l_i, m_i = _attn_fwd_inner(acc, l_i, m_i, q_pe, kv_ptrs, k_pe_ptrs, kv_offs_k, kv_offs_c,
                                                    q_wkv_b_ptrs, stride_gemm_acc_c, stride_kv_c, stride_kv_t,
                                                    stride_k_pe_t, seqlen_k, block_min, block_max, offs_n_causal,
                                                    n_extra_tokens, IS_CAUSAL, BLOCK_M, BLOCK_N, BLOCK_K, kv_lora_rank,
                                                    EVEN_K, offs_m, offs_n,
                                                    # MASK_STEPS, ...
                                                    True, QK_SCALE)

                l_recip = 1 / l_i[:, None]
                acc = acc * l_recip

                acc = acc.to(q_nope.type.element_ty)

                # we can reuse the q_nope_wkv_b tensor from before to store the acc
                acc_ptrs = q_wkv_b_offset + offs_m[:, None] * stride_gemm_acc_s + offs_c[None, :] * stride_gemm_acc_c
                tl.store(acc_ptrs, acc)

                acc = tl.zeros([BLOCK_M, v_head_dim], dtype=tl.float32)

                for k in range(0, tl.cdiv(kv_lora_rank, BLOCK_K)):
<<<<<<< HEAD
                    #if EVEN_K:
                    wkv_b_k_2 = tl.load(wkv_b_ptrs2 + k * BLOCK_K * stride_wkv_b_c)
                    acc_k_ptrs = q_wkv_b_ptrs + k * BLOCK_K * stride_gemm_acc_c  # we can even reuse this
                    acc_k = tl.load(acc_k_ptrs)
                    # else:
                    #
                    #
=======
                    c_mask = (k * BLOCK_K + offs_k[:, None]) < kv_lora_rank

                    wkv_b_k_2 = tl.load(wkv_b_ptrs2 + k * BLOCK_K * stride_wkv_b_c, mask=c_mask, other=0.0)
                    acc_k_ptrs = q_wkv_b_ptrs + k * BLOCK_K * stride_q_nope_wkv_b_c  # we can even reuse this
                    acc_k = tl.load(acc_k_ptrs, mask=q_ptrs_mask, other=0.0)

>>>>>>> 4b2fccbf
                    acc += tl.dot(acc_k, wkv_b_k_2)

                # epilogue
                # This helps the compiler do Newton Raphson on l_i vs on acc which is much larger.

                # If seqlen_q > seqlen_k but the delta is not a multiple of BLOCK_M,
                # then we have one block with a row of all NaNs which come from computing
                # softmax over a row of all -infs (-inf - inf = NaN). We check for that here
                # and store 0s where there are NaNs as these rows should've been zeroed out.
                end_m_idx = (start_m + 1) * BLOCK_M
                start_m_idx = start_m * BLOCK_M
                causal_start_idx = seqlen_q - seqlen_k
                acc = acc.to(Out.type.element_ty)
                if IS_CAUSAL:
                    if causal_start_idx > start_m_idx and causal_start_idx < end_m_idx:
                        out_mask_boundary = tl.full((v_head_dim, ), causal_start_idx, dtype=tl.int32)
                        mask_m_offsets = start_m_idx + tl.arange(0, BLOCK_M)
                        out_ptrs_mask = mask_m_offsets[:, None] >= out_mask_boundary[None, :]
                        z = 0.0
                        acc = tl.where(out_ptrs_mask, acc, z.to(acc.type.element_ty))
                # write back LSE
                l_ptrs = L + off_z * HQ * MAX_SEQLENS_Q + off_h_q * MAX_SEQLENS_Q + offs_m
                # If seqlen_q not multiple of BLOCK_M, we need to mask out the last few rows.
                # This is only true for the last M block. For others, overflow_size will be -ve
                overflow_size = end_m_idx - seqlen_q
                if overflow_size > 0:
                    boundary = tl.full((BLOCK_M, ), BLOCK_M - overflow_size, dtype=tl.int32)
                    l_ptrs_mask = tl.arange(0, BLOCK_M) < boundary
                    tl.store(l_ptrs, m_i + tl.math.log2(l_i), mask=l_ptrs_mask)
                else:
                    tl.store(l_ptrs, m_i + tl.math.log2(l_i))

                # write back O
                o_offset = Out + off_z * stride_ob + off_h_q * stride_oh + cu_seqlens_q_start * stride_os
                o_ptrs = o_offset + offs_m[:, None] * stride_os + offs_v_d[None, :] * stride_od
                o_ptrs_mask = tl.full([BLOCK_M, v_head_dim], 1, dtype=tl.int1)

                if overflow_size > 0:
                    o_ptrs_mask = o_ptrs_mask & (offs_m[:, None] < seqlen_q)

                tl.store(o_ptrs, acc.to(Out.dtype.element_ty), mask=o_ptrs_mask)

        if PERSISTENT:
            if PERSISTENT_DYNAMIC:
                tile_id = atomic_counter.atomic_add(1)
            else:
                tile_id += NUM_WG
        else:
            tile_id = num_tiles_total  # break after single tile


def get_shape_from_layout(q_nope, q_pe, kv, k_pe, wkv_b, layout):
    if layout == 'bhsd':
        kv_lora_rank = wkv_b.shape[-1]
        qk_nope_head_dim = q_nope.shape[-1]
        qk_rope_head_dim = q_pe.shape[-1]
        v_head_dim = wkv_b.shape[-2] - qk_nope_head_dim
        batch, nheads_q, _, head_size = q_nope.shape
        nheads_k = kv.shape[1]
    else:
        assert False, "Got unsupported layout."
    return batch, nheads_q, nheads_k, qk_nope_head_dim, v_head_dim, kv_lora_rank, qk_rope_head_dim


# TODO: This can probably optimized to have fewer lines of code.
def get_strides_from_layout(q, q_pe, kv, k_pe, o, wkv_b, layout):
    if layout == 'bhsd':
        q_strides = (q.stride(0), q.stride(1), q.stride(2), q.stride(3))
        q_pe_strides = (q_pe.stride(0), q_pe.stride(1), q_pe.stride(2), q_pe.stride(3))
        kv_strides = (kv.stride(0), kv.stride(1), kv.stride(2))
        k_pe_strides = (k_pe.stride(0), k_pe.stride(1), k_pe.stride(2))
        o_strides = (o.stride(0), o.stride(1), o.stride(2), o.stride(3))
        wkv_b_strides = (wkv_b.stride(0), wkv_b.stride(1), wkv_b.stride(2))
    else:
        assert False, 'Got unsupported layout.'

    return q_strides, q_pe_strides, kv_strides, k_pe_strides, o_strides, wkv_b_strides


class _attention(torch.autograd.Function):

    @staticmethod
    def forward(ctx, q_nope, q_pe, kv, k_pe, o, wkv_b, causal=False, sm_scale=1.0, layout="bhsd"):

        if o is None:
            o = torch.empty_like(q_nope)

        assert layout == "bhsd"
        batch, nheads_q, nheads_k, qk_nope_head_dim, v_head_dim, kv_lora_rank, qk_rope_head_dim = get_shape_from_layout(
            q_nope, q_pe, kv, k_pe, wkv_b, layout)

        q_nope_strides, q_pe_strides, kv_strides, k_pe_strides, o_strides, wkv_b_strides = get_strides_from_layout(
            q_nope, q_pe, kv, k_pe, o, wkv_b, layout)

        seqlen_q = q_nope.shape[-2]
        seqlen_k = kv.shape[1]

        assert seqlen_q == seqlen_k, "varlen not implemented"

        M = torch.empty((batch, nheads_q, seqlen_q), device=q_nope.device, dtype=torch.float32)

        # number of compute units available
        NUM_CU = torch.cuda.get_device_properties("cuda").multi_processor_count

        persistent = causal

        if persistent:
            grid = lambda META: (min(NUM_CU * META['GRID_CU_MULTIP'],
                                     triton.cdiv(seqlen_q, META['BLOCK_M']) * nheads_q * batch), )
        else:
            grid = lambda META: (triton.cdiv(seqlen_q, META['BLOCK_M']), nheads_q, batch)

        atomic_counter = torch.zeros([1], device=q_nope.device, dtype=torch.int32)

<<<<<<< HEAD
        # accumulation matrix for the gemms. Allows loading and storing in parts
        # q_nope * wkv_b -> gemm_acc
        # acc -> gemm_acc
        gemm_acc = torch.zeros((*q_nope.shape[:-1], kv_lora_rank), dtype=q_nope.dtype, device=q_nope.device)
        gemm_acc_strides = (gemm_acc.stride(0), gemm_acc.stride(1), gemm_acc.stride(2), gemm_acc.stride(3))
=======
        q_nope_wkv_b = torch.zeros((*q_nope.shape[:-1], kv_lora_rank), dtype=q_nope.dtype, device=q_nope.device)
        # q_nope_wkv_b = torch.zeros((*q_nope.shape[:-1], kv_lora_rank), dtype=torch.float32, device=q_nope.device)
        q_nope_wkv_b_strides = (q_nope_wkv_b.stride(0), q_nope_wkv_b.stride(1), q_nope_wkv_b.stride(2),
                                q_nope_wkv_b.stride(3))
>>>>>>> 4b2fccbf

        attn_fwd[grid](q_nope, q_pe, kv, k_pe, wkv_b, gemm_acc, sm_scale, M, o, *q_nope_strides, *q_pe_strides,
                       *kv_strides, *k_pe_strides, *o_strides, *wkv_b_strides, *gemm_acc_strides, kv_lora_rank,
                       qk_nope_head_dim, qk_rope_head_dim, v_head_dim, HQ=nheads_q, HK=nheads_k, MAX_SEQLENS_Q=seqlen_q,
                       MAX_SEQLENS_K=seqlen_k, IS_CAUSAL=causal, PERSISTENT=causal, PERSISTENT_DYNAMIC=causal,
                       NUM_CU=NUM_CU, atomic_counter=atomic_counter, B=batch)

        return o, None, attn_fwd.best_config


attention = _attention.apply


def input_helper_MLA(B, H, S, kv_lora_rank, qk_nope_head_dim, qk_rope_head_dim, v_head_dim, dtype, layout,
                     requires_grad=False):
    torch.manual_seed(20)

    q_nope_tensor_shape = (B, H, S, qk_nope_head_dim)
    q_pe_tensor_shape = (B, H, S, qk_rope_head_dim)
    kv_tensor_shape = (B, S, kv_lora_rank)
    k_pe_tensor_shape = (B, 1, S, qk_rope_head_dim)
    v_tensor_shape = (B, H, S, v_head_dim)

    wkv_b_tensor_shape = (H, qk_nope_head_dim + v_head_dim, kv_lora_rank)

    q_nope = torch.randn(q_nope_tensor_shape, dtype=dtype, device="cuda", requires_grad=requires_grad)
    q_pe = torch.randn(q_pe_tensor_shape, dtype=dtype, device="cuda", requires_grad=requires_grad)
    kv = torch.randn(kv_tensor_shape, dtype=dtype, device="cuda", requires_grad=requires_grad)
    k_pe = torch.randn(k_pe_tensor_shape, dtype=dtype, device="cuda", requires_grad=requires_grad)
    v = torch.randn(v_tensor_shape, dtype=dtype, device="cuda", requires_grad=requires_grad)

    wkv_b = torch.randn(wkv_b_tensor_shape, dtype=dtype, device="cuda", requires_grad=requires_grad)

    sm_scale = qk_nope_head_dim**-0.5

    return q_nope, q_pe, kv, k_pe, v, wkv_b, sm_scale


def sanity_check(B, H, S, kv_lora_rank, qk_nope_head_dim, qk_rope_head_dim, v_head_dim, causal, use_alibi, layout,
                 dtype=torch.float32):
    torch.manual_seed(20)
    q_nope, q_pe, kv, k_pe, v, wkv_b = input_helper_MLA(B, H, S, kv_lora_rank, qk_nope_head_dim, qk_rope_head_dim,
                                                        v_head_dim, dtype, layout)

    for x, x_name in zip([q_nope, q_pe, kv, k_pe, v, wkv_b], ["q_nope", "q_pe", "kv", "k_pe", "v", "wkv_b"]):
        print(f"{x_name}: {x.shape}")

    # naive implementation
    q = torch.cat([q_nope, q_pe], dim=-1)
    kv_proj = torch.einsum("hdc,btc->bhtd", wkv_b, kv)
    kv_proj = kv_proj.view(B, H, S, qk_nope_head_dim + v_head_dim)
    k_nope, v = torch.split(kv_proj, [qk_nope_head_dim, v_head_dim], dim=-1)
    k = torch.cat([k_nope, k_pe.expand(-1, H, -1, -1)], dim=-1)
    scores = torch.einsum("bhsd,bhtd->bhst", q, k)  # * input_metadata.sm_scale
    scores = scores.softmax(dim=-1, dtype=torch.float32).type_as(q_nope)
    naive_out = torch.einsum("bhst,bhtd->bhsd", scores, v)
    print(f"naive_out (first 10): {naive_out.flatten()[:10]}")

    # absorb implementation
    wkv_b = wkv_b.view(H, -1, kv_lora_rank)
    q_nope = torch.einsum("bhsd,hdc->bhsc", q_nope, wkv_b[:, :qk_nope_head_dim])
    scores = (torch.einsum("bhsc,btc->bhst", q_nope, kv) + torch.einsum("bhsr,btr->bhst", q_pe, k_pe.squeeze(1))
              )  # * input_metadata.sm_scale
    scores = scores.softmax(dim=-1, dtype=torch.float32).type_as(q_nope)
    x = torch.einsum("bhst,btc->bhsc", scores, kv)
    absorb_out = torch.einsum("bhsc,hdc->bhsd", x, wkv_b[:, -v_head_dim:])
    print(f"absorb_out (first 10): {absorb_out.flatten()[:10]}")

    torch.testing.assert_close(naive_out, absorb_out, atol=2e-2, rtol=2e-2)


@pytest.mark.parametrize('B, H, S, kv_lora_rank, qk_nope_head_dim, qk_rope_head_dim, v_head_dim', [
    (8, 16, 128, 128, 128, 64, 128),
    (1, 16, 32, 512, 128, 64, 128),
    (1, 8, 16, 512, 128, 64, 128),
    (1, 1, 64, 128, 128, 64, 128)
])
@pytest.mark.parametrize('causal', [False])
@pytest.mark.parametrize('layout', ['bhsd'])
@pytest.mark.parametrize('ref_impl', ['absorb'])
@pytest.mark.parametrize('dtype', [torch.float16, torch.bfloat16])
def test_op_fwd(B, H, S, kv_lora_rank, qk_nope_head_dim, qk_rope_head_dim, v_head_dim, causal, layout,
                dtype, ref_impl):
    import time
    torch.manual_seed(20)
    q_nope, q_pe, kv, k_pe, v, wkv_b, sm_scale = input_helper_MLA(B, H, S, kv_lora_rank, qk_nope_head_dim,
                                                                  qk_rope_head_dim, v_head_dim, dtype, layout)

    o = torch.empty_like(q_nope)

    # triton implementation
    tri_out, _, _ = attention(q_nope, q_pe, kv, k_pe.squeeze(1), o, wkv_b, causal, sm_scale)

    # ref implementation
    if ref_impl == "naive":
        q = torch.cat([q_nope, q_pe], dim=-1)
        kv = torch.einsum("hdc,btc->bhtd", wkv_b.float(), kv.float())
        kv = kv.view(B, H, S, qk_nope_head_dim + v_head_dim)
        k_nope, v = torch.split(kv, [qk_nope_head_dim, v_head_dim], dim=-1)
        k = torch.cat([k_nope, k_pe.expand(-1, H, -1, -1)], dim=-1)
        scores = torch.einsum("bhsd,bhtd->bhst", q.float(), k) * sm_scale
    else:
        wkv_b = wkv_b.view(H, -1, kv_lora_rank)

        q_nope = torch.einsum("bhsd,hdc->bhsc", q_nope, wkv_b[:, :qk_nope_head_dim])
        # absorption fp16 x fp16 -> fp16

        scores = (torch.einsum("bhsc,btc->bhst", q_nope.float(), kv.float()) +
                  torch.einsum("bhsr,btr->bhst", q_pe.float(), k_pe.squeeze(1).float())) * sm_scale
        # fp16 x fp16 -> fp32

    if causal:
        mask = torch.full((S, S), float("-inf"), device=q_nope.device).triu_(1)
        scores += mask.unsqueeze(0)

    scores = scores.softmax(dim=-1)

    if ref_impl == "naive":
        ref_out = torch.einsum("bhst,bhtd->bhsd", scores, v.float()).to(dtype)
    else:
        x = torch.einsum("bhst,btc->bhsc", scores, kv.float()).to(dtype)
        # fp16 x fp16 -> fp16
        ref_out = torch.einsum("bhsc,hdc->bhsd", x, wkv_b[:, -v_head_dim:])
        # fp16 x fp16 -> fp16


    # if dtype == torch.bfloat16:
    #     atol=5e-2
    #     rtol=5e-2
    # else:
    #     atol=2e-2
    #     rtol=2e-2

    atol=2e-2
    rtol=2e-2

    torch.testing.assert_close(ref_out, tri_out, atol=atol, rtol=rtol)


def supported_layouts():
    layouts = \
        'bhsd: Q, K, V are individual tensors of [batch, num_heads, seqlen_q/k, head_size]' \
        'bshd: Q, K, V are individual tensors of [batch, seqlen_q/k, num_heads, head_size]' \
        'thd: Q, K, V are individual tensors of [total_q/k, num_heads, head_size]' \
        'This layout is sometimes called "varlen" or "grouped" layout.'
    return layouts


def parse_args():
    parser = argparse.ArgumentParser(
        prog="Benchmark FlashAttention",
        allow_abbrev=False,
    )
    parser.add_argument("-b", type=int, default=0)
    parser.add_argument("-hq", type=int, default=0)
    parser.add_argument("-hk", type=int, default=0)
    parser.add_argument("-sq", type=int, default=0)
    parser.add_argument("-sk", type=int, default=0)
    parser.add_argument("-equal_seqlens", action='store_true', default=False,
                        help='If specified, each context within the thd layout' \
                            ' has same seqlen as sq and sk')
    parser.add_argument("-d", type=int, default=0)
    parser.add_argument("-causal", action='store_true', default=False)
    parser.add_argument("-int8", action='store_true', default=False)
    parser.add_argument("-quantize_p", action='store_true', default=False)
    parser.add_argument("-int8_kv", action='store_true', default=False)
    parser.add_argument("-dtype", default='fp16')
    parser.add_argument("-return_time", action='store_true', default=False)
    parser.add_argument("-layout", type=str, default='bhsd', help=supported_layouts())
    parser.add_argument(
        "-persistent", nargs='?', const='fixed', choices=['fixed', 'dynamic'], default=None,
        help="Enable persistent kernels. Use '-persistent dynamic' for dynamic scheduling of the tiles.")
    return parser.parse_args()


arg_to_torch_dtype = {'fp16': torch.float16, 'bf16': torch.bfloat16, 'fp32': torch.float32}


def main():
    # args = parse_args()
    # test_op_fwd(1, 1, 128, 512, 128, 64, 128, causal=True, layout="bhsd", dtype=torch.bfloat16, ref_impl="absorb")
    # bf8test = test_op_fwd(1, 1, 64, 512, 128, 64, 128, causal=True, layout="bhsd", dtype=torch.float8_e4m3fn, ref_impl="absorb")
    bf16test = test_op_fwd(1, 1, 64, 512, 128, 64, 128, causal=True, layout="bhsd", dtype=torch.bfloat16, ref_impl="absorb")
    fp16test = test_op_fwd(1, 1, 64, 512, 128, 64, 128, causal=True, layout="bhsd", dtype=torch.float16, ref_impl="absorb")
    fp32test = test_op_fwd(1, 1, 64, 512, 128, 64, 128, causal=True, layout="bhsd", dtype=torch.float32, ref_impl="absorb")

    # torch.testing.assert_close(fp32test, fp16test.to(fp32test.dtype), atol=2e-2, rtol=2e-2)


if __name__ == '__main__':
    sys.exit(main())<|MERGE_RESOLUTION|>--- conflicted
+++ resolved
@@ -419,11 +419,7 @@
                     wkv_b_k_1 = tl.load(wkv_b_ptrs1 + k * BLOCK_K * stride_wkv_b_c, mask=c_mask, other=0.0)
                     q_wkv_b_k = tl.dot(q_nope, wkv_b_k_1)
                     # TODO: store back to some accumulator tensor in parts
-<<<<<<< HEAD
-                    tl.store(q_wkv_b_ptrs + k * BLOCK_K * stride_gemm_acc_c, q_wkv_b_k)
-=======
-                    tl.store(q_wkv_b_ptrs + k * BLOCK_K * stride_q_nope_wkv_b_c, q_wkv_b_k.to(q_nope.type.element_ty), mask=q_ptrs_mask)
->>>>>>> 4b2fccbf
+                    tl.store(q_wkv_b_ptrs + k * BLOCK_K * stride_gemm_acc_c, q_wkv_b_k.to(q_nope.type.element_ty), mask=q_ptrs_mask)
 
                 # Here we compute how many full and masked blocks we have.
                 padded_block_k = n_extra_tokens != 0
@@ -488,22 +484,12 @@
                 acc = tl.zeros([BLOCK_M, v_head_dim], dtype=tl.float32)
 
                 for k in range(0, tl.cdiv(kv_lora_rank, BLOCK_K)):
-<<<<<<< HEAD
-                    #if EVEN_K:
-                    wkv_b_k_2 = tl.load(wkv_b_ptrs2 + k * BLOCK_K * stride_wkv_b_c)
+                    c_mask = (k * BLOCK_K + offs_k[:, None]) < kv_lora_rank
+
+                    wkv_b_k_2 = tl.load(wkv_b_ptrs2 + k * BLOCK_K * stride_wkv_b_c, mask=c_mask, other=0.0)
                     acc_k_ptrs = q_wkv_b_ptrs + k * BLOCK_K * stride_gemm_acc_c  # we can even reuse this
-                    acc_k = tl.load(acc_k_ptrs)
-                    # else:
-                    #
-                    #
-=======
-                    c_mask = (k * BLOCK_K + offs_k[:, None]) < kv_lora_rank
-
-                    wkv_b_k_2 = tl.load(wkv_b_ptrs2 + k * BLOCK_K * stride_wkv_b_c, mask=c_mask, other=0.0)
-                    acc_k_ptrs = q_wkv_b_ptrs + k * BLOCK_K * stride_q_nope_wkv_b_c  # we can even reuse this
                     acc_k = tl.load(acc_k_ptrs, mask=q_ptrs_mask, other=0.0)
 
->>>>>>> 4b2fccbf
                     acc += tl.dot(acc_k, wkv_b_k_2)
 
                 # epilogue
@@ -618,18 +604,11 @@
 
         atomic_counter = torch.zeros([1], device=q_nope.device, dtype=torch.int32)
 
-<<<<<<< HEAD
         # accumulation matrix for the gemms. Allows loading and storing in parts
         # q_nope * wkv_b -> gemm_acc
         # acc -> gemm_acc
         gemm_acc = torch.zeros((*q_nope.shape[:-1], kv_lora_rank), dtype=q_nope.dtype, device=q_nope.device)
         gemm_acc_strides = (gemm_acc.stride(0), gemm_acc.stride(1), gemm_acc.stride(2), gemm_acc.stride(3))
-=======
-        q_nope_wkv_b = torch.zeros((*q_nope.shape[:-1], kv_lora_rank), dtype=q_nope.dtype, device=q_nope.device)
-        # q_nope_wkv_b = torch.zeros((*q_nope.shape[:-1], kv_lora_rank), dtype=torch.float32, device=q_nope.device)
-        q_nope_wkv_b_strides = (q_nope_wkv_b.stride(0), q_nope_wkv_b.stride(1), q_nope_wkv_b.stride(2),
-                                q_nope_wkv_b.stride(3))
->>>>>>> 4b2fccbf
 
         attn_fwd[grid](q_nope, q_pe, kv, k_pe, wkv_b, gemm_acc, sm_scale, M, o, *q_nope_strides, *q_pe_strides,
                        *kv_strides, *k_pe_strides, *o_strides, *wkv_b_strides, *gemm_acc_strides, kv_lora_rank,
@@ -812,8 +791,8 @@
     # args = parse_args()
     # test_op_fwd(1, 1, 128, 512, 128, 64, 128, causal=True, layout="bhsd", dtype=torch.bfloat16, ref_impl="absorb")
     # bf8test = test_op_fwd(1, 1, 64, 512, 128, 64, 128, causal=True, layout="bhsd", dtype=torch.float8_e4m3fn, ref_impl="absorb")
-    bf16test = test_op_fwd(1, 1, 64, 512, 128, 64, 128, causal=True, layout="bhsd", dtype=torch.bfloat16, ref_impl="absorb")
-    fp16test = test_op_fwd(1, 1, 64, 512, 128, 64, 128, causal=True, layout="bhsd", dtype=torch.float16, ref_impl="absorb")
+    # bf16test = test_op_fwd(1, 1, 64, 512, 128, 64, 128, causal=True, layout="bhsd", dtype=torch.bfloat16, ref_impl="absorb")
+    # fp16test = test_op_fwd(1, 1, 64, 512, 128, 64, 128, causal=True, layout="bhsd", dtype=torch.float16, ref_impl="absorb")
     fp32test = test_op_fwd(1, 1, 64, 512, 128, 64, 128, causal=True, layout="bhsd", dtype=torch.float32, ref_impl="absorb")
 
     # torch.testing.assert_close(fp32test, fp16test.to(fp32test.dtype), atol=2e-2, rtol=2e-2)
