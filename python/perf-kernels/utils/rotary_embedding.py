--- conflicted
+++ resolved
@@ -263,10 +263,7 @@
         cos = freqs.cos() * self.mscale
         sin = freqs.sin() * self.mscale
         cache = torch.cat((cos, sin), dim=-1)
-<<<<<<< HEAD
-=======
-        # print("cos_sin_cache shape", cache.shape)
->>>>>>> 3a4b3016
+
         return cache
 
     def forward(
