# Copyright 2023-2024 SGLang Team
# Licensed under the Apache License, Version 2.0 (the "License");
# you may not use this file except in compliance with the License.
# You may obtain a copy of the License at
#
#     http://www.apache.org/licenses/LICENSE-2.0
#
# Unless required by applicable law or agreed to in writing, software
# distributed under the License is distributed on an "AS IS" BASIS,
# WITHOUT WARRANTIES OR CONDITIONS OF ANY KIND, either express or implied.
# See the License for the specific language governing permissions and
# limitations under the License.
# ==============================================================================
"""
Memory-efficient attention for decoding.
It supports page size = 1.
"""

# Adapted from
# https://github.com/ModelTC/lightllm/blob/96353e868a840db4d103138caf15ed9dbea8c186/lightllm/models/deepseek2/triton_kernel/gqa_flash_decoding_stage1.py
# https://github.com/ModelTC/lightllm/blob/96353e868a840db4d103138caf15ed9dbea8c186/lightllm/models/deepseek2/triton_kernel/gqa_flash_decoding_stage2.py

import logging

import triton
import triton.language as tl

import sys
import torch
import pytest

import argparse

from utils.rotary_embedding import DeepseekScalingRotaryEmbedding

def is_hip():
    return triton.runtime.driver.active.get_current_target().backend == "hip"


is_hip_ = is_hip()

logger = logging.getLogger(__name__)

# TODO: Remove this when triton>=3.2.0. This issue will not affect performance and accuracy.
logger.warning("The following error message 'operation scheduled before its operands' can be ignored.")


@triton.jit
def tanh(x):
    # Tanh is just a scaled sigmoid
    return 2 * tl.sigmoid(2 * x) - 1


@triton.jit
def _fwd_fused_kernel_stage1(Q_NOPE, Q_PE,  # Holds [Q_NOPE; Q_PE], b x h x (d+r)
                    K_Buffer,  # Holds [KV; K_PE], b*s x (c+r)
                    W_KC,  # c x h x d
                    cos_sin_cache, # max_seq_len x (rotary_dim * 2)
                    positions, # sequence positions
                    sm_scale, Req_to_tokens, B_req_idx, B_Seqlen,
                    Att_Out,  # b x h x NUM_KV_SPLITS x (kv_lora_rank + 1)
                    stride_req_to_tokens_b,
                    stride_q_nope_b, stride_q_nope_h, stride_q_pe_b, stride_q_pe_h, stride_buf_kbs, stride_mid_ob, stride_mid_oh,
                    stride_mid_os, stride_w_kc_h, stride_w_kc_d, stride_w_kc_c,
                    stride_cos_sin_cache_s,
                    stride_positions_b,
                    Q_descale, W_KC_descale,
                    rotary_dim: tl.constexpr,
                    kv_lora_rank: tl.constexpr,
                    qk_nope_head_dim: tl.constexpr, qk_rope_head_dim: tl.constexpr, kv_group_num: tl.constexpr,
                    BLOCK_D: tl.constexpr, BLOCK_C: tl.constexpr, BLOCK_R: tl.constexpr, BLOCK_N: tl.constexpr,
                    NUM_KV_SPLITS: tl.constexpr, logit_cap: tl.constexpr, ROPE_FUSED: tl.constexpr, USE_FP8: tl.constexpr):

    cur_batch = tl.program_id(0)
    cur_head = tl.program_id(1)
    split_kv_id = tl.program_id(2)

    cur_kv_head = cur_head // kv_group_num

    offs_d = tl.arange(0, BLOCK_D)
    offs_c = tl.arange(0, BLOCK_C)
    offs_q_r = tl.arange(0, BLOCK_R)  # to get the q_pe
    offs_k_r = tl.arange(kv_lora_rank, kv_lora_rank + BLOCK_R)  # to get the k_pe
    # For tl.dot to meet dim requirement
    offs_i = tl.arange(0, 16)

    mask_d = offs_d < qk_nope_head_dim
    cur_batch_seq_len = tl.load(B_Seqlen + cur_batch)
    cur_batch_req_idx = tl.load(B_req_idx + cur_batch)

    if USE_FP8:
        off_q = cur_batch * stride_q_nope_b + cur_head * stride_q_nope_h + offs_d[None, :] + offs_i[:, None]
        q = tl.load(Q_NOPE + off_q, mask=(mask_d[None, :] & offs_i[:, None] < 1), other=0.0)
    else:
        off_q = cur_batch * stride_q_nope_b + cur_head * stride_q_nope_h + offs_d
        q = tl.load(Q_NOPE + off_q, mask=mask_d, other=0.0)

    off_q_pe = cur_batch * stride_q_pe_b + cur_head * stride_q_pe_h + offs_q_r
    mask_q_r = offs_q_r < qk_rope_head_dim
    mask_c = offs_c < kv_lora_rank
    mask_k_r = offs_k_r < kv_lora_rank + qk_rope_head_dim

    q_pe = tl.load(Q_PE + off_q_pe, mask=mask_q_r, other=0.0)

    w_kc_offset = W_KC + cur_kv_head * stride_w_kc_h
    w_kc_ptrs = w_kc_offset + offs_d[:, None] * stride_w_kc_d + offs_c[None, :] * stride_w_kc_c
    mask_w_kc = (offs_d[:, None] < qk_nope_head_dim) & (mask_c[None, :])

    w_kc = tl.load(w_kc_ptrs, mask=mask_w_kc, other=0.0)

    if USE_FP8:
        q = tl.dot(q, w_kc)

        q = tl.sum(q, 0)
    else:
        # this doesn't work with fp8
        q = tl.sum(q[:, None] * w_kc, 0)  # 1 x c

    if USE_FP8:
        q *= Q_descale
        q *= W_KC_descale
        q = q.to(K_Buffer.type.element_ty)


    kv_len_per_split = tl.cdiv(cur_batch_seq_len, NUM_KV_SPLITS)
    split_kv_start = kv_len_per_split * split_kv_id
    split_kv_end = tl.minimum(split_kv_start + kv_len_per_split, cur_batch_seq_len)

    # apply rotary embedding for q_pe, and k_pe (last token per batch of K_PE)
    LAST_SPLIT = split_kv_end == cur_batch_seq_len
    last_token_pe_sum = tl.zeros([1], dtype=q_pe.dtype)

    if ROPE_FUSED:
        offs_rotary = tl.arange(0, rotary_dim//2)
        pos = tl.load(positions + cur_batch * stride_positions_b)
    
        cos = tl.load(cos_sin_cache + pos * stride_cos_sin_cache_s + offs_rotary)
        sin = tl.load(cos_sin_cache + pos * stride_cos_sin_cache_s + offs_rotary + rotary_dim)
        # neox style
        cos = tl.join(cos, cos).reshape(qk_rope_head_dim)
        sin = tl.join(sin, sin).reshape(qk_rope_head_dim)

        q_pe_1, q_pe_2 = q_pe.reshape(qk_rope_head_dim//2, 2).split()
        q_pe_rot = tl.join(-q_pe_2, q_pe_1).reshape(qk_rope_head_dim)
        q_pe = q_pe * cos + q_pe_rot * sin
        
        # we only apply to the last token in the K_PE 
        if LAST_SPLIT:
            # debug assert
            if (cur_batch==0 and cur_head==0) and split_kv_id < NUM_KV_SPLITS - 1:
                    tl.device_assert(False, "Only last split should compute k_pe")
            
            kv_loc = tl.load(
                Req_to_tokens + stride_req_to_tokens_b * cur_batch_req_idx + cur_batch_seq_len - 1
            )
            offs_buf_k_pe = kv_loc * stride_buf_kbs + offs_k_r[None, :]
            k_pe = tl.load(K_Buffer + offs_buf_k_pe)
            k_pe_1, k_pe_2 = k_pe.reshape(qk_rope_head_dim//2, 2).split()
            k_pe_rot = tl.join(-k_pe_2, k_pe_1).reshape(qk_rope_head_dim)
            k_pe = k_pe * cos + k_pe_rot * sin
            # TODO: we need to save in the cache the rope'd k_pe token
            # tl.store(K_Buffer + offs_buf_k_pe, k_pe)
            last_token_pe_sum = tl.sum(q_pe[None, :] * k_pe, 1)


    e_max = -float("inf")
    e_sum = 0.0
    acc = tl.zeros([BLOCK_C], dtype=tl.float32)

    if split_kv_end > split_kv_start:
        for start_n in range(split_kv_start, split_kv_end, BLOCK_N):
            offs_n = start_n + tl.arange(0, BLOCK_N)
            kv_loc = tl.load(
                Req_to_tokens + stride_req_to_tokens_b * cur_batch_req_idx + offs_n,
                mask=offs_n < split_kv_end,
                other=0,
            )
            offs_buf_kv = (kv_loc[:, None] * stride_buf_kbs + offs_c[None, :])
            offs_buf_k_pe = (kv_loc[:, None] * stride_buf_kbs + offs_k_r[None, :])

            kv = tl.load(
                K_Buffer + offs_buf_kv,
                mask=(offs_n[:, None] < split_kv_end) & (mask_c[None, :]),
                other=0.0,
            )  # the shared latent tensor for keys and values

            k_pe = tl.load(
                K_Buffer + offs_buf_k_pe,
                mask=(offs_n[:, None] < split_kv_end) & (mask_k_r[None, :]),
                other=0.0,
            ) # positional embedding part of keys

            # dot product of pe parts
            qk = tl.sum(q_pe[None, :] * k_pe, 1)  # ((1 x r) * (BLOCK_N x r)).sum(1) = (BLOCK_N)

            if ROPE_FUSED and LAST_SPLIT:
                qk = tl.where(offs_n < split_kv_end - 1, qk, last_token_pe_sum.to(qk.type.element_ty))
            
            # dot product of nope parts
            qk += tl.sum(q[None, :] * kv, 1)  # ((1 x c) * (BLOCK_N x c)).sum(1) = (BLOCK_N)

            qk *= sm_scale

            if logit_cap > 0:
                qk = logit_cap * tanh(qk / logit_cap)

            qk = tl.where(offs_n < split_kv_end, qk, float("-inf"))

            n_e_max = tl.maximum(tl.max(qk, 0), e_max)
            re_scale = tl.exp(e_max - n_e_max)
            p = tl.exp(qk - n_e_max)
            acc *= re_scale
            acc += tl.sum(p[:, None] * kv, 0)  # ((BLOCK_N x 1) * (BLOCK_N x c)).sum(0) = 1 x c

            e_sum = e_sum * re_scale + tl.sum(p, 0)
            e_max = n_e_max

        # acc: 1 x c

        offs_mid_o = (cur_batch * stride_mid_ob + cur_head * stride_mid_oh + split_kv_id * stride_mid_os + offs_c)

        tl.store(
            Att_Out + offs_mid_o,
            acc / e_sum,
            mask=(mask_c),
        )

        offs_mid_o_1 = (cur_batch * stride_mid_ob + cur_head * stride_mid_oh + split_kv_id * stride_mid_os +
                        kv_lora_rank)

        tl.store(
            Att_Out + offs_mid_o_1,
            e_max + tl.log(e_sum),
        )


def _decode_att_m_fwd(
    q_nope,
    q_rope,
    kv_cache,
    att_out,
    w_kc,
    cos_sin_cache, positions, rotary_dim,
    q_descale, # scalar value
    w_kc_descale, # scalar value
    Req_to_tokens,
    B_req_idx,
    B_Seqlen,
    num_kv_splits,
    sm_scale,
    logit_cap,
    fuse_rope,
    USE_FP8
):
    BLOCK = 64
    NUM_KV_SPLITS = num_kv_splits

    batch, head_num = B_req_idx.shape[0], q_nope.shape[1]

    grid = (batch, head_num, NUM_KV_SPLITS)


    #print(f"grid size in _decode_att_m_fwd (ours): {grid[0]*grid[1]*grid[2]}")
    kv_group_num = 1  # q.shape[1] // kv_cache.shape[1]

    if kv_group_num == 1:
        num_warps = 4
    else:
        num_warps = 2

    kv_lora_rank = w_kc.shape[-1]
    qk_nope_head_dim = w_kc.shape[1]
    qk_rope_head_dim = kv_cache.shape[-1] - kv_lora_rank

    BLOCK_D = triton.next_power_of_2(qk_nope_head_dim)
    BLOCK_C = triton.next_power_of_2(kv_lora_rank)
    BLOCK_R = triton.next_power_of_2(qk_rope_head_dim)


    _fwd_fused_kernel_stage1[grid](q_nope, q_rope, kv_cache, w_kc, cos_sin_cache, positions, sm_scale, Req_to_tokens, B_req_idx, B_Seqlen, att_out,
                             Req_to_tokens.stride(0), q_nope.stride(0), q_nope.stride(1), q_rope.stride(0), q_rope.stride(1), kv_cache.stride(0), att_out.stride(0),
                             att_out.stride(1), att_out.stride(2), w_kc.stride(0), w_kc.stride(1), w_kc.stride(2),
                             cos_sin_cache.stride(0), positions.stride(0),
                             q_descale, w_kc_descale, rotary_dim, kv_lora_rank, qk_nope_head_dim, qk_rope_head_dim, kv_group_num=kv_group_num,
                             BLOCK_D=BLOCK_D, BLOCK_C=BLOCK_C, BLOCK_R=BLOCK_R, BLOCK_N=BLOCK,
                             NUM_KV_SPLITS=NUM_KV_SPLITS, logit_cap=logit_cap, USE_FP8=USE_FP8, num_warps=num_warps, num_stages=2, ROPE_FUSED=fuse_rope)


@triton.jit
def _fwd_fused_kernel_stage2(Mid_O, W_VC,  # hdc
                       O, B_Seqlen, stride_mid_ob, stride_mid_oh, stride_mid_os, stride_obs, stride_oh, stride_w_vch,
                       stride_w_vcc, stride_w_vcd, W_VC_descale, NUM_KV_SPLITS: tl.constexpr,
                       kv_lora_rank: tl.constexpr,  # we assume lora (low rank dim c) is pow of 2 and its the actual c
                       BLOCK_SIZE_N: tl.constexpr,  # we split d dim for inner loop
                       BLOCK_DV: tl.constexpr,  # head_dim of v rounded to the nearest power of 2
                       BLOCK_C: tl.constexpr,  # lora rounded to the nearest power of 2
                       Lv: tl.constexpr,  # The actual head_dim of v
                       USE_FP8: tl.constexpr):
    cur_batch = tl.program_id(0)
    cur_head = tl.program_id(1)

    cur_batch_seq_len = tl.load(B_Seqlen + cur_batch)

    offs_c = tl.arange(0, BLOCK_C)
    offs_n = tl.arange(0, BLOCK_SIZE_N)
    mask_c = offs_c < kv_lora_rank

    e_sum = 0.0
    e_max = -float("inf")
    if USE_FP8:
        acc = tl.zeros([BLOCK_C, 16], dtype=tl.float32)
    else:
        acc = tl.zeros([BLOCK_C], dtype=tl.float32)

    offs_v = cur_batch * stride_mid_ob + cur_head * stride_mid_oh + offs_c
    offs_logic = cur_batch * stride_mid_ob + cur_head * stride_mid_oh + kv_lora_rank
    offs_w_kv = cur_head * stride_w_vch + offs_n[:, None] * stride_w_vcd + offs_c[None, :] * stride_w_vcc
    w_kv_prts = W_VC + offs_w_kv

    for split_kv_id in range(0, NUM_KV_SPLITS):
        kv_len_per_split = tl.cdiv(cur_batch_seq_len, NUM_KV_SPLITS)
        split_kv_start = kv_len_per_split * split_kv_id
        split_kv_end = tl.minimum(split_kv_start + kv_len_per_split, cur_batch_seq_len)

        if split_kv_end > split_kv_start:
            # No more mask for this one as lora is pow of 2
            tv = tl.load(Mid_O + offs_v + split_kv_id * stride_mid_os)
            tlogic = tl.load(Mid_O + offs_logic + split_kv_id * stride_mid_os)
            n_e_max = tl.maximum(tlogic, e_max)

            old_scale = tl.exp(e_max - n_e_max)
            acc *= old_scale
            exp_logic = tl.exp(tlogic - n_e_max)
            if USE_FP8:
                acc += (exp_logic * tv)[:, None]
            else:
                acc += (exp_logic * tv)

            e_sum = e_sum * old_scale + exp_logic
            e_max = n_e_max

    acc = acc / e_sum  # c = 512

    if USE_FP8:
        amax = tl.max(tl.abs(acc), 0)

        FP8_MAX = 448.0

        scale = FP8_MAX / amax
        acc_descale = amax / FP8_MAX
        # acc_scaled = acc * scale
        # acc_scaled = tl.clip(acc_scaled, -FP8_MAX, FP8_MAX).to(tl.float8e4nv)
        acc = (acc * scale).to(W_VC.type.element_ty)

        result = tl.zeros([BLOCK_SIZE_N, 16], dtype=tl.float32)
    else:
        result = tl.zeros([BLOCK_SIZE_N], dtype=tl.float32)

    for n in range(0, tl.cdiv(BLOCK_DV, BLOCK_SIZE_N)):
        mask_v = offs_n[:, None] + n * BLOCK_SIZE_N < Lv
        mask_out = offs_n + n * BLOCK_SIZE_N < Lv
        w_vc = tl.load(w_kv_prts, mask=(mask_v & mask_c[None, :]), other=0.0)  # dc, head is parallelized (128, 512)

        if  USE_FP8:
            result = tl.dot(w_vc, acc)
            result *= acc_descale
            result *= W_VC_descale
            result = result.to(O.type.element_ty)
        else:
            result = tl.sum(w_vc * acc[None, :], 1)


        w_kv_prts += BLOCK_SIZE_N * stride_w_vcd

        offs_out = cur_batch * stride_obs + cur_head * stride_oh + offs_n + n * BLOCK_SIZE_N

        if USE_FP8:
            tl.store(
                O + offs_out[:, None] + tl.arange(0, 16)[None, :],
                result,
                mask=mask_out[:, None] & tl.arange(0, 16)[None, :] < 1,
            )
        else:
            tl.store(
                O + offs_out,
                result,
                mask=mask_out,
            )


# qk_nope_head_dim=v_head_dim=d
# w_kv has shape (c , ((d * 2) * num_heads)) its unpacked to w_kc and w_vc, along the d * 2 dim
# the output has shape
def _decode_softmax_reducev_fwd(
    logits,  # bhsc, c is the lora dim there's logit at the end of c dim
    w_vc,  # hdc each work group loads 512(c) * 128(d)
    q,
    o,
    w_vc_descale,
    Lv,  # head dim of v
    b_seq_len,
    num_kv_splits,
    USE_FP8
):
    batch, head_num = q.shape[0], q.shape[1]
    # hcd
    kv_lora_rank = w_vc.shape[1]
    # Lv = v_buffer.shape[-1],should be compressed c dim
    BLOCK_DV = triton.next_power_of_2(Lv)
    # TODO tune this !!!!! tiling on the head_dim_v
    BLOCK_SIZE_N = 16

    BLOCK_C = triton.next_power_of_2(kv_lora_rank)

    NUM_KV_SPLITS = num_kv_splits

    extra_kargs = {}
    if is_hip_:
        # https://rocm.docs.amd.com/en/docs-6.2.0/how-to/llm-fine-tuning-optimization/optimizing-triton-kernel.html
        # https://github.com/triton-lang/triton/blob/main/third_party/amd/backend/compiler.py
        extra_kargs = {"waves_per_eu": 4, "matrix_instr_nonkdim": 16, "kpack": 2}

    grid = (batch, head_num)

    #print(f"grid size in _decode_softmax_reducev_fwd (ours): {grid[0]*grid[1]}")

    # grid = lambda META: (batch, head_num, triton.cdiv(metadata.max_seqlens_q, META['BLOCK_M']))
    _fwd_fused_kernel_stage2[grid](
        logits,
        w_vc,
        o,
        b_seq_len,
        logits.stride(0),
        logits.stride(1),
        logits.stride(2),
        o.stride(0),
        o.stride(1),
        w_vc.stride(0),
        w_vc.stride(1),
        w_vc.stride(2),
        w_vc_descale,
        NUM_KV_SPLITS=NUM_KV_SPLITS,
        kv_lora_rank=kv_lora_rank,
        BLOCK_SIZE_N=BLOCK_SIZE_N,
        BLOCK_DV=BLOCK_DV,
        BLOCK_C=BLOCK_C,
        Lv=Lv,
        USE_FP8=USE_FP8,
        num_warps=4,
        num_stages=2,
        **extra_kargs,
    )


def decode_attention_fwd_normal(
    q,
    kv_cache,
    w_kc,
    w_vc,
    cos_sin_cache,
    positions,
    rotary_dim,
    v_head_dim,
    o,
    req_to_token,
    b_req_idx,
    b_seq_len,
    attn_logits,
    num_kv_splits,
    sm_scale,
    logit_cap=0.0,
    fuse_rope=False,
    use_fp8=False,
):

    kv_lora_rank = w_kc.shape[-1]
    qk_nope_head_dim = w_kc.shape[1]
    qk_rope_head_dim = kv_cache.shape[-1] - kv_lora_rank
    q_nope, q_rope = q.split([qk_nope_head_dim, qk_rope_head_dim], dim=-1)

    q_nope, q_nope_descale, w_kc, w_kc_descale, w_vc, w_vc_descale = quantize_input_fp8(q_nope, w_kc, w_vc, use_fp8)


    _decode_att_m_fwd(q_nope, q_rope, kv_cache, attn_logits, w_kc, cos_sin_cache, positions, rotary_dim, q_nope_descale, w_kc_descale, req_to_token, b_req_idx, b_seq_len, num_kv_splits, sm_scale,
                      logit_cap, fuse_rope, use_fp8)

    _decode_softmax_reducev_fwd(attn_logits, w_vc, q, o, w_vc_descale, v_head_dim, b_seq_len, num_kv_splits, use_fp8)


def attn_mqa(q_input, k_input, v_input, Req_to_tokens, B_req_idx, B_Seqlen, num_kv_splits, sm_scale, logit_cap):
    from utils.sglang_ref import decode_attention_fwd_normal as decode_attention_fwd_normal_ref
    B, H = q_input.shape[0], q_input.shape[1]
    kv_lora_rank = v_input.shape[-1]
    device = q_input.device

    o = torch.empty((*q_input.shape[:-1], v_input.shape[-1]), dtype=q_input.dtype, device=q_input.device)
    attn_logits = torch.empty(B, H, num_kv_splits, kv_lora_rank + 1, device=device)
    decode_attention_fwd_normal_ref(q_input, k_input, v_input, o, Req_to_tokens, B_req_idx, B_Seqlen, attn_logits,
                                    num_kv_splits, sm_scale, logit_cap)
    return o, attn_logits


def input_helper(B, H, S, D, kv_lora_rank, qk_rope_head_dim, num_kv_splits, device, rope_base=10, rope_max_seq_len=16324, rope_scaling=1.0):
    Req_to_tokens = torch.arange(B * S).reshape(B, S).to(device)
    B_req_idx = torch.arange(B).to(device)
    B_Seqlen = torch.full((B, ), S).to(device)

    q = torch.randn(B, H, D + qk_rope_head_dim, device=device)
    kv_cache = torch.randn(B * S, kv_lora_rank + qk_rope_head_dim, device=device)
    # v = k[:,:kv_lora_rank]

    att_out = torch.empty(B, H, D, device=device)
    attn_logits = torch.empty(B, H, num_kv_splits, kv_lora_rank + 1, device=device)

    w_kc = torch.randn(H, D, kv_lora_rank, device=device)
    w_vc = torch.randn(H, kv_lora_rank, D, device=device)


    rotary_dim = qk_rope_head_dim
    rotary_emb = DeepseekScalingRotaryEmbedding(
            qk_rope_head_dim,
            rotary_dim,
            rope_max_seq_len,
            rope_base,
            True,
            rope_scaling,
            q.dtype,
            device=device,
        )

    positions = torch.tensor([S]).unsqueeze(0).repeat(B, 1).to(q.device) # k positions and q position as last

    return Req_to_tokens, B_req_idx, B_Seqlen, q, kv_cache, att_out, attn_logits, w_kc, w_vc, rotary_dim, rotary_emb, positions


def input_to_float8(x, dtype=torch.float8_e4m3fnuz):
    finfo = torch.finfo(dtype)
    min_val, max_val = x.aminmax()
    amax = torch.maximum(min_val.abs(), max_val.abs()).clamp(min=1e-12)
    scale = finfo.max / amax
    x_scl_sat = (x * scale).clamp(min=finfo.min, max=finfo.max)
    return x_scl_sat.to(dtype).contiguous(), scale.float().reciprocal().item()


def quantize_input_fp8(q, w_kc, w_vc, use_fp8):
    q_descale = w_kc_descale = w_vc_descale = None

    if use_fp8:
        q, q_descale = input_to_float8(q)
        w_kc, w_kc_descale = input_to_float8(w_kc)
        w_vc, w_vc_descale = input_to_float8(w_vc)

    return q, q_descale, w_kc, w_kc_descale, w_vc, w_vc_descale

@pytest.mark.parametrize('B, H, S, kv_lora_rank, qk_nope_head_dim, qk_rope_head_dim', [
    (8, 128, 2048, 512, 128, 64),
])
@pytest.mark.parametrize('fuse_rope', [False])
<<<<<<< HEAD
@pytest.mark.parametrize('use_fp8', [False, True])
=======
@pytest.mark.parametrize('use_fp8', [False])
>>>>>>> 3a4b3016
def test_op_fwd(B, H, S, kv_lora_rank, qk_nope_head_dim, qk_rope_head_dim, fuse_rope, use_fp8, num_kv_splits=2, sm_scale=1.0, logit_cap=0.0,
                device="cuda", dtype=torch.float16):
    torch.manual_seed(0)
    torch.set_default_device(device)
    torch.set_default_dtype(dtype)
    D = qk_nope_head_dim
    Req_to_tokens, B_req_idx, B_Seqlen, q, kv_cache, att_out, attn_logits, w_kc, w_vc, rotary_dim, rotary_emb, positions = input_helper(
        B, H, S, D, kv_lora_rank, qk_rope_head_dim, num_kv_splits, device)

    # Initialize additional parameters

    decode_attention_fwd_normal(
                    q,
                    kv_cache,
                    w_kc,
                    w_vc,
                    rotary_emb.cos_sin_cache,
                    positions,
                    rotary_dim,
                    D,
                    att_out,
                    Req_to_tokens,
                    B_req_idx,
                    B_Seqlen,
                    attn_logits,
                    num_kv_splits,
                    sm_scale,
                    logit_cap=0.0,
                    fuse_rope=fuse_rope,
                    use_fp8=use_fp8
                )

    tri_output, tri_logits = att_out, attn_logits  # .flatten(1,2)

    # reference
    ref_output, ref_logits = ref_impl(q, kv_cache, w_kc, w_vc, Req_to_tokens, B_req_idx, B_Seqlen, num_kv_splits, sm_scale,
                                  logit_cap, rotary_emb, positions, rope_fused=fuse_rope, use_fp8=use_fp8, device="cuda")

<<<<<<< HEAD
    print("first 10 outputs:")
    print(f"ref: {ref_logits.flatten()[:10]}")
    print(f"tri: {tri_logits.flatten()[:10]}")
=======
    print(ref_logits.shape)

    print("first 10 logits:")
    print(f"ref: {ref_logits[:,:,-1].flatten()[:]}")
    print(f"tri: {tri_logits[:,:,-1].flatten()[:]}")
>>>>>>> 3a4b3016
    torch.testing.assert_close(ref_logits, tri_logits, atol=1e-2, rtol=1e-2)
    print("attn_logits from stage 1 matches with ref")

    print("first 10 outputs:")
    print(f"ref: {ref_output.flatten()[:10]}")
    print(f"tri: {tri_output.flatten()[:10]}")
    torch.testing.assert_close(ref_output, tri_output, atol=1e-2, rtol=1e-2)
    print("attn_output from stage 2 matches with ref")


def ref_impl(q, kv_cache, w_kc, w_vc, Req_to_tokens, B_req_idx, B_Seqlen, num_kv_splits, sm_scale, logit_cap, rotary_emb, positions, rope_fused=False, use_fp8=False,
             device="cuda"):

    B, H = q.shape[0], q.shape[1]
    S = B_Seqlen[0].item()
    kv_lora_rank = w_kc.shape[-1]
    qk_nope_head_dim = w_kc.shape[1]
    qk_rope_head_dim = kv_cache.shape[-1] - kv_lora_rank

    latent_cache = kv_cache
    v_input = latent_cache[..., :kv_lora_rank]
    v_input = v_input.contiguous().unsqueeze(1)
    k_input = latent_cache.unsqueeze(1)
    k_input[..., :kv_lora_rank] = v_input
    k_pe = k_input[..., kv_lora_rank:]


    q_input = torch.empty(B, H, kv_lora_rank + qk_rope_head_dim).to(device)
    q_nope, q_pe = q.split([qk_nope_head_dim, qk_rope_head_dim], dim=-1)
    q_nope, q_nope_descale, w_kc, w_kc_descale, w_vc, w_vc_descale = quantize_input_fp8(q_nope, w_kc, w_vc, use_fp8)
<<<<<<< HEAD
    fp8_type = q_nope.dtype

    if use_fp8:
        q_nope_out = torch.bmm(q_nope.transpose(0, 1).float(), w_kc.float())
    else:
        q_nope_out = torch.bmm(q_nope.transpose(0, 1), w_kc)
=======
    q_nope_out = torch.bmm(q_nope.transpose(0, 1), w_kc)
>>>>>>> 3a4b3016

    if use_fp8:
        q_nope_out = q_nope_out.to(q.dtype)
        q_nope_out *= q_nope_descale
        q_nope_out *= w_kc_descale
        q_nope_out = q_nope_out.to(q.dtype)

    q_input[..., :kv_lora_rank] = q_nope_out.transpose(0, 1)

    if rope_fused:
        q_pe, k_pe_t = rotary_emb(positions, q_pe.unsqueeze(2), k_pe.view(B, 1, S, qk_rope_head_dim)[:,:,-1:])
        q_pe, k_pe_t = q_pe.squeeze(), k_pe_t.squeeze()
        k_pe.view(B, S, qk_rope_head_dim)[:,-1,:] = k_pe_t.squeeze()

    q_input[..., kv_lora_rank:] = q_pe
    k_input[..., kv_lora_rank:] = k_pe

    attn_output, attn_logits_ref = attn_mqa(q_input, k_input, v_input, Req_to_tokens, B_req_idx, B_Seqlen,
                                            num_kv_splits, sm_scale, logit_cap)

    attn_output = attn_output.view(-1, H, kv_lora_rank)

    if use_fp8:
        attn_output, attn_output_descale = input_to_float8(attn_output)

    attn_bmm_output = torch.bmm(attn_output.transpose(0, 1), w_vc)

    if use_fp8:
        attn_bmm_output *= attn_output_descale
        attn_bmm_output *= w_vc_descale

    ref_output = attn_bmm_output.transpose(0, 1)  #  # .flatten(1, 2)

    return ref_output, attn_logits_ref
    # ref_output, _ = self.o_proj(attn_output)

def ref_preprocess(kv_cache, kv_lora_rank):
    latent_cache = kv_cache
    v_input = latent_cache[..., :kv_lora_rank]
    v_input = v_input.contiguous().unsqueeze(1)
    k_input = latent_cache.unsqueeze(1)
    k_input[..., :kv_lora_rank] = v_input
    return k_input, v_input

def ref_compute(q, k_input, v_input, w_kc, w_vc, Req_to_tokens, B_req_idx, B_Seqlen, num_kv_splits, sm_scale, logit_cap, rotary_emb, positions, rope_fused=False, use_fp8=False,
             device="cuda"):
    
    B, H = q.shape[0], q.shape[1]
    S = B_Seqlen[0].item()
    kv_lora_rank = w_kc.shape[-1]
    qk_nope_head_dim = w_kc.shape[1]
    qk_rope_head_dim = k_input.shape[-1] - kv_lora_rank
    
    q_input = torch.empty(B, H, kv_lora_rank + qk_rope_head_dim).to(device)
    q_nope, q_pe = q.split([qk_nope_head_dim, qk_rope_head_dim], dim=-1)
    q_nope, q_nope_descale, w_kc, w_kc_descale, w_vc, w_vc_descale = quantize_input_fp8(q_nope, w_kc, w_vc, use_fp8)
    q_nope_out = torch.bmm(q_nope.transpose(0, 1), w_kc)

    if use_fp8:
        q_nope_out *= q_nope_descale
        q_nope_out *= w_kc_descale

    q_input[..., :kv_lora_rank] = q_nope_out.transpose(0, 1)

    if rope_fused:
        k_pe_t = k_input.view(B,1,S,-1)[:,:,-1:,kv_lora_rank:]
        q_pe, k_pe_t = rotary_emb(positions, q_pe.unsqueeze(2), k_pe_t)
        q_pe = q_pe.squeeze()
        k_input.view(B,1,S,-1)[:,:,-1:,kv_lora_rank:] = k_pe_t

    q_input[..., kv_lora_rank:] = q_pe
    
    attn_output, attn_logits_ref = attn_mqa(q_input, k_input, v_input, Req_to_tokens, B_req_idx, B_Seqlen,
                                            num_kv_splits, sm_scale, logit_cap)

    attn_output = attn_output.view(-1, H, kv_lora_rank)

    if use_fp8:
        attn_output, attn_output_descale = input_to_float8(attn_output)

    if use_fp8:
        attn_bmm_output = torch.bmm(attn_output.transpose(0, 1).float(), w_vc.float())
    else:
        attn_bmm_output = torch.bmm(attn_output.transpose(0, 1), w_vc)

    if use_fp8:
        attn_bmm_output = attn_bmm_output.to(q.dtype)
        attn_bmm_output *= attn_output_descale
        attn_bmm_output *= w_vc_descale
        attn_bmm_output = attn_bmm_output.to(q.dtype)

    # ref_output = attn_bmm_output.transpose(0, 1)  #  # .flatten(1, 2)

    return attn_bmm_output, attn_logits_ref


def benchmark(args):

    configs = []

<<<<<<< HEAD
    x_vals_list = [
        (1, 128, 2048, 512, 128, 64, 16),
        # (8, 16, 1024, 512, 128, 64, 2),
        # (8, 16, 4096, 512, 128, 64, 2),
        # (8, 16, 8192, 512, 128, 64, 2)
    ]
=======
    x_vals_list = [(1, 128, 2048, 512, 128, 64, 8)]
>>>>>>> 3a4b3016
    x_names = ["B", "H", "S", "kv_lora_rank", "qk_nope_head_dim", "qk_rope_head_dim", "num_kv_splits"]
    line_vals = ["ref", "fused"]
    plot_name = "MLA-decode"

    configs.append(
        triton.testing.Benchmark(x_names=x_names, x_vals=x_vals_list, line_arg='provider', line_vals=line_vals,
                                 line_names=line_vals, styles=[('red', '-'), ('green', '-')], ylabel='ms',
                                 plot_name=plot_name, args={'sm_scale': 1.0, 'logit_cap': 0.0, 'device': "cuda"}))

    @triton.testing.perf_report(configs)
    def bench_MLA(B, H, S, kv_lora_rank, qk_nope_head_dim, qk_rope_head_dim, num_kv_splits, sm_scale, logit_cap, device,
                  provider):
        warmup = 2
        rep = 2

        D = qk_nope_head_dim
        
        Req_to_tokens, B_req_idx, B_Seqlen, q, kv_cache, att_out, attn_logits, w_kc, w_vc, rotary_dim, rotary_emb, positions = input_helper(
            B, H, S, D, kv_lora_rank, qk_rope_head_dim, num_kv_splits, device)
        
        if "fused" in provider:
            fn = lambda: {
                decode_attention_fwd_normal(
                    q,
                    kv_cache,
                    w_kc,
                    w_vc,
                    rotary_emb.cos_sin_cache,
                    positions,
                    rotary_dim,
                    D,
                    att_out,
                    Req_to_tokens,
                    B_req_idx,
                    B_Seqlen,
                    attn_logits,
                    num_kv_splits,
                    sm_scale,
                    logit_cap=0.0,
                    fuse_rope=args.fuse_rope
                )
            }

        if "ref" in provider:
            k_input, v_input = ref_preprocess(kv_cache, kv_lora_rank)
            fn = lambda: ref_compute(q, k_input, v_input, w_kc, w_vc, Req_to_tokens, B_req_idx, B_Seqlen, num_kv_splits, sm_scale,
                                  logit_cap, rotary_emb, positions, rope_fused=args.fuse_rope, device="cuda")

        ms = triton.testing.do_bench(fn, warmup=warmup, rep=rep)
        return ms

    bench_MLA.run(save_path=".", print_data=True, show_plots=False)


def parse_args():
    parser = argparse.ArgumentParser(
        prog="Benchmark MLA",
        allow_abbrev=False,
    )

    parser.add_argument("-fuse_rope", action='store_true', default=False, help="Test fusing rope inside kernel.")
    return parser.parse_args()


def main():
    torch.manual_seed(0)
    torch.set_default_device("cuda")
    torch.set_default_dtype(torch.float16)
    args = parse_args()
    benchmark(args)


if __name__ == '__main__':
    sys.exit(main())<|MERGE_RESOLUTION|>--- conflicted
+++ resolved
@@ -133,7 +133,7 @@
     if ROPE_FUSED:
         offs_rotary = tl.arange(0, rotary_dim//2)
         pos = tl.load(positions + cur_batch * stride_positions_b)
-    
+
         cos = tl.load(cos_sin_cache + pos * stride_cos_sin_cache_s + offs_rotary)
         sin = tl.load(cos_sin_cache + pos * stride_cos_sin_cache_s + offs_rotary + rotary_dim)
         # neox style
@@ -143,13 +143,13 @@
         q_pe_1, q_pe_2 = q_pe.reshape(qk_rope_head_dim//2, 2).split()
         q_pe_rot = tl.join(-q_pe_2, q_pe_1).reshape(qk_rope_head_dim)
         q_pe = q_pe * cos + q_pe_rot * sin
-        
-        # we only apply to the last token in the K_PE 
+
+        # we only apply to the last token in the K_PE
         if LAST_SPLIT:
             # debug assert
             if (cur_batch==0 and cur_head==0) and split_kv_id < NUM_KV_SPLITS - 1:
                     tl.device_assert(False, "Only last split should compute k_pe")
-            
+
             kv_loc = tl.load(
                 Req_to_tokens + stride_req_to_tokens_b * cur_batch_req_idx + cur_batch_seq_len - 1
             )
@@ -195,7 +195,7 @@
 
             if ROPE_FUSED and LAST_SPLIT:
                 qk = tl.where(offs_n < split_kv_end - 1, qk, last_token_pe_sum.to(qk.type.element_ty))
-            
+
             # dot product of nope parts
             qk += tl.sum(q[None, :] * kv, 1)  # ((1 x c) * (BLOCK_N x c)).sum(1) = (BLOCK_N)
 
@@ -365,7 +365,6 @@
             result = tl.dot(w_vc, acc)
             result *= acc_descale
             result *= W_VC_descale
-            result = result.to(O.type.element_ty)
         else:
             result = tl.sum(w_vc * acc[None, :], 1)
 
@@ -377,13 +376,13 @@
         if USE_FP8:
             tl.store(
                 O + offs_out[:, None] + tl.arange(0, 16)[None, :],
-                result,
+                result.to(O.type.element_ty),
                 mask=mask_out[:, None] & tl.arange(0, 16)[None, :] < 1,
             )
         else:
             tl.store(
                 O + offs_out,
-                result,
+                result.to(O.type.element_ty),
                 mask=mask_out,
             )
 
@@ -556,11 +555,7 @@
     (8, 128, 2048, 512, 128, 64),
 ])
 @pytest.mark.parametrize('fuse_rope', [False])
-<<<<<<< HEAD
 @pytest.mark.parametrize('use_fp8', [False, True])
-=======
-@pytest.mark.parametrize('use_fp8', [False])
->>>>>>> 3a4b3016
 def test_op_fwd(B, H, S, kv_lora_rank, qk_nope_head_dim, qk_rope_head_dim, fuse_rope, use_fp8, num_kv_splits=2, sm_scale=1.0, logit_cap=0.0,
                 device="cuda", dtype=torch.float16):
     torch.manual_seed(0)
@@ -596,20 +591,18 @@
     tri_output, tri_logits = att_out, attn_logits  # .flatten(1,2)
 
     # reference
-    ref_output, ref_logits = ref_impl(q, kv_cache, w_kc, w_vc, Req_to_tokens, B_req_idx, B_Seqlen, num_kv_splits, sm_scale,
-                                  logit_cap, rotary_emb, positions, rope_fused=fuse_rope, use_fp8=use_fp8, device="cuda")
-
-<<<<<<< HEAD
+    k_input, v_input = ref_preprocess(kv_cache, kv_lora_rank)
+    ref_output, ref_logits = ref_compute(q, k_input, v_input, w_kc, w_vc, Req_to_tokens, B_req_idx, B_Seqlen, num_kv_splits, sm_scale,
+                                  logit_cap, rotary_emb, positions,  rope_fused=fuse_rope, use_fp8=use_fp8, device="cuda")
+
     print("first 10 outputs:")
     print(f"ref: {ref_logits.flatten()[:10]}")
     print(f"tri: {tri_logits.flatten()[:10]}")
-=======
     print(ref_logits.shape)
 
     print("first 10 logits:")
     print(f"ref: {ref_logits[:,:,-1].flatten()[:]}")
     print(f"tri: {tri_logits[:,:,-1].flatten()[:]}")
->>>>>>> 3a4b3016
     torch.testing.assert_close(ref_logits, tri_logits, atol=1e-2, rtol=1e-2)
     print("attn_logits from stage 1 matches with ref")
 
@@ -618,73 +611,6 @@
     print(f"tri: {tri_output.flatten()[:10]}")
     torch.testing.assert_close(ref_output, tri_output, atol=1e-2, rtol=1e-2)
     print("attn_output from stage 2 matches with ref")
-
-
-def ref_impl(q, kv_cache, w_kc, w_vc, Req_to_tokens, B_req_idx, B_Seqlen, num_kv_splits, sm_scale, logit_cap, rotary_emb, positions, rope_fused=False, use_fp8=False,
-             device="cuda"):
-
-    B, H = q.shape[0], q.shape[1]
-    S = B_Seqlen[0].item()
-    kv_lora_rank = w_kc.shape[-1]
-    qk_nope_head_dim = w_kc.shape[1]
-    qk_rope_head_dim = kv_cache.shape[-1] - kv_lora_rank
-
-    latent_cache = kv_cache
-    v_input = latent_cache[..., :kv_lora_rank]
-    v_input = v_input.contiguous().unsqueeze(1)
-    k_input = latent_cache.unsqueeze(1)
-    k_input[..., :kv_lora_rank] = v_input
-    k_pe = k_input[..., kv_lora_rank:]
-
-
-    q_input = torch.empty(B, H, kv_lora_rank + qk_rope_head_dim).to(device)
-    q_nope, q_pe = q.split([qk_nope_head_dim, qk_rope_head_dim], dim=-1)
-    q_nope, q_nope_descale, w_kc, w_kc_descale, w_vc, w_vc_descale = quantize_input_fp8(q_nope, w_kc, w_vc, use_fp8)
-<<<<<<< HEAD
-    fp8_type = q_nope.dtype
-
-    if use_fp8:
-        q_nope_out = torch.bmm(q_nope.transpose(0, 1).float(), w_kc.float())
-    else:
-        q_nope_out = torch.bmm(q_nope.transpose(0, 1), w_kc)
-=======
-    q_nope_out = torch.bmm(q_nope.transpose(0, 1), w_kc)
->>>>>>> 3a4b3016
-
-    if use_fp8:
-        q_nope_out = q_nope_out.to(q.dtype)
-        q_nope_out *= q_nope_descale
-        q_nope_out *= w_kc_descale
-        q_nope_out = q_nope_out.to(q.dtype)
-
-    q_input[..., :kv_lora_rank] = q_nope_out.transpose(0, 1)
-
-    if rope_fused:
-        q_pe, k_pe_t = rotary_emb(positions, q_pe.unsqueeze(2), k_pe.view(B, 1, S, qk_rope_head_dim)[:,:,-1:])
-        q_pe, k_pe_t = q_pe.squeeze(), k_pe_t.squeeze()
-        k_pe.view(B, S, qk_rope_head_dim)[:,-1,:] = k_pe_t.squeeze()
-
-    q_input[..., kv_lora_rank:] = q_pe
-    k_input[..., kv_lora_rank:] = k_pe
-
-    attn_output, attn_logits_ref = attn_mqa(q_input, k_input, v_input, Req_to_tokens, B_req_idx, B_Seqlen,
-                                            num_kv_splits, sm_scale, logit_cap)
-
-    attn_output = attn_output.view(-1, H, kv_lora_rank)
-
-    if use_fp8:
-        attn_output, attn_output_descale = input_to_float8(attn_output)
-
-    attn_bmm_output = torch.bmm(attn_output.transpose(0, 1), w_vc)
-
-    if use_fp8:
-        attn_bmm_output *= attn_output_descale
-        attn_bmm_output *= w_vc_descale
-
-    ref_output = attn_bmm_output.transpose(0, 1)  #  # .flatten(1, 2)
-
-    return ref_output, attn_logits_ref
-    # ref_output, _ = self.o_proj(attn_output)
 
 def ref_preprocess(kv_cache, kv_lora_rank):
     latent_cache = kv_cache
@@ -696,21 +622,25 @@
 
 def ref_compute(q, k_input, v_input, w_kc, w_vc, Req_to_tokens, B_req_idx, B_Seqlen, num_kv_splits, sm_scale, logit_cap, rotary_emb, positions, rope_fused=False, use_fp8=False,
              device="cuda"):
-    
+
     B, H = q.shape[0], q.shape[1]
     S = B_Seqlen[0].item()
     kv_lora_rank = w_kc.shape[-1]
     qk_nope_head_dim = w_kc.shape[1]
     qk_rope_head_dim = k_input.shape[-1] - kv_lora_rank
-    
+
     q_input = torch.empty(B, H, kv_lora_rank + qk_rope_head_dim).to(device)
     q_nope, q_pe = q.split([qk_nope_head_dim, qk_rope_head_dim], dim=-1)
     q_nope, q_nope_descale, w_kc, w_kc_descale, w_vc, w_vc_descale = quantize_input_fp8(q_nope, w_kc, w_vc, use_fp8)
-    q_nope_out = torch.bmm(q_nope.transpose(0, 1), w_kc)
 
     if use_fp8:
+        q_nope_out = torch.bmm(q_nope.transpose(0, 1).float(), w_kc.float())
         q_nope_out *= q_nope_descale
         q_nope_out *= w_kc_descale
+        q_nope_out = q_nope_out.to(q.dtype)
+    else:
+        q_nope_out = torch.bmm(q_nope.transpose(0, 1), w_kc)
+
 
     q_input[..., :kv_lora_rank] = q_nope_out.transpose(0, 1)
 
@@ -721,7 +651,7 @@
         k_input.view(B,1,S,-1)[:,:,-1:,kv_lora_rank:] = k_pe_t
 
     q_input[..., kv_lora_rank:] = q_pe
-    
+
     attn_output, attn_logits_ref = attn_mqa(q_input, k_input, v_input, Req_to_tokens, B_req_idx, B_Seqlen,
                                             num_kv_splits, sm_scale, logit_cap)
 
@@ -730,16 +660,12 @@
     if use_fp8:
         attn_output, attn_output_descale = input_to_float8(attn_output)
 
-    if use_fp8:
         attn_bmm_output = torch.bmm(attn_output.transpose(0, 1).float(), w_vc.float())
-    else:
-        attn_bmm_output = torch.bmm(attn_output.transpose(0, 1), w_vc)
-
-    if use_fp8:
-        attn_bmm_output = attn_bmm_output.to(q.dtype)
         attn_bmm_output *= attn_output_descale
         attn_bmm_output *= w_vc_descale
         attn_bmm_output = attn_bmm_output.to(q.dtype)
+    else:
+        attn_bmm_output = torch.bmm(attn_output.transpose(0, 1), w_vc)
 
     # ref_output = attn_bmm_output.transpose(0, 1)  #  # .flatten(1, 2)
 
@@ -750,16 +676,8 @@
 
     configs = []
 
-<<<<<<< HEAD
-    x_vals_list = [
-        (1, 128, 2048, 512, 128, 64, 16),
-        # (8, 16, 1024, 512, 128, 64, 2),
-        # (8, 16, 4096, 512, 128, 64, 2),
-        # (8, 16, 8192, 512, 128, 64, 2)
-    ]
-=======
+
     x_vals_list = [(1, 128, 2048, 512, 128, 64, 8)]
->>>>>>> 3a4b3016
     x_names = ["B", "H", "S", "kv_lora_rank", "qk_nope_head_dim", "qk_rope_head_dim", "num_kv_splits"]
     line_vals = ["ref", "fused"]
     plot_name = "MLA-decode"
@@ -776,10 +694,10 @@
         rep = 2
 
         D = qk_nope_head_dim
-        
+
         Req_to_tokens, B_req_idx, B_Seqlen, q, kv_cache, att_out, attn_logits, w_kc, w_vc, rotary_dim, rotary_emb, positions = input_helper(
             B, H, S, D, kv_lora_rank, qk_rope_head_dim, num_kv_splits, device)
-        
+
         if "fused" in provider:
             fn = lambda: {
                 decode_attention_fwd_normal(
