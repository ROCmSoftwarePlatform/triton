# Copyright 2023-2024 SGLang Team
# Licensed under the Apache License, Version 2.0 (the "License");
# you may not use this file except in compliance with the License.
# You may obtain a copy of the License at
#
#     http://www.apache.org/licenses/LICENSE-2.0
#
# Unless required by applicable law or agreed to in writing, software
# distributed under the License is distributed on an "AS IS" BASIS,
# WITHOUT WARRANTIES OR CONDITIONS OF ANY KIND, either express or implied.
# See the License for the specific language governing permissions and
# limitations under the License.
# ==============================================================================
"""
Memory-efficient attention for decoding.
It supports page size = 1.
"""

# Adapted from
# https://github.com/ModelTC/lightllm/blob/96353e868a840db4d103138caf15ed9dbea8c186/lightllm/models/deepseek2/triton_kernel/gqa_flash_decoding_stage1.py
# https://github.com/ModelTC/lightllm/blob/96353e868a840db4d103138caf15ed9dbea8c186/lightllm/models/deepseek2/triton_kernel/gqa_flash_decoding_stage2.py

import logging

import triton
import triton.language as tl

import sys
import torch


def is_hip():
    return triton.runtime.driver.active.get_current_target().backend == "hip"


is_hip_ = is_hip()

logger = logging.getLogger(__name__)

# TODO: Remove this when triton>=3.2.0. This issue will not affect performance and accuracy.
logger.warning("The following error message 'operation scheduled before its operands' can be ignored.")


@triton.jit
def tanh(x):
    # Tanh is just a scaled sigmoid
    return 2 * tl.sigmoid(2 * x) - 1


@triton.jit
def _fwd_kernel_stage1(Q,  # Holds [Q_NOPE; Q_PE], b x h x (d+r)
                       K_Buffer,  # Holds [KV; K_PE], b*s x (c+r)
                       W_KC,  # c x h x d
                       sm_scale, Req_to_tokens, B_req_idx, B_Seqlen,
                       Att_Out,  # b x h x NUM_KV_SPLITS x (kv_lora_rank + 1)
                       stride_req_to_tokens_b, stride_qbs, stride_qh, stride_buf_kbs, stride_mid_ob, stride_mid_oh,
                       stride_mid_os, stride_w_kc_c, stride_w_kc_h, stride_w_kc_d, kv_lora_rank: tl.constexpr,
                       qk_nope_head_dim: tl.constexpr, qk_rope_head_dim: tl.constexpr, kv_group_num: tl.constexpr,
                       BLOCK_D: tl.constexpr, BLOCK_C: tl.constexpr, BLOCK_R: tl.constexpr, BLOCK_N: tl.constexpr,
                       NUM_KV_SPLITS: tl.constexpr, logit_cap: tl.constexpr):
    cur_batch = tl.program_id(0)
    cur_head = tl.program_id(1)
    split_kv_id = tl.program_id(2)

    cur_kv_head = cur_head // kv_group_num

    offs_d = tl.arange(0, BLOCK_D)
    offs_c = tl.arange(0, BLOCK_C)
    offs_q_r = tl.arange(qk_nope_head_dim, qk_nope_head_dim + BLOCK_R)  # to get the q_pe
    offs_k_r = tl.arange(kv_lora_rank, kv_lora_rank + BLOCK_R)  # to get the k_pe

    mask_d = offs_d < qk_nope_head_dim
    cur_batch_seq_len = tl.load(B_Seqlen + cur_batch)
    cur_batch_req_idx = tl.load(B_req_idx + cur_batch)

    off_q = cur_batch * stride_qbs + cur_head * stride_qh + offs_d
    q = tl.load(Q + off_q, mask=mask_d, other=0.0)

    off_q_pe = cur_batch * stride_qbs + cur_head * stride_qh + offs_q_r
    mask_q_r = offs_q_r < qk_nope_head_dim + qk_rope_head_dim
    mask_c = offs_c < kv_lora_rank
    mask_k_r = offs_k_r < kv_lora_rank + qk_rope_head_dim

    q_pe = tl.load(Q + off_q_pe, mask=mask_q_r, other=0.0)

    w_kc_offset = W_KC + cur_kv_head * stride_w_kc_h
    w_kc_ptrs = w_kc_offset + offs_d[:, None] * stride_w_kc_d + offs_c[None, :] * stride_w_kc_c
    mask_w_kc = (offs_d[:, None] < qk_nope_head_dim) & (mask_c[None, :])

    w_kc = tl.load(w_kc_ptrs, mask=mask_w_kc, other=0.0)

    q = tl.sum(q[:, None] * w_kc, 0)  # 1 x c

    kv_len_per_split = tl.cdiv(cur_batch_seq_len, NUM_KV_SPLITS)
    split_kv_start = kv_len_per_split * split_kv_id
    split_kv_end = tl.minimum(split_kv_start + kv_len_per_split, cur_batch_seq_len)

    e_max = -float("inf")
    e_sum = 0.0
    acc = tl.zeros([kv_lora_rank], dtype=tl.float32)

    if split_kv_end > split_kv_start:
        for start_n in range(split_kv_start, split_kv_end, BLOCK_N):
            offs_n = start_n + tl.arange(0, BLOCK_N)
            kv_loc = tl.load(
                Req_to_tokens + stride_req_to_tokens_b * cur_batch_req_idx + offs_n,
                mask=offs_n < split_kv_end,
                other=0,
            )
            offs_buf_kv = (kv_loc[:, None] * stride_buf_kbs + offs_c[None, :])
            offs_buf_k_pe = (kv_loc[:, None] * stride_buf_kbs + offs_k_r[None, :])

            kv = tl.load(
                K_Buffer + offs_buf_kv,
                mask=(offs_n[:, None] < split_kv_end) & (mask_c[None, :]),
                other=0.0,
            )  # the shared latent tensor for keys and values

            k_pe = tl.load(
                K_Buffer + offs_buf_k_pe,
                mask=(offs_n[:, None] < split_kv_end) & (mask_k_r[None, :]),
                other=0.0,
            )  # positional embedding part of keys

            qk = tl.sum(q[None, :] * kv, 1)  # ((1 x c) * (BLOCK_N x c)).sum(1) = (BLOCK_N)
            qk += tl.sum(q_pe[None, :] * k_pe, 1)  # ((1 x r) * (BLOCK_N x r)).sum(1) = (BLOCK_N)

            qk *= sm_scale

            if logit_cap > 0:
                qk = logit_cap * tanh(qk / logit_cap)

            qk = tl.where(offs_n < split_kv_end, qk, float("-inf"))

            n_e_max = tl.maximum(tl.max(qk, 0), e_max)
            re_scale = tl.exp(e_max - n_e_max)
            p = tl.exp(qk - n_e_max)
            acc *= re_scale
            acc += tl.sum(p[:, None] * kv, 0)  # ((BLOCK_N x 1) * (BLOCK_N x c)).sum(0) = 1 x c

            e_sum = e_sum * re_scale + tl.sum(p, 0)
            e_max = n_e_max

        # acc: 1 x c

        offs_mid_o = (cur_batch * stride_mid_ob + cur_head * stride_mid_oh + split_kv_id * stride_mid_os + offs_c)

        tl.store(
            Att_Out + offs_mid_o,
            acc / e_sum,
            mask=(mask_c),
        )

        offs_mid_o_1 = (cur_batch * stride_mid_ob + cur_head * stride_mid_oh + split_kv_id * stride_mid_os +
                        kv_lora_rank)

        tl.store(
            Att_Out + offs_mid_o_1,
            e_max + tl.log(e_sum),
        )


def _decode_att_m_fwd(
    q,
    k_buffer,
    att_out,
    w_kc,
    Req_to_tokens,
    B_req_idx,
    B_Seqlen,
    num_kv_splits,
    sm_scale,
    logit_cap,
):
    BLOCK = 64
    NUM_KV_SPLITS = num_kv_splits

    batch, head_num = B_req_idx.shape[0], q.shape[1]

    grid = (batch, head_num, NUM_KV_SPLITS)
    kv_group_num = 1  # q.shape[1] // k_buffer.shape[1]

    if kv_group_num == 1:
        num_warps = 4
    else:
        num_warps = 2

    kv_lora_rank = w_kc.shape[0]
    qk_nope_head_dim = w_kc.shape[1] // head_num
    qk_rope_head_dim = k_buffer.shape[-1] - kv_lora_rank

    BLOCK_D = triton.next_power_of_2(qk_nope_head_dim)
    BLOCK_C = triton.next_power_of_2(kv_lora_rank)
    BLOCK_R = triton.next_power_of_2(qk_rope_head_dim)

    w_kc = w_kc.view(kv_lora_rank, head_num, qk_nope_head_dim)

    _fwd_kernel_stage1[grid](q, k_buffer, w_kc, sm_scale, Req_to_tokens, B_req_idx, B_Seqlen, att_out,
                             Req_to_tokens.stride(0), q.stride(0), q.stride(1), k_buffer.stride(0), att_out.stride(0),
                             att_out.stride(1), att_out.stride(2), w_kc.stride(0), w_kc.stride(1), w_kc.stride(2),
                             kv_lora_rank, qk_nope_head_dim, qk_rope_head_dim, kv_group_num=kv_group_num,
                             BLOCK_D=BLOCK_D, BLOCK_C=BLOCK_C, BLOCK_R=BLOCK_R, BLOCK_N=BLOCK,
                             NUM_KV_SPLITS=NUM_KV_SPLITS, logit_cap=logit_cap, num_warps=num_warps, num_stages=2)

@triton.jit
def _fwd_kernel_stage2(
    Mid_O,
    W_VC, # hdc
    O,
    B_Seqlen,
    stride_mid_ob,
    stride_mid_oh,
    stride_mid_os,
    stride_obs,
    stride_oh,
    stride_w_vcc,
    stride_w_vch,
    stride_w_vcd,
    NUM_KV_SPLITS: tl.constexpr,
    LORA: tl.constexpr, # we assume lora (low rank dim c) is pow of 2 and its the actual c
    BLOCK_SIZE_K: tl.constexpr, # we split lora dim for inner loop ??
    BLOCK_DV: tl.constexpr, # head_dim of v rounded to the nearest power of 2
    Lv: tl.constexpr, # The actual head_dim of v
):
    cur_batch = tl.program_id(0)
    cur_head = tl.program_id(1)

    cur_batch_seq_len = tl.load(B_Seqlen + cur_batch)

    offs_d = tl.arange(0, BLOCK_DV)
    offs_c = tl.arange(0, LORA)
    # TODO check this
    mask_d = offs_d < Lv

    e_sum = 0.0
    e_max = -float("inf")
    acc = tl.zeros([LORA], dtype=tl.float32)

    offs_v = cur_batch * stride_mid_ob + cur_head * stride_mid_oh + offs_c
    offs_logic = cur_batch * stride_mid_ob + cur_head * stride_mid_oh + LORA
    offs_w_kv = cur_head * stride_w_vch + offs_d[:, None] * stride_w_vcd + offs_c[None, :] * stride_w_vcc
    w_kv_prts = W_VC + offs_w_kv

    for split_kv_id in range(0, NUM_KV_SPLITS):
        kv_len_per_split = tl.cdiv(cur_batch_seq_len, NUM_KV_SPLITS)
        split_kv_start = kv_len_per_split * split_kv_id
        split_kv_end = tl.minimum(split_kv_start + kv_len_per_split, cur_batch_seq_len)

        if split_kv_end > split_kv_start:
            # No more mask for this one as lora is pow of 2
            tv = tl.load(
                Mid_O + offs_v + split_kv_id * stride_mid_os
            )
            tlogic = tl.load(Mid_O + offs_logic + split_kv_id * stride_mid_os)
            n_e_max = tl.maximum(tlogic, e_max)

            old_scale = tl.exp(e_max - n_e_max)
            acc *= old_scale
            exp_logic = tl.exp(tlogic - n_e_max)
            acc += exp_logic * tv

            e_sum = e_sum * old_scale + exp_logic
            e_max = n_e_max

    acc = acc / e_sum # c = 512

    result = tl.zeros([BLOCK_DV], dtype=tl.float32)

    for k in range(0, tl.cdiv(LORA, BLOCK_SIZE_K)):
        w_vc = tl.load(w_kv_prts, mask=offs_c[None, :] < LORA - k * BLOCK_SIZE_K, other=0.0) # dc, head is parallelized (128, 512)

        result += tl.sum(w_vc * acc[None, :], 1)

        w_kv_prts += BLOCK_SIZE_K * stride_w_vcc

    tl.store(
        O + cur_batch * stride_obs + cur_head * stride_oh + offs_d,
        result,
        mask=mask_d,
    )

# qk_nope_head_dim=v_head_dim=d
# w_kv has shape (c , ((d * 2) * num_heads)) its unpacked to w_kc and w_vc, along the d * 2 dim
# the output has shape
def _decode_softmax_reducev_fwd(
    logits, # bhsc, c is the lora dim there's logit at the end of c dim
    w_vc, # hdc each work group loads 512(c) * 128(d)
    q,
    o,
    Lv, # head dim of v
    b_seq_len,
    num_kv_splits,
):
    batch, head_num = q.shape[0], q.shape[1]
    # Lv = v_buffer.shape[-1],should be compressed c dim
    # TODO check the BLOCK_DV here
    BLOCK_DV = triton.next_power_of_2(Lv)
    # accumulate over the c dim
    BLOCK_K = 64

    kv_lora_rank = w_vc.shape[0]

    NUM_KV_SPLITS = num_kv_splits

    extra_kargs = {}
    if is_hip_:
        # https://rocm.docs.amd.com/en/docs-6.2.0/how-to/llm-fine-tuning-optimization/optimizing-triton-kernel.html
        # https://github.com/triton-lang/triton/blob/main/third_party/amd/backend/compiler.py
        extra_kargs = {"waves_per_eu": 4, "matrix_instr_nonkdim": 16, "kpack": 2}

    grid = (batch, head_num)
    # grid = lambda META: (batch, head_num, triton.cdiv(metadata.max_seqlens_q, META['BLOCK_M']))
    w_vc = w_vc.view(kv_lora_rank, head_num, Lv)

    _fwd_kernel_stage2[grid](
        logits,
        w_vc,
        o,
        b_seq_len,
        logits.stride(0),
        logits.stride(1),
        logits.stride(2),
        o.stride(0),
        o.stride(1),
        w_vc.stride(0),
        w_vc.stride(1),
        w_vc.stride(2),
        NUM_KV_SPLITS=NUM_KV_SPLITS,
        LORA=kv_lora_rank,
        BLOCK_SIZE_K=BLOCK_K, # TODO check do we need this
        BLOCK_DV=BLOCK_DV,
        Lv=Lv,
        num_warps=4,
        num_stages=2,
        **extra_kargs,
    )


def decode_attention_fwd_normal(
    q,
    kv_cache,
    w_kc,
    w_vc,
    v_head_dim,
    o,
    req_to_token,
    b_req_idx,
    b_seq_len,
    attn_logits,
    num_kv_splits,
    sm_scale,
    logit_cap=0.0,
):
    _decode_att_m_fwd(
        q,
        kv_cache,
        attn_logits,
        w_kc,
        req_to_token,
        b_req_idx,
        b_seq_len,
        num_kv_splits,
        sm_scale,
        logit_cap
    )

    _decode_softmax_reducev_fwd(attn_logits, w_vc, q, o, v_head_dim, b_seq_len, num_kv_splits)

def attn_mqa(q_input, k_input, v_input, Req_to_tokens, B_req_idx, B_Seqlen, num_kv_splits, sm_scale, logit_cap):
    from utils.sglang_ref import decode_attention_fwd_normal as decode_attention_fwd_normal_ref
    B, H = q_input.shape[0], q_input.shape[1]
    kv_lora_rank = v_input.shape[-1]
    device = q_input.device

    o = torch.empty((*q_input.shape[:-1], v_input.shape[-1]), dtype=q_input.dtype, device=q_input.device)
    attn_logits = torch.randn(B, H, num_kv_splits, kv_lora_rank + 1, device=device)
    decode_attention_fwd_normal_ref(q_input, k_input, v_input, o, Req_to_tokens, B_req_idx, B_Seqlen, attn_logits, num_kv_splits, sm_scale, logit_cap)
    return o


def test_op_fwd(B, H, S, kv_lora_rank, qk_nope_head_dim, qk_rope_head_dim, num_kv_splits=2, sm_scale=1.0, logit_cap=0.0, device="cuda"):
    torch.manual_seed(0)
    D = qk_nope_head_dim

    Req_to_tokens = torch.arange(B * S).reshape(B, S).to(device)
    B_req_idx = torch.arange(B).to(device)
    B_Seqlen = torch.full((B, ), S).to(device)

    q = torch.randn(B, H, qk_nope_head_dim + qk_rope_head_dim, device=device)
    kv_cache = torch.randn(B * S, kv_lora_rank + qk_rope_head_dim, device=device)
    # v = k[:,:kv_lora_rank]

    att_out = torch.empty(B, H, D, device=device)
    attn_logits = torch.randn(B, H, num_kv_splits, kv_lora_rank + 1, device=device)

    w_kc = torch.randn(kv_lora_rank, H * qk_nope_head_dim, device=device)
    w_vc = torch.randn(kv_lora_rank, H * qk_nope_head_dim, device=device)

    # Initialize additional parameters

    decode_attention_fwd_normal(
        q,
        kv_cache,
        w_kc,
        w_vc,
        D,
        att_out,
        Req_to_tokens,
        B_req_idx,
        B_Seqlen,
        attn_logits,
        num_kv_splits,
        sm_scale,
        logit_cap=0.0,
    )

<<<<<<< HEAD
    tri_output = att_out

    # reference
    q_input = torch.empty(
            B, H, kv_lora_rank + qk_rope_head_dim
        ).to(device)
    
    q_nope, q_pe = q.split([qk_nope_head_dim, qk_rope_head_dim], dim=-1)

    w_kc = w_kc.view(kv_lora_rank, H, qk_nope_head_dim).permute((1,2,0))

    q_nope_out = torch.bmm(q_nope.transpose(0, 1), w_kc)

    q_input[..., : kv_lora_rank] = q_nope_out.transpose(0, 1)

    latent_cache = kv_cache
    v_input = latent_cache[..., : kv_lora_rank]
    v_input = v_input.contiguous().unsqueeze(1)
    k_input = latent_cache.unsqueeze(1)
    k_input[..., : kv_lora_rank] = v_input
    k_pe = k_input[..., kv_lora_rank :]

    # q_pe, k_pe = self.rotary_emb(positions, q_pe, k_pe)
    q_input[..., kv_lora_rank :] = q_pe
    k_input[..., kv_lora_rank :] = k_pe

    attn_output = attn_mqa(q_input, k_input, v_input, Req_to_tokens, B_req_idx, B_Seqlen, num_kv_splits, sm_scale, logit_cap)
    attn_output = attn_output.view(-1, H, kv_lora_rank)

    w_vc = w_vc.view(kv_lora_rank, H, qk_nope_head_dim).permute((1,0,2))

    attn_bmm_output = torch.bmm(attn_output.transpose(0, 1), w_vc)
    
    ref_output = attn_bmm_output.transpose(0, 1).flatten(1, 2)
    # ref_output, _ = self.o_proj(attn_output)
    print(ref_output.shape)
    print(tri_output.shape)

    torch.testing.assert_close(ref_output, tri_output, atol=1e-2, rtol=1e-2)



def main():
    torch.manual_seed(0)
    device = "cuda"
    # args = parse_args()
    B, H, S, kv_lora_rank, qk_nope_head_dim, qk_rope_head_dim = 8, 16, 1024, 512, 128, 64
    D = qk_nope_head_dim

    test_op_fwd(B, H, S, kv_lora_rank, qk_nope_head_dim, qk_rope_head_dim)


=======
>>>>>>> 46cc0251
if __name__ == '__main__':
    sys.exit(main())<|MERGE_RESOLUTION|>--- conflicted
+++ resolved
@@ -373,9 +373,9 @@
     device = q_input.device
 
     o = torch.empty((*q_input.shape[:-1], v_input.shape[-1]), dtype=q_input.dtype, device=q_input.device)
-    attn_logits = torch.randn(B, H, num_kv_splits, kv_lora_rank + 1, device=device)
+    attn_logits = torch.empty(B, H, num_kv_splits, kv_lora_rank + 1, device=device)
     decode_attention_fwd_normal_ref(q_input, k_input, v_input, o, Req_to_tokens, B_req_idx, B_Seqlen, attn_logits, num_kv_splits, sm_scale, logit_cap)
-    return o
+    return o, attn_logits
 
 
 def test_op_fwd(B, H, S, kv_lora_rank, qk_nope_head_dim, qk_rope_head_dim, num_kv_splits=2, sm_scale=1.0, logit_cap=0.0, device="cuda"):
@@ -414,8 +414,7 @@
         logit_cap=0.0,
     )
 
-<<<<<<< HEAD
-    tri_output = att_out
+    tri_output = att_out # .flatten(1,2)
 
     # reference
     q_input = torch.empty(
@@ -441,33 +440,43 @@
     q_input[..., kv_lora_rank :] = q_pe
     k_input[..., kv_lora_rank :] = k_pe
 
-    attn_output = attn_mqa(q_input, k_input, v_input, Req_to_tokens, B_req_idx, B_Seqlen, num_kv_splits, sm_scale, logit_cap)
+    attn_output, attn_logits_ref = attn_mqa(q_input, k_input, v_input, Req_to_tokens, B_req_idx, B_Seqlen, num_kv_splits, sm_scale, logit_cap)
+    
+    print("first 10 logits:")
+    print(f"ref: {attn_logits_ref.flatten()[:10]}")
+    print(f"tri: {attn_logits.flatten()[:10]}")      
+    torch.testing.assert_close(attn_logits_ref, attn_logits, atol=1e-2, rtol=1e-2)
+    print("attn_logits are correct")
+    
     attn_output = attn_output.view(-1, H, kv_lora_rank)
 
     w_vc = w_vc.view(kv_lora_rank, H, qk_nope_head_dim).permute((1,0,2))
 
     attn_bmm_output = torch.bmm(attn_output.transpose(0, 1), w_vc)
     
-    ref_output = attn_bmm_output.transpose(0, 1).flatten(1, 2)
+    ref_output = attn_bmm_output.transpose(0, 1) # .flatten(1, 2)
     # ref_output, _ = self.o_proj(attn_output)
-    print(ref_output.shape)
-    print(tri_output.shape)
-
+    # print(ref_output.shape)
+    # print(tri_output.shape)
+
+    print("first 10 outputs:")
+    print(f"ref: {ref_output.flatten()[:10]}")
+    print(f"tri: {tri_output.flatten()[:10]}")   
     torch.testing.assert_close(ref_output, tri_output, atol=1e-2, rtol=1e-2)
+    print("attn_output are correct")
 
 
 
 def main():
     torch.manual_seed(0)
+    B, H, S, kv_lora_rank, qk_nope_head_dim, qk_rope_head_dim = 8, 16, 1024, 512, 128, 64
+    num_kv_splits = 2
+    sm_scale = 1.0
+    logit_cap = 0.0
     device = "cuda"
-    # args = parse_args()
-    B, H, S, kv_lora_rank, qk_nope_head_dim, qk_rope_head_dim = 8, 16, 1024, 512, 128, 64
-    D = qk_nope_head_dim
-
-    test_op_fwd(B, H, S, kv_lora_rank, qk_nope_head_dim, qk_rope_head_dim)
-
-
-=======
->>>>>>> 46cc0251
+
+    test_op_fwd(B, H, S, kv_lora_rank, qk_nope_head_dim, qk_rope_head_dim, num_kv_splits, sm_scale, logit_cap, device)
+
+
 if __name__ == '__main__':
     sys.exit(main())