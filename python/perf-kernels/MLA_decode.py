# Copyright 2023-2024 SGLang Team
# Licensed under the Apache License, Version 2.0 (the "License");
# you may not use this file except in compliance with the License.
# You may obtain a copy of the License at
#
#     http://www.apache.org/licenses/LICENSE-2.0
#
# Unless required by applicable law or agreed to in writing, software
# distributed under the License is distributed on an "AS IS" BASIS,
# WITHOUT WARRANTIES OR CONDITIONS OF ANY KIND, either express or implied.
# See the License for the specific language governing permissions and
# limitations under the License.
# ==============================================================================
"""
Memory-efficient attention for decoding.
It supports page size = 1.
"""

# Adapted from
# https://github.com/ModelTC/lightllm/blob/96353e868a840db4d103138caf15ed9dbea8c186/lightllm/models/deepseek2/triton_kernel/gqa_flash_decoding_stage1.py
# https://github.com/ModelTC/lightllm/blob/96353e868a840db4d103138caf15ed9dbea8c186/lightllm/models/deepseek2/triton_kernel/gqa_flash_decoding_stage2.py

import logging

import triton
import triton.language as tl

import sys
import torch
import pytest

import argparse

from utils.rotary_embedding import DeepseekScalingRotaryEmbedding

def is_hip():
    return triton.runtime.driver.active.get_current_target().backend == "hip"


is_hip_ = is_hip()

logger = logging.getLogger(__name__)

# TODO: Remove this when triton>=3.2.0. This issue will not affect performance and accuracy.
logger.warning("The following error message 'operation scheduled before its operands' can be ignored.")


@triton.jit
def tanh(x):
    # Tanh is just a scaled sigmoid
    return 2 * tl.sigmoid(2 * x) - 1


@triton.jit
def _fwd_fused_kernel_stage1(Q_NOPE, Q_PE,  # Holds [Q_NOPE; Q_PE], b x h x (d+r)
                    K_Buffer,  # Holds [KV; K_PE], b*s x (c+r)
                    W_KC,  # c x h x d
                    cos_sin_cache, # max_seq_len x (rotary_dim * 2)
                    positions, # sequence positions
                    sm_scale, Req_to_tokens, B_req_idx, B_Seqlen,
                    Att_Out,  # b x h x NUM_KV_SPLITS x (kv_lora_rank + 1)
                    stride_req_to_tokens_b,
                    stride_q_nope_b, stride_q_nope_h, stride_q_pe_b, stride_q_pe_h, stride_buf_kbs, stride_mid_ob, stride_mid_oh,
                    stride_mid_os, stride_w_kc_h, stride_w_kc_d, stride_w_kc_c,
                    stride_cos_sin_cache_s,
                    stride_positions_b,
                    Q_descale, W_KC_descale,
                    rotary_dim: tl.constexpr,
                    kv_lora_rank: tl.constexpr,
                    qk_nope_head_dim: tl.constexpr, qk_rope_head_dim: tl.constexpr, kv_group_num: tl.constexpr,
                    BLOCK_D: tl.constexpr, BLOCK_C: tl.constexpr, BLOCK_R: tl.constexpr, BLOCK_N: tl.constexpr,
                    NUM_KV_SPLITS: tl.constexpr, logit_cap: tl.constexpr, ROPE_FUSED: tl.constexpr, USE_FP8: tl.constexpr):

    cur_batch = tl.program_id(0)
    cur_head = tl.program_id(1)
    split_kv_id = tl.program_id(2)

    cur_kv_head = cur_head // kv_group_num

    offs_d = tl.arange(0, BLOCK_D)
    offs_c = tl.arange(0, BLOCK_C)
    offs_q_r = tl.arange(0, BLOCK_R)  # to get the q_pe
    offs_k_r = tl.arange(kv_lora_rank, kv_lora_rank + BLOCK_R)  # to get the k_pe
    # For tl.dot to meet dim requirement
    offs_i = tl.arange(0, 16)

    mask_d = offs_d < qk_nope_head_dim
    cur_batch_seq_len = tl.load(B_Seqlen + cur_batch)
    cur_batch_req_idx = tl.load(B_req_idx + cur_batch)

    if USE_FP8:
        off_q = cur_batch * stride_q_nope_b + cur_head * stride_q_nope_h + offs_d[None, :] + offs_i[:, None]
        q = tl.load(Q_NOPE + off_q, mask=(mask_d[None, :] & offs_i[:, None] < 1), other=0.0)
    else:
        off_q = cur_batch * stride_q_nope_b + cur_head * stride_q_nope_h + offs_d
        q = tl.load(Q_NOPE + off_q, mask=mask_d, other=0.0)

    off_q_pe = cur_batch * stride_q_pe_b + cur_head * stride_q_pe_h + offs_q_r
    mask_q_r = offs_q_r < qk_rope_head_dim
    mask_c = offs_c < kv_lora_rank
    mask_k_r = offs_k_r < kv_lora_rank + qk_rope_head_dim

    q_pe = tl.load(Q_PE + off_q_pe, mask=mask_q_r, other=0.0)

    w_kc_offset = W_KC + cur_kv_head * stride_w_kc_h
    w_kc_ptrs = w_kc_offset + offs_d[:, None] * stride_w_kc_d + offs_c[None, :] * stride_w_kc_c
    mask_w_kc = (offs_d[:, None] < qk_nope_head_dim) & (mask_c[None, :])

    w_kc = tl.load(w_kc_ptrs, mask=mask_w_kc, other=0.0)

    if USE_FP8:
        q = tl.dot(q, w_kc)

        q = tl.sum(q, 0)
    else:
        # this doesn't work with fp8
        q = tl.sum(q[:, None] * w_kc, 0)  # 1 x c

    if USE_FP8:
        q *= Q_descale
        q *= W_KC_descale
        q = q.to(K_Buffer.type.element_ty)


    kv_len_per_split = tl.cdiv(cur_batch_seq_len, NUM_KV_SPLITS)
    split_kv_start = kv_len_per_split * split_kv_id
    split_kv_end = tl.minimum(split_kv_start + kv_len_per_split, cur_batch_seq_len)

    # apply rotary embedding for q_pe, and k_pe (last token per batch of K_PE)
    LAST_SPLIT = split_kv_end == cur_batch_seq_len
    last_token_pe_sum = tl.zeros([1], dtype=q_pe.dtype)

    if ROPE_FUSED:
        offs_rotary = tl.arange(0, rotary_dim//2)
        pos = tl.load(positions + cur_batch * stride_positions_b)

        cos = tl.load(cos_sin_cache + pos * stride_cos_sin_cache_s + offs_rotary)
        sin = tl.load(cos_sin_cache + pos * stride_cos_sin_cache_s + offs_rotary + rotary_dim)
        # neox style
        cos = tl.join(cos, cos).reshape(qk_rope_head_dim)
        sin = tl.join(sin, sin).reshape(qk_rope_head_dim)

        q_pe_1, q_pe_2 = q_pe.reshape(qk_rope_head_dim//2, 2).split()
        q_pe_rot = tl.join(-q_pe_2, q_pe_1).reshape(qk_rope_head_dim)
        q_pe = q_pe * cos + q_pe_rot * sin

        # we only apply to the last token in the K_PE
        if LAST_SPLIT:
            # debug assert
<<<<<<< HEAD
            if (cur_batch==0 and cur_head==0) and split_kv_id < NUM_KV_SPLITS - 1:
                    tl.device_assert(False, "Only last split should compute k_pe")

=======
            # if (cur_batch==0 and cur_head==0) and split_kv_id < NUM_KV_SPLITS - 1:
            #         tl.device_assert(False, "Only last split should compute k_pe")
            
>>>>>>> cded60af
            kv_loc = tl.load(
                Req_to_tokens + stride_req_to_tokens_b * cur_batch_req_idx + cur_batch_seq_len - 1
            )
            offs_buf_k_pe = kv_loc * stride_buf_kbs + offs_k_r[None, :]
            k_pe = tl.load(K_Buffer + offs_buf_k_pe)
            k_pe_1, k_pe_2 = k_pe.reshape(qk_rope_head_dim//2, 2).split()
            k_pe_rot = tl.join(-k_pe_2, k_pe_1).reshape(qk_rope_head_dim)
            k_pe = k_pe * cos + k_pe_rot * sin
            # TODO: we need to save in the cache the rope'd k_pe token
            # tl.store(K_Buffer + offs_buf_k_pe, k_pe)
            last_token_pe_sum = tl.sum(q_pe[None, :] * k_pe, 1)


    e_max = -float("inf")
    e_sum = 0.0
    acc = tl.zeros([BLOCK_C], dtype=tl.float32)

    if split_kv_end > split_kv_start:
        for start_n in range(split_kv_start, split_kv_end, BLOCK_N):
            offs_n = start_n + tl.arange(0, BLOCK_N)
            kv_loc = tl.load(
                Req_to_tokens + stride_req_to_tokens_b * cur_batch_req_idx + offs_n,
                mask=offs_n < split_kv_end,
                other=0,
            )
            offs_buf_kv = (kv_loc[:, None] * stride_buf_kbs + offs_c[None, :])
            offs_buf_k_pe = (kv_loc[:, None] * stride_buf_kbs + offs_k_r[None, :])

            kv = tl.load(
                K_Buffer + offs_buf_kv,
                mask=(offs_n[:, None] < split_kv_end) & (mask_c[None, :]),
                other=0.0,
            )  # the shared latent tensor for keys and values

            k_pe = tl.load(
                K_Buffer + offs_buf_k_pe,
                mask=(offs_n[:, None] < split_kv_end) & (mask_k_r[None, :]),
                other=0.0,
            ) # positional embedding part of keys

            # dot product of pe parts
            qk = tl.sum(q_pe[None, :] * k_pe, 1)  # ((1 x r) * (BLOCK_N x r)).sum(1) = (BLOCK_N)

            if ROPE_FUSED and LAST_SPLIT:
                qk = tl.where(offs_n < split_kv_end - 1, qk, last_token_pe_sum.to(qk.type.element_ty))

            # dot product of nope parts
            qk += tl.sum(q[None, :] * kv, 1)  # ((1 x c) * (BLOCK_N x c)).sum(1) = (BLOCK_N)

            qk *= sm_scale

            if logit_cap > 0:
                qk = logit_cap * tanh(qk / logit_cap)

            qk = tl.where(offs_n < split_kv_end, qk, float("-inf"))

            n_e_max = tl.maximum(tl.max(qk, 0), e_max)
            re_scale = tl.exp(e_max - n_e_max)
            p = tl.exp(qk - n_e_max)
            acc *= re_scale
            acc += tl.sum(p[:, None] * kv, 0)  # ((BLOCK_N x 1) * (BLOCK_N x c)).sum(0) = 1 x c

            e_sum = e_sum * re_scale + tl.sum(p, 0)
            e_max = n_e_max

        # acc: 1 x c

        offs_mid_o = (cur_batch * stride_mid_ob + cur_head * stride_mid_oh + split_kv_id * stride_mid_os + offs_c)

        tl.store(
            Att_Out + offs_mid_o,
            acc / e_sum,
            mask=(mask_c),
        )

        offs_mid_o_1 = (cur_batch * stride_mid_ob + cur_head * stride_mid_oh + split_kv_id * stride_mid_os +
                        kv_lora_rank)

        tl.store(
            Att_Out + offs_mid_o_1,
            e_max + tl.log(e_sum),
        )


def _decode_att_m_fwd(
    q_nope,
    q_rope,
    kv_cache,
    att_out,
    w_kc,
    cos_sin_cache, positions, rotary_dim,
    q_descale, # scalar value
    w_kc_descale, # scalar value
    Req_to_tokens,
    B_req_idx,
    B_Seqlen,
    num_kv_splits,
    sm_scale,
    logit_cap,
    fuse_rope,
    USE_FP8
):
    BLOCK = 64
    NUM_KV_SPLITS = num_kv_splits

    batch, head_num = B_req_idx.shape[0], q_nope.shape[1]

    grid = (batch, head_num, NUM_KV_SPLITS)


    #print(f"grid size in _decode_att_m_fwd (ours): {grid[0]*grid[1]*grid[2]}")
    kv_group_num = 1  # q.shape[1] // kv_cache.shape[1]

    if kv_group_num == 1:
        num_warps = 4
    else:
        num_warps = 2

    kv_lora_rank = w_kc.shape[-1]
    qk_nope_head_dim = w_kc.shape[1]
    qk_rope_head_dim = kv_cache.shape[-1] - kv_lora_rank

    BLOCK_D = triton.next_power_of_2(qk_nope_head_dim)
    BLOCK_C = triton.next_power_of_2(kv_lora_rank)
    BLOCK_R = triton.next_power_of_2(qk_rope_head_dim)


    _fwd_fused_kernel_stage1[grid](q_nope, q_rope, kv_cache, w_kc, cos_sin_cache, positions, sm_scale, Req_to_tokens, B_req_idx, B_Seqlen, att_out,
                             Req_to_tokens.stride(0), q_nope.stride(0), q_nope.stride(1), q_rope.stride(0), q_rope.stride(1), kv_cache.stride(0), att_out.stride(0),
                             att_out.stride(1), att_out.stride(2), w_kc.stride(0), w_kc.stride(1), w_kc.stride(2),
                             cos_sin_cache.stride(0), positions.stride(0),
                             q_descale, w_kc_descale, rotary_dim, kv_lora_rank, qk_nope_head_dim, qk_rope_head_dim, kv_group_num=kv_group_num,
                             BLOCK_D=BLOCK_D, BLOCK_C=BLOCK_C, BLOCK_R=BLOCK_R, BLOCK_N=BLOCK,
                             NUM_KV_SPLITS=NUM_KV_SPLITS, logit_cap=logit_cap, USE_FP8=USE_FP8, num_warps=num_warps, num_stages=2, ROPE_FUSED=fuse_rope)


@triton.jit
def _fwd_fused_kernel_stage2(Mid_O, W_VC,  # hdc
                       O, B_Seqlen, stride_mid_ob, stride_mid_oh, stride_mid_os, stride_obs, stride_oh, stride_w_vch,
                       stride_w_vcc, stride_w_vcd, W_VC_descale, NUM_KV_SPLITS: tl.constexpr,
                       kv_lora_rank: tl.constexpr,  # we assume lora (low rank dim c) is pow of 2 and its the actual c
                       BLOCK_SIZE_N: tl.constexpr,  # we split d dim for inner loop
                       BLOCK_DV: tl.constexpr,  # head_dim of v rounded to the nearest power of 2
                       BLOCK_C: tl.constexpr,  # lora rounded to the nearest power of 2
                       Lv: tl.constexpr,  # The actual head_dim of v
                       USE_FP8: tl.constexpr):
    cur_batch = tl.program_id(0)
    cur_head = tl.program_id(1)

    cur_batch_seq_len = tl.load(B_Seqlen + cur_batch)

    offs_c = tl.arange(0, BLOCK_C)
    offs_n = tl.arange(0, BLOCK_SIZE_N)
    mask_c = offs_c < kv_lora_rank

    e_sum = 0.0
    e_max = -float("inf")
    if USE_FP8:
        acc = tl.zeros([BLOCK_C, 16], dtype=tl.float32)
    else:
        acc = tl.zeros([BLOCK_C], dtype=tl.float32)

    offs_v = cur_batch * stride_mid_ob + cur_head * stride_mid_oh + offs_c
    offs_logic = cur_batch * stride_mid_ob + cur_head * stride_mid_oh + kv_lora_rank
    offs_w_kv = cur_head * stride_w_vch + offs_n[:, None] * stride_w_vcd + offs_c[None, :] * stride_w_vcc
    w_kv_prts = W_VC + offs_w_kv

    for split_kv_id in range(0, NUM_KV_SPLITS):
        kv_len_per_split = tl.cdiv(cur_batch_seq_len, NUM_KV_SPLITS)
        split_kv_start = kv_len_per_split * split_kv_id
        split_kv_end = tl.minimum(split_kv_start + kv_len_per_split, cur_batch_seq_len)

        if split_kv_end > split_kv_start:
            # No more mask for this one as lora is pow of 2
            tv = tl.load(Mid_O + offs_v + split_kv_id * stride_mid_os)
            tlogic = tl.load(Mid_O + offs_logic + split_kv_id * stride_mid_os)
            n_e_max = tl.maximum(tlogic, e_max)

            old_scale = tl.exp(e_max - n_e_max)
            acc *= old_scale
            exp_logic = tl.exp(tlogic - n_e_max)
            if USE_FP8:
                acc += (exp_logic * tv)[:, None]
            else:
                acc += (exp_logic * tv)

            e_sum = e_sum * old_scale + exp_logic
            e_max = n_e_max

    acc = acc / e_sum  # c = 512

    if USE_FP8:
        amax = tl.max(tl.abs(acc), 0)

        FP8_MAX = 448.0

        scale = FP8_MAX / amax
        acc_descale = amax / FP8_MAX
        # acc_scaled = acc * scale
        # acc_scaled = tl.clip(acc_scaled, -FP8_MAX, FP8_MAX).to(tl.float8e4nv)
        acc = (acc * scale).to(W_VC.type.element_ty)

        result = tl.zeros([BLOCK_SIZE_N, 16], dtype=tl.float32)
    else:
        result = tl.zeros([BLOCK_SIZE_N], dtype=tl.float32)

    for n in range(0, tl.cdiv(BLOCK_DV, BLOCK_SIZE_N)):
        mask_v = offs_n[:, None] + n * BLOCK_SIZE_N < Lv
        mask_out = offs_n + n * BLOCK_SIZE_N < Lv
        w_vc = tl.load(w_kv_prts, mask=(mask_v & mask_c[None, :]), other=0.0)  # dc, head is parallelized (128, 512)

        if  USE_FP8:
            result = tl.dot(w_vc, acc)
            result *= acc_descale
            result *= W_VC_descale
        else:
            result = tl.sum(w_vc * acc[None, :], 1)


        w_kv_prts += BLOCK_SIZE_N * stride_w_vcd

        offs_out = cur_batch * stride_obs + cur_head * stride_oh + offs_n + n * BLOCK_SIZE_N

        if USE_FP8:
            tl.store(
                O + offs_out[:, None] + tl.arange(0, 16)[None, :],
                result.to(O.type.element_ty),
                mask=mask_out[:, None] & tl.arange(0, 16)[None, :] < 1,
            )
        else:
            tl.store(
                O + offs_out,
                result.to(O.type.element_ty),
                mask=mask_out,
            )


# qk_nope_head_dim=v_head_dim=d
# w_kv has shape (c , ((d * 2) * num_heads)) its unpacked to w_kc and w_vc, along the d * 2 dim
# the output has shape
def _decode_softmax_reducev_fwd(
    logits,  # bhsc, c is the lora dim there's logit at the end of c dim
    w_vc,  # hdc each work group loads 512(c) * 128(d)
    q,
    o,
    w_vc_descale,
    Lv,  # head dim of v
    b_seq_len,
    num_kv_splits,
    USE_FP8
):
    batch, head_num = q.shape[0], q.shape[1]
    # hcd
    kv_lora_rank = w_vc.shape[1]
    # Lv = v_buffer.shape[-1],should be compressed c dim
    BLOCK_DV = triton.next_power_of_2(Lv)
    # TODO tune this !!!!! tiling on the head_dim_v
    BLOCK_SIZE_N = 16

    BLOCK_C = triton.next_power_of_2(kv_lora_rank)

    NUM_KV_SPLITS = num_kv_splits

    extra_kargs = {}
    if is_hip_:
        # https://rocm.docs.amd.com/en/docs-6.2.0/how-to/llm-fine-tuning-optimization/optimizing-triton-kernel.html
        # https://github.com/triton-lang/triton/blob/main/third_party/amd/backend/compiler.py
        extra_kargs = {"waves_per_eu": 4, "matrix_instr_nonkdim": 16, "kpack": 2}

    grid = (batch, head_num)

    #print(f"grid size in _decode_softmax_reducev_fwd (ours): {grid[0]*grid[1]}")

    # grid = lambda META: (batch, head_num, triton.cdiv(metadata.max_seqlens_q, META['BLOCK_M']))
    _fwd_fused_kernel_stage2[grid](
        logits,
        w_vc,
        o,
        b_seq_len,
        logits.stride(0),
        logits.stride(1),
        logits.stride(2),
        o.stride(0),
        o.stride(1),
        w_vc.stride(0),
        w_vc.stride(1),
        w_vc.stride(2),
        w_vc_descale,
        NUM_KV_SPLITS=NUM_KV_SPLITS,
        kv_lora_rank=kv_lora_rank,
        BLOCK_SIZE_N=BLOCK_SIZE_N,
        BLOCK_DV=BLOCK_DV,
        BLOCK_C=BLOCK_C,
        Lv=Lv,
        USE_FP8=USE_FP8,
        num_warps=4,
        num_stages=2,
        **extra_kargs,
    )


def decode_attention_fwd_normal(
    q,
    kv_cache,
    w_kc,
    w_vc,
    cos_sin_cache,
    positions,
    rotary_dim,
    v_head_dim,
    o,
    req_to_token,
    b_req_idx,
    b_seq_len,
    attn_logits,
    num_kv_splits,
    sm_scale,
    logit_cap=0.0,
    fuse_rope=False,
    use_fp8=False,
):

    kv_lora_rank = w_kc.shape[-1]
    qk_nope_head_dim = w_kc.shape[1]
    qk_rope_head_dim = kv_cache.shape[-1] - kv_lora_rank
    q_nope, q_rope = q.split([qk_nope_head_dim, qk_rope_head_dim], dim=-1)

    q_nope, q_nope_descale, w_kc, w_kc_descale, w_vc, w_vc_descale = quantize_input_fp8(q_nope, w_kc, w_vc, use_fp8)


    _decode_att_m_fwd(q_nope, q_rope, kv_cache, attn_logits, w_kc, cos_sin_cache, positions, rotary_dim, q_nope_descale, w_kc_descale, req_to_token, b_req_idx, b_seq_len, num_kv_splits, sm_scale,
                      logit_cap, fuse_rope, use_fp8)

    _decode_softmax_reducev_fwd(attn_logits, w_vc, q, o, w_vc_descale, v_head_dim, b_seq_len, num_kv_splits, use_fp8)


def attn_mqa(q_input, k_input, v_input, Req_to_tokens, B_req_idx, B_Seqlen, num_kv_splits, sm_scale, logit_cap):
    from utils.sglang_ref import decode_attention_fwd_normal as decode_attention_fwd_normal_ref
    B, H = q_input.shape[0], q_input.shape[1]
    kv_lora_rank = v_input.shape[-1]
    device = q_input.device

    o = torch.empty((*q_input.shape[:-1], v_input.shape[-1]), dtype=q_input.dtype, device=q_input.device)
    attn_logits = torch.empty(B, H, num_kv_splits, kv_lora_rank + 1, device=device)
    decode_attention_fwd_normal_ref(q_input, k_input, v_input, o, Req_to_tokens, B_req_idx, B_Seqlen, attn_logits,
                                    num_kv_splits, sm_scale, logit_cap)
    return o, attn_logits


def input_helper(B, H, S, D, kv_lora_rank, qk_rope_head_dim, num_kv_splits, device, rope_base=10, rope_max_seq_len=16324, rope_scaling=1.0):
    Req_to_tokens = torch.arange(B * S).reshape(B, S).to(device)
    B_req_idx = torch.arange(B).to(device)
    B_Seqlen = torch.full((B, ), S).to(device)

    q = torch.randn(B, H, D + qk_rope_head_dim, device=device)
    kv_cache = torch.randn(B * S, kv_lora_rank + qk_rope_head_dim, device=device)
    # v = k[:,:kv_lora_rank]

    att_out = torch.empty(B, H, D, device=device)
    attn_logits = torch.empty(B, H, num_kv_splits, kv_lora_rank + 1, device=device)

    w_kc = torch.randn(H, D, kv_lora_rank, device=device)
    w_vc = torch.randn(H, kv_lora_rank, D, device=device)


    rotary_dim = qk_rope_head_dim
    rotary_emb = DeepseekScalingRotaryEmbedding(
            qk_rope_head_dim,
            rotary_dim,
            rope_max_seq_len,
            rope_base,
            True,
            rope_scaling,
            q.dtype,
            device=device,
        )

    positions = torch.tensor([S]).unsqueeze(0).repeat(B, 1).to(q.device) # k positions and q position as last

    return Req_to_tokens, B_req_idx, B_Seqlen, q, kv_cache, att_out, attn_logits, w_kc, w_vc, rotary_dim, rotary_emb, positions


def input_to_float8(x, dtype=torch.float8_e4m3fnuz):
    finfo = torch.finfo(dtype)
    min_val, max_val = x.aminmax()
    amax = torch.maximum(min_val.abs(), max_val.abs()).clamp(min=1e-12)
    scale = finfo.max / amax
    x_scl_sat = (x * scale).clamp(min=finfo.min, max=finfo.max)
    return x_scl_sat.to(dtype).contiguous(), scale.float().reciprocal().item()


def quantize_input_fp8(q, w_kc, w_vc, use_fp8):
    q_descale = w_kc_descale = w_vc_descale = None

    if use_fp8:
        q, q_descale = input_to_float8(q)
        w_kc, w_kc_descale = input_to_float8(w_kc)
        w_vc, w_vc_descale = input_to_float8(w_vc)

    return q, q_descale, w_kc, w_kc_descale, w_vc, w_vc_descale

@pytest.mark.parametrize('B, H, S, kv_lora_rank, qk_nope_head_dim, qk_rope_head_dim', [
    (8, 128, 2048, 512, 128, 64),
])
@pytest.mark.parametrize('fuse_rope', [False])
@pytest.mark.parametrize('use_fp8', [False, True])
def test_op_fwd(B, H, S, kv_lora_rank, qk_nope_head_dim, qk_rope_head_dim, fuse_rope, use_fp8, num_kv_splits=2, sm_scale=1.0, logit_cap=0.0,
                device="cuda", dtype=torch.float16):
    torch.manual_seed(0)
    torch.set_default_device(device)
    torch.set_default_dtype(dtype)
    D = qk_nope_head_dim
    Req_to_tokens, B_req_idx, B_Seqlen, q, kv_cache, att_out, attn_logits, w_kc, w_vc, rotary_dim, rotary_emb, positions = input_helper(
        B, H, S, D, kv_lora_rank, qk_rope_head_dim, num_kv_splits, device)

    # Initialize additional parameters

    decode_attention_fwd_normal(
                    q,
                    kv_cache,
                    w_kc,
                    w_vc,
                    rotary_emb.cos_sin_cache,
                    positions,
                    rotary_dim,
                    D,
                    att_out,
                    Req_to_tokens,
                    B_req_idx,
                    B_Seqlen,
                    attn_logits,
                    num_kv_splits,
                    sm_scale,
                    logit_cap=0.0,
                    fuse_rope=fuse_rope,
                    use_fp8=use_fp8
                )

    tri_output, tri_logits = att_out, attn_logits  # .flatten(1,2)

    # reference
    k_input, v_input = ref_preprocess(kv_cache, kv_lora_rank)
    ref_output, ref_logits = ref_compute(q, k_input, v_input, w_kc, w_vc, Req_to_tokens, B_req_idx, B_Seqlen, num_kv_splits, sm_scale,
                                  logit_cap, rotary_emb, positions,  rope_fused=fuse_rope, use_fp8=use_fp8, device="cuda")

    print("first 10 outputs:")
    print(f"ref: {ref_logits.flatten()[:10]}")
    print(f"tri: {tri_logits.flatten()[:10]}")
    print(ref_logits.shape)

    print("first 10 logits:")
    print(f"ref: {ref_logits[:,:,-1].flatten()[:]}")
    print(f"tri: {tri_logits[:,:,-1].flatten()[:]}")
    torch.testing.assert_close(ref_logits, tri_logits, atol=1e-2, rtol=1e-2)
    print("attn_logits from stage 1 matches with ref")

    print("first 10 outputs:")
    print(f"ref: {ref_output.flatten()[:10]}")
    print(f"tri: {tri_output.flatten()[:10]}")
    torch.testing.assert_close(ref_output, tri_output, atol=1e-2, rtol=1e-2)
    print("attn_output from stage 2 matches with ref")

def ref_preprocess(kv_cache, kv_lora_rank):
    latent_cache = kv_cache
    v_input = latent_cache[..., :kv_lora_rank]
    v_input = v_input.contiguous().unsqueeze(1)
    k_input = latent_cache.unsqueeze(1)
    k_input[..., :kv_lora_rank] = v_input
    return k_input, v_input

def ref_compute(q, k_input, v_input, w_kc, w_vc, Req_to_tokens, B_req_idx, B_Seqlen, num_kv_splits, sm_scale, logit_cap, rotary_emb, positions, rope_fused=False, use_fp8=False,
             device="cuda"):

    B, H = q.shape[0], q.shape[1]
    S = B_Seqlen[0].item()
    kv_lora_rank = w_kc.shape[-1]
    qk_nope_head_dim = w_kc.shape[1]
    qk_rope_head_dim = k_input.shape[-1] - kv_lora_rank

    q_input = torch.empty(B, H, kv_lora_rank + qk_rope_head_dim).to(device)
    q_nope, q_pe = q.split([qk_nope_head_dim, qk_rope_head_dim], dim=-1)
    q_nope, q_nope_descale, w_kc, w_kc_descale, w_vc, w_vc_descale = quantize_input_fp8(q_nope, w_kc, w_vc, use_fp8)

    if use_fp8:
        q_nope_out = torch.bmm(q_nope.transpose(0, 1).float(), w_kc.float())
        q_nope_out *= q_nope_descale
        q_nope_out *= w_kc_descale
        q_nope_out = q_nope_out.to(q.dtype)
    else:
        q_nope_out = torch.bmm(q_nope.transpose(0, 1), w_kc)


    q_input[..., :kv_lora_rank] = q_nope_out.transpose(0, 1)

    if rope_fused:
        k_pe_t = k_input.view(B,1,S,-1)[:,:,-1:,kv_lora_rank:]
        q_pe, k_pe_t = rotary_emb(positions, q_pe.unsqueeze(2), k_pe_t)
        q_pe = q_pe.squeeze()
        k_input.view(B,1,S,-1)[:,:,-1:,kv_lora_rank:] = k_pe_t

    q_input[..., kv_lora_rank:] = q_pe

    attn_output, attn_logits_ref = attn_mqa(q_input, k_input, v_input, Req_to_tokens, B_req_idx, B_Seqlen,
                                            num_kv_splits, sm_scale, logit_cap)

    attn_output = attn_output.view(-1, H, kv_lora_rank)

    if use_fp8:
        attn_output, attn_output_descale = input_to_float8(attn_output)

        attn_bmm_output = torch.bmm(attn_output.transpose(0, 1).float(), w_vc.float())
        attn_bmm_output *= attn_output_descale
        attn_bmm_output *= w_vc_descale
        attn_bmm_output = attn_bmm_output.to(q.dtype)
    else:
        attn_bmm_output = torch.bmm(attn_output.transpose(0, 1), w_vc)

    # ref_output = attn_bmm_output.transpose(0, 1)  #  # .flatten(1, 2)

    return attn_bmm_output, attn_logits_ref


def benchmark(args):

    configs = []


    x_vals_list = [(1, 128, 2048, 512, 128, 64, 8)]
    x_names = ["B", "H", "S", "kv_lora_rank", "qk_nope_head_dim", "qk_rope_head_dim", "num_kv_splits"]
    line_vals = ["ref", "fused"]
    plot_name = "MLA-decode"

    configs.append(
        triton.testing.Benchmark(x_names=x_names, x_vals=x_vals_list, line_arg='provider', line_vals=line_vals,
                                 line_names=line_vals, styles=[('red', '-'), ('green', '-')], ylabel='ms',
                                 plot_name=plot_name, args={'sm_scale': 1.0, 'logit_cap': 0.0, 'device': "cuda"}))

    @triton.testing.perf_report(configs)
    def bench_MLA(B, H, S, kv_lora_rank, qk_nope_head_dim, qk_rope_head_dim, num_kv_splits, sm_scale, logit_cap, device,
                  provider):
        warmup = 2
        rep = 2

        D = qk_nope_head_dim

        Req_to_tokens, B_req_idx, B_Seqlen, q, kv_cache, att_out, attn_logits, w_kc, w_vc, rotary_dim, rotary_emb, positions = input_helper(
            B, H, S, D, kv_lora_rank, qk_rope_head_dim, num_kv_splits, device)

        if "fused" in provider:
            fn = lambda: {
                decode_attention_fwd_normal(
                    q,
                    kv_cache,
                    w_kc,
                    w_vc,
                    rotary_emb.cos_sin_cache,
                    positions,
                    rotary_dim,
                    D,
                    att_out,
                    Req_to_tokens,
                    B_req_idx,
                    B_Seqlen,
                    attn_logits,
                    num_kv_splits,
                    sm_scale,
                    logit_cap=0.0,
                    fuse_rope=args.fuse_rope
                )
            }

        if "ref" in provider:
            k_input, v_input = ref_preprocess(kv_cache, kv_lora_rank)
            fn = lambda: ref_compute(q, k_input, v_input, w_kc, w_vc, Req_to_tokens, B_req_idx, B_Seqlen, num_kv_splits, sm_scale,
                                  logit_cap, rotary_emb, positions, rope_fused=args.fuse_rope, device="cuda")

        ms = triton.testing.do_bench(fn, warmup=warmup, rep=rep)
        return ms

    bench_MLA.run(save_path=".", print_data=True, show_plots=False)


def parse_args():
    parser = argparse.ArgumentParser(
        prog="Benchmark MLA",
        allow_abbrev=False,
    )

    parser.add_argument("-fuse_rope", action='store_true', default=False, help="Test fusing rope inside kernel.")
    return parser.parse_args()


def main():
    torch.manual_seed(0)
    torch.set_default_device("cuda")
    torch.set_default_dtype(torch.float16)
    args = parse_args()
    benchmark(args)


if __name__ == '__main__':
    sys.exit(main())<|MERGE_RESOLUTION|>--- conflicted
+++ resolved
@@ -147,15 +147,9 @@
         # we only apply to the last token in the K_PE
         if LAST_SPLIT:
             # debug assert
-<<<<<<< HEAD
             if (cur_batch==0 and cur_head==0) and split_kv_id < NUM_KV_SPLITS - 1:
                     tl.device_assert(False, "Only last split should compute k_pe")
-
-=======
-            # if (cur_batch==0 and cur_head==0) and split_kv_id < NUM_KV_SPLITS - 1:
-            #         tl.device_assert(False, "Only last split should compute k_pe")
             
->>>>>>> cded60af
             kv_loc = tl.load(
                 Req_to_tokens + stride_req_to_tokens_b * cur_batch_req_idx + cur_batch_seq_len - 1
             )
