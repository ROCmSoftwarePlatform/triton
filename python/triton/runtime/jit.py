from __future__ import annotations, division

import ast
import functools
import hashlib
import inspect
import os
import textwrap
from collections import defaultdict, namedtuple
from functools import cached_property
from typing import Callable, Generic, Iterable, List, Optional, TypeVar, Union, cast, overload

from .._C.libtriton.translation import TMAInfos
from ..common.backend import get_backend, get_cuda_version_key
from .interpreter import InterpretedFunction
from ..runtime.driver import driver

TRITON_MODULE = __name__[:-len(".runtime.jit")]

T = TypeVar("T")

# -----------------------------------------------------------------------------
# Dependencies Finder
# -----------------------------------------------------------------------------


class DependenciesFinder(ast.NodeVisitor):
    """
    This AST visitor is used to find dependencies of a JITFunction. This can
    be used to invalidate a JITFunction's hash when its source code -- or
    that of its dependencies -- changes.
    """

    def __init__(self, globals, src) -> None:
        super().__init__()
        self.ret = hashlib.sha1(src.encode("utf-8")).hexdigest()
        self.globals = globals

    def visit_Name(self, node):
        return self.globals.get(node.id, None)

    def visit_Attribute(self, node):
        lhs = self.visit(node.value)
        while isinstance(lhs, ast.Attribute):
            lhs = self.visit(lhs.value)
        if lhs is None or (getattr(lhs, "__name__", "") == TRITON_MODULE):
            return None
        return getattr(lhs, node.attr)

    def visit_Call(self, node):
        func = self.visit(node.func)
        if func is None:
            return
        if inspect.isbuiltin(func):
            return
        if func.__module__ and (func.__module__.startswith(TRITON_MODULE)):
            return
        assert isinstance(
            func, JITFunction
        ), f'Function "{func.__name__}" is being called from a Triton function but is not a Triton function itself. Decorate it with @triton.jit to fix this'
        func_cache_key = func.cache_key
        noinline = str(getattr(func, "noinline", False))
        self.ret = (self.ret + func_cache_key + noinline).encode("utf-8")
        self.ret = hashlib.sha1(self.ret).hexdigest()


# -----------------------------------------------------------------------------
# JITFunction
# -----------------------------------------------------------------------------


def _normalize_ty(ty) -> str:
    if isinstance(ty, type):
        return ty.__name__
    elif isinstance(ty, str):
        return ty
    return repr(ty)


class KernelParam:
    """Represents a parameter to a @jit'ed function.

    A parameter is just the name plus metadata; a parameter plus a value is a
    KernelArg.
    """

    def __init__(self, num: int, param: inspect.Parameter, do_not_specialize: bool):
        self.num = num
        self._param = param
        self.do_not_specialize = do_not_specialize

    @cached_property
    def name(self):
        return self._param.name

    @cached_property
    def annotation(self):
        if not self._param.annotation or self._param.annotation == inspect.Parameter.empty:
            return ""
        return _normalize_ty(self._param.annotation)

    @cached_property
    def is_constexpr(self):
        return "constexpr" in self.annotation

    @property
    def default(self):
        return self._param.default

    @property
    def has_default(self):
        return self._param.default != inspect.Parameter.empty


class KernelArg:
    """Represents an argument to a @jit'ed function.

    An argument is a parameter plus a value.
    """

    def __init__(self, value, param):
        self.value = value
        self.param = param

    @property
    def name(self):
        return self.param.name

    def signature_key(self):
        annotation = self.param.annotation
        if "Tensor" in annotation:
            return self.value.dtype
        elif annotation == "bool":
            return "i1"
        elif annotation == "float":
            return "fp32"
        else:
            return JITFunction._key_of(self.value)

    def specialization_key(self):
        assert not self.param.do_not_specialize

        if hasattr(self.value, "data_ptr"):
            return (self.value.data_ptr() % JITFunction.divisibility == 0, )

        if isinstance(self.value, int):
            # bool is a subclass of int, so we don't check explicitly above.
            return (
                self.value % JITFunction.divisibility == 0,
                self.value % JITFunction.divisibility_8 == 0,
                self.value == 1,
            )

        return (False, )


class KernelInterface(Generic[T]):
    run: T

    def __getitem__(self, grid) -> T:
        """
        A JIT function is launched with: fn[grid](*args, **kwargs).
        Hence JITFunction.__getitem__ returns a callable proxy that
        memorizes the grid.
        """
        return lambda *args, **kwargs: self.run(grid=grid, warmup=False, *args, **kwargs)
        # return cast(T, functools.partial(cast(Callable, self.run), grid=grid))


class JITFunction(KernelInterface[T]):
    # Hook for inspecting compiled functions and modules
    cache_hook = None
    divisibility = 16
    # As Hopper TMA load and store primitive requires the tensor stride to be 16-byte aligned.
    # And we only support WGMMA with float16 dtype on Hopper for now.
    # So whether the LoadOp and StoreOp will lowering into TMA copy depend on whether the tensor stride is divisible by 8.
    # TODO: Make it more reasonable to handle multiple dtypes.
    divisibility_8 = 8

    @staticmethod
    def _key_of(arg):
        if hasattr(arg, "dtype"):
            return arg.dtype
        elif isinstance(arg, bool):
            return "i1"
        elif isinstance(arg, int):
            if -(2**31) <= arg and arg <= 2**31 - 1:
                return "i32"
            elif 2**63 <= arg and arg <= 2**64 - 1:
                return "u64"
            else:
                return "i64"
        elif isinstance(arg, float):
            return "fp32"
        elif arg is None:
            return None
        else:
            raise TypeError(f"Unsupported type {type(arg)} for {arg}")

    @staticmethod
    def _spec_of(arg):
        if hasattr(arg, "data_ptr"):
            return arg.data_ptr() % JITFunction.divisibility == 0
        elif isinstance(arg, int):
            return (arg % 16 == 0, arg == 1)
        return (arg is None, )

    # TODO(jlebar): Fold this into the KernelArg class.
    def _get_config(self, *args):
        from ..compiler import AttrsDescriptor

        def is_divisible_by_16(x):
            if hasattr(x, "data_ptr"):
                return x.data_ptr() % JITFunction.divisibility == 0
            elif isinstance(x, int):
                return x % JITFunction.divisibility == 0
            if x is None:
                return True
            return False

        def is_divisible_by_8(x):
            if isinstance(x, int):
                return x % JITFunction.divisibility_8 == 0
            if x is None:
                return True
            return False

        divisible_by_16 = {
            param.num
            for param, arg in zip(self.params, args)
            if is_divisible_by_16(arg) and not param.do_not_specialize
        }
        divisible_by_8 = {
            param.num
            for param, arg in zip(self.params, args)
            if is_divisible_by_8(arg) and not param.do_not_specialize
        }
        equal_to_1 = {
            param.num
            for param, arg in zip(self.params, args)
            if isinstance(arg, int) and not isinstance(arg, bool) and arg == 1 and not param.do_not_specialize
        }
        # folded equal_to_1 and None
        # TODO: method to collect all folded args
        none_args = {param.num for param, arg in zip(self.params, args) if arg is None and not param.do_not_specialize}
        ids_of_folded_args = equal_to_1 | none_args
        return AttrsDescriptor(tuple(divisible_by_16), tuple(equal_to_1), tuple(ids_of_folded_args),
                               tuple(divisible_by_8))
        # return _triton.code_gen.instance_descriptor(divisible_by_16,
        # equal_to_1)

    @staticmethod
    def _type_of(key):
        # `None` is nullptr.  Implicitly convert to *i8.
        if key is None:
            return "*i8"
        dtype_str = str(key).split(".")[-1]
        tys = {
            "bool": "i1",
            "float8e4nv": "fp8e4nv",
            "float8_e4m3fn": "fp8e4nv",
            "float8e4b8": "fp8e4b8",
            "float8_e4m3fnuz": "fp8e4b8",
            "float8e5": "fp8e5",
            "float8_e5m2": "fp8e5",
            "float8e5b16": "fp8e5b16",
            "float8_e5m2fnuz": "fp8e5b16",
            "float8e4b15": "fp8e4b15",
            "float8e4b15x4": "fp8e4b15x4",
            "float8_e4m3fn": "fp8e4nv",
            "float8_e5m2": "fp8e5",
            "float16": "fp16",
            "bfloat16": "bf16",
            "float32": "fp32",
            "float64": "fp64",
            "int8": "i8",
            "int16": "i16",
            "int32": "i32",
            "int64": "i64",
            "uint8": "u8",
            "uint16": "u16",
            "uint32": "u32",
            "uint64": "u64",
        }
        # reinterpret can create triton type
        for v in list(tys.values()):
            tys[v] = v
        return key if isinstance(key, str) else f"*{tys[dtype_str]}"

    def _make_constants(self, constexpr_key):
        constants = dict(zip(self.constexprs, constexpr_key))
        return constants

    def _call_hook(
        self,
        key,
        signature,
        device,
        constants,
        num_warps,
        num_ctas,
        num_stages,
        waves_per_eu,
        matrix_instr_nonkdim,
        enable_warp_specialization,
        enable_fp_fusion,
        extern_libs,
        configs,
    ):
        if JITFunction.cache_hook is None:
            return False

        name = self.fn.__name__
        module = self.fn.__module__
        arg_reprs = ', '.join([f'{param.name}: {ty}' for param, ty in zip(self.params, key[1])])
        repr = f"{name}[num_warps={num_warps}, num_ctas={num_ctas}, num_stages={num_stages}, waves_per_eu={waves_per_eu}, matrix_instr_nonkdim={matrix_instr_nonkdim}, enable_warp_specialization={enable_warp_specialization}]({arg_reprs}), enable_fp_fusion={enable_fp_fusion}]({arg_reprs})"
        key = str(key)

        class LegacyCompiler:

            def __init__(self, module, name):
                self.module = module
                self.name = name
                pass

        kwargs = dict(
            signature=signature,
            device=device,
            constants=constants,
            num_warps=num_warps,
            num_ctas=num_ctas,
            num_stages=num_stages,
            waves_per_eu=waves_per_eu,
            enable_warp_specialization=enable_warp_specialization,
            enable_fp_fusion=enable_fp_fusion, 
            extern_libs=extern_libs,
            configs=configs)

        return JITFunction.cache_hook(
            key=key,
            repr=repr,
            fn=LegacyCompiler(module, name),
            compile={"key": key, **kwargs},
            is_manual_warmup=False,
            already_compiled=False,
        )

<<<<<<< HEAD
    def _conclude_device_type(self, device_types: List[str], pinned_memory_flags: List[bool]) -> str:
        device_types = [device_type for device_type in device_types if device_type != ""]
        # Return cuda if one of the input tensors is cuda
        if "cuda" in device_types:
            import torch

            return "hip" if torch.version.hip else "cuda"

        is_cpu = all(device_type == "cpu" for device_type in device_types)
        is_pinned_memory = any(pinned_memory_flag for pinned_memory_flag in pinned_memory_flags)
        # Return cuda if all the input tensors are cpu while the memory is pinned
        if is_cpu and is_pinned_memory:
            return "cuda"

        return device_types[0] if len(device_types) > 0 else "cuda"

    def run(self, *args, **kwargs):
        from ..compiler import CompiledKernel, compile, get_arch_default_num_stages, get_arch_default_num_warps

        # Get a compiler-flags arg like `num_warps` and remove it from kwargs.
        def get_special_arg(name: str, default=None):
            if name not in kwargs:
                return default
            ret = kwargs[name]
            del kwargs[name]
            return ret

        grid = get_special_arg("grid")
        num_warps = get_special_arg("num_warps")
        num_ctas = get_special_arg("num_ctas", 1)
        num_stages = get_special_arg("num_stages")
        waves_per_eu = get_special_arg("waves_per_eu", 0)
        matrix_instr_nonkdim = get_special_arg("matrix_instr_nonkdim", 0)
        enable_warp_specialization = get_special_arg("enable_warp_specialization", False)
        enable_fp_fusion = get_special_arg("enable_fp_fusion", True)
        extern_libs = get_special_arg("extern_libs")
        stream = get_special_arg("stream")
        warmup = get_special_arg("warmup", False)
        device = get_special_arg("device")
        device_type = get_special_arg("device_type")

        # Bind the remaining arguments to `fn`.
=======
    def run(self, *args, grid, warmup, **kwargs):
        from ..compiler import CompiledKernel, compile, ASTSource
        from ..compiler.backends import make_backend
        # deprecated arguments
        assert "device_type" not in kwargs, "device_type option is deprecated; current target will be used"
        assert "device" not in kwargs, "device option is deprecated; current device will be used"
        assert "stream" not in kwargs, "stream option is deprecated; current stream will be used"
        # parse options
        device = driver.get_current_device()
        stream = driver.get_current_stream(device)
        target = driver.get_current_target()
        backend = make_backend(target)
        kwargs["debug"] = self.debug
        options = backend.parse_options(kwargs)
        # bind non-reserved keyword args and set defaults
        kwargs = {k: v for k, v in kwargs.items() if not k in options.__dict__}
>>>>>>> 969c5bb1
        bound_args = self.signature.bind(*args, **kwargs)
        bound_args.apply_defaults()
        assert len(bound_args.arguments) == len(self.params)
        # canonicalize grid
        assert grid is not None
        if callable(grid):
            # Arguments are passed as a dict to `grid`, by contract.
            # TODO(jlebar): In the new launch API, pass the compiler flags as a
            # second parameter to `grid`.
            grid = grid(dict(bound_args.arguments))
        grid_size = len(grid)
        grid_0 = grid[0]
        grid_1 = grid[1] if grid_size > 1 else 1
        grid_2 = grid[2] if grid_size > 2 else 1
<<<<<<< HEAD
        if device_type is None:
            device_types = [self._device_of(arg) for arg in non_constexpr_arg_values]
            device_types = [_device_type for _device_type in device_types if _device_type != ""]
            device_type = self._conclude_device_type(device_types,
                                                     [self._pinned_memory_of(arg) for arg in non_constexpr_arg_values])

        device_backend = None
        if device_type not in ["cuda"]:
            device_backend = get_backend(device_type)
            if device_backend is None:
                raise ValueError("Cannot find backend for " + device_type)

        if device is None:
            if device_type in ["cuda"]:
                device = get_current_device()
                set_current_device(device)
            else:
                device = device_backend.get_current_device()
                device_backend.set_current_device(device)
        if stream is None and not warmup:
            if device_type in ["cuda"]:
                stream = get_cuda_stream(device)
            else:
                stream = device_backend.get_stream()

        if num_warps is None:
            num_warps = get_arch_default_num_warps(device_type)
        if num_stages is None:
            num_stages = get_arch_default_num_stages(device_type)

        if device_type in ["cuda"]:
            version_key = get_cuda_version_key()
        else:
            version_key = device_backend.get_version_key()
        key = (
            version_key,
            sig_key,
            constexpr_key,
            spec_key,
            num_warps,
            num_ctas,
            num_stages,
            waves_per_eu,
            matrix_instr_nonkdim,
            enable_warp_specialization,
            enable_fp_fusion,
            self.debug,
        )
        if extern_libs is not None:
            key = (key, tuple(extern_libs.items()))

=======
        # compute cache key
        args = [KernelArg(arg_value, param) for (_, arg_value), param in zip(bound_args.arguments.items(), self.params)]
        sig_key = tuple(arg.signature_key() for arg in args if not arg.param.is_constexpr)
        spec_key = tuple(arg.specialization_key() for arg in args if not arg.param.do_not_specialize)
        constexpr_key = tuple(arg.value for arg in args if arg.param.is_constexpr)
        key = (get_cuda_version_key(), sig_key, constexpr_key, spec_key, options)
>>>>>>> 969c5bb1
        # Kernel is not cached; we have to compile.
        if key not in self.cache[device]:
            configs = (self._get_config(*[arg.value for arg in args]), )
            constants = {
                arg.param.num: arg.value
                for arg in args
                if arg.param.is_constexpr or arg.param.num in configs[0].equal_to_1 or arg.value is None
            }
            for i, arg in constants.items():
                if callable(arg):
                    raise TypeError(f"Callable constexpr at index {i} is not supported")

            # Build kernel signature -- doesn't include constexpr arguments.
            signature = {
                arg.param.num: self._type_of(self._key_of(arg.value))
                for arg in args
                if not arg.param.is_constexpr
            }

<<<<<<< HEAD
            if self._call_hook(
                    key,
                    signature,
                    device,
                    constants,
                    num_warps,
                    num_ctas,
                    num_stages,
                    waves_per_eu,
                    matrix_instr_nonkdim,
                    enable_warp_specialization,
                    enable_fp_fusion,
                    extern_libs,
                    configs,
            ):
=======
            if self._call_hook(key, signature, device, constants, options.num_warps, options.num_ctas,
                               options.num_stages, options.enable_warp_specialization, options.enable_fp_fusion,
                               options.extern_libs, configs):
>>>>>>> 969c5bb1
                return None
            # compile the kernel
            src = ASTSource(self, signature, constants, configs[0])
            self.cache[device][key] = compile(
<<<<<<< HEAD
                self,
                signature=signature,
                device=device,
                constants=constants,
                num_warps=num_warps,
                num_ctas=num_ctas,
                num_stages=num_stages,
                waves_per_eu=waves_per_eu,
                matrix_instr_nonkdim=matrix_instr_nonkdim,
                enable_warp_specialization=enable_warp_specialization,
                enable_fp_fusion=enable_fp_fusion,
                extern_libs=extern_libs,
                configs=configs,
                debug=self.debug,
                device_type=device_type,
=======
                src,
                target=target,
                options=options.__dict__,
>>>>>>> 969c5bb1
            )

        kernel = self.cache[device][key]
        if not warmup:
            args = [arg.value for arg in args if not arg.param.is_constexpr]
            kernel.run(grid_0, grid_1, grid_2, kernel.num_warps, kernel.num_ctas,  # number of warps/ctas per instance
                       kernel.cluster_dims[0], kernel.cluster_dims[1], kernel.cluster_dims[2],  # cluster
                       kernel.shared, stream, kernel.function, CompiledKernel.launch_enter_hook,
                       CompiledKernel.launch_exit_hook, kernel,
                       *driver.assemble_tensormap_to_arg(kernel.metadata["tensormaps_info"], args))
        return kernel

    def __init__(self, fn, version=None, do_not_specialize=None, debug=None, noinline=None):
        do_not_specialize = do_not_specialize if do_not_specialize else []

        self.fn = fn
        self.module = fn.__module__
        self.version = version
        self.signature = inspect.signature(fn)
        self.do_not_specialize = do_not_specialize
        self.starting_line_number = inspect.getsourcelines(fn)[1]

        self.params = []
        for i, param in enumerate(self.signature.parameters.values()):
            dns = do_not_specialize and (i in do_not_specialize or param.name in do_not_specialize)
            self.params.append(KernelParam(i, param, dns))

        # function source code (without decorators)
        self.src = textwrap.dedent(inspect.getsource(fn))
        self.src = self.src[self.src.find("def"):]
        # cache of just-in-time compiled kernels
        self.cache = defaultdict(dict)
        self.hash = None
        # JITFunction can be instantiated as kernel
        # when called with a grid using __getitem__
        self.kernel = None
        self.debug = True if os.environ.get("TRITON_DEBUG", "0") == "1" else debug
        self.noinline = noinline

        # tma info
        self.tensormaps_info = TMAInfos()

        # TODO(jlebar): Remove uses of these fields outside this file, then
        # remove the fields here.
        self.arg_names = [p.name for p in self.params]
        self.constexprs = [p.num for p in self.params if p.is_constexpr]

        # re-use docs of wrapped function
        self.__doc__ = fn.__doc__
        self.__name__ = fn.__name__
        self.__globals__ = fn.__globals__
        self.__module__ = fn.__module__

    @property
    def cache_key(self):
        # TODO : hash should be attribute of `self`
        if self.hash is None:
            dependencies_finder = DependenciesFinder(globals=self.__globals__, src=self.src)
            dependencies_finder.visit(self.parse())
            self.hash = dependencies_finder.ret + str(self.starting_line_number)
        return self.hash

    def warmup(self, *args, grid, **kwargs):
        return self.run(grid=grid, warmup=True, *map(MockTensor.wrap_dtype, args), **kwargs)

    # we do not parse `src` in the constructor because
    # the user might want to monkey-patch self.src dynamically.
    # Our unit tests do this, for example.
    def parse(self):
        tree = ast.parse(self.src)
        assert isinstance(tree, ast.Module)
        assert len(tree.body) == 1
        assert isinstance(tree.body[0], ast.FunctionDef)
        return tree

    def __call__(self, *args, **kwargs):
        raise RuntimeError("Cannot call @triton.jit'd outside of the scope of a kernel")

    def __setattr__(self, name, value):
        super(JITFunction, self).__setattr__(name, value)
        # - when `.src` attribute is set, cache path needs
        #   to be reinitialized
        if name == "src":
            self.hash = None

    def __repr__(self):
        return f"JITFunction({self.module}:{self.fn.__name__})"


# -----------------------------------------------------------------------------
# `jit` decorator
# -----------------------------------------------------------------------------


@overload
def jit(fn: T) -> JITFunction[T]:
    ...


@overload
def jit(
    *,
    version=None,
    do_not_specialize: Optional[Iterable[int]] = None,
    debug: Optional[bool] = None,
    noinline: Optional[bool] = None,
) -> Callable[[T], JITFunction[T]]:
    ...


def jit(
    fn: Optional[T] = None,
    *,
    version=None,
    do_not_specialize: Optional[Iterable[int]] = None,
    debug: Optional[bool] = None,
    noinline: Optional[bool] = None,
) -> Union[JITFunction[T], Callable[[T], JITFunction[T]]]:
    """
    Decorator for JIT-compiling a function using the Triton compiler.

    :note: When a jit'd function is called, arguments are
        implicitly converted to pointers if they have a :code:`.data_ptr()` method
        and a `.dtype` attribute.

    :note: This function will be compiled and run on the GPU. It will only have access to:

           * python primitives,
           * builtins within the triton package,
           * arguments to this function,
           * other jit'd functions

    :param fn: the function to be jit-compiled
    :type fn: Callable
    """

    def decorator(fn: T) -> JITFunction[T]:
        assert callable(fn)
        if os.getenv("TRITON_INTERPRET", "0") == "1":
            return InterpretedFunction(fn)
        else:
            return JITFunction(
                fn,
                version=version,
                do_not_specialize=do_not_specialize,
                debug=debug,
                noinline=noinline,
            )

    if fn is not None:
        return decorator(fn)

    else:
        return decorator


# -----------------------------------------------------------------------------
# Utilities for mocking tensors
# -----------------------------------------------------------------------------


class MockTensor:
    """
    Can be used in place of real tensors when calling:
        kernel.warmup(MockTensor(torch.float32), ...)
    """

    @staticmethod
    def wrap_dtype(arg):
        if arg.__class__.__name__ == "dtype" and arg.__module__ == "torch":
            return MockTensor(arg)
        return arg

    def __init__(self, dtype):
        self.dtype = dtype

    @staticmethod
    def data_ptr():
        return 0  # optimistically assumes multiple of 16


class TensorWrapper:

    def __init__(self, base, dtype):
        self.dtype = dtype
        self.base = base
        self.is_cuda = base.is_cuda
        self.device = base.device
        self.shape = self.base.shape

    def data_ptr(self):
        return self.base.data_ptr()

    def stride(self, i):
        return self.base.stride(i)

    def __str__(self) -> str:
        return f"TensorWrapper[{self.dtype}]({self.base})"

    def element_size(self):
        return self.base.element_size()


def reinterpret(tensor, dtype):
    if isinstance(tensor, TensorWrapper):
        if dtype == tensor.base.dtype:
            # Reinterpreting to the original interpretation; return the base.
            return tensor.base
        else:
            # Reinterpreting a wrapped tensor to a different type.
            return TensorWrapper(tensor.base, dtype)
    elif hasattr(tensor, "data_ptr"):
        # A new wrapper is needed around an unwrapped tensor.
        return TensorWrapper(tensor, dtype)
    else:
        raise TypeError(f"Cannot reinterpret a {type(tensor)}.")<|MERGE_RESOLUTION|>--- conflicted
+++ resolved
@@ -345,50 +345,6 @@
             already_compiled=False,
         )
 
-<<<<<<< HEAD
-    def _conclude_device_type(self, device_types: List[str], pinned_memory_flags: List[bool]) -> str:
-        device_types = [device_type for device_type in device_types if device_type != ""]
-        # Return cuda if one of the input tensors is cuda
-        if "cuda" in device_types:
-            import torch
-
-            return "hip" if torch.version.hip else "cuda"
-
-        is_cpu = all(device_type == "cpu" for device_type in device_types)
-        is_pinned_memory = any(pinned_memory_flag for pinned_memory_flag in pinned_memory_flags)
-        # Return cuda if all the input tensors are cpu while the memory is pinned
-        if is_cpu and is_pinned_memory:
-            return "cuda"
-
-        return device_types[0] if len(device_types) > 0 else "cuda"
-
-    def run(self, *args, **kwargs):
-        from ..compiler import CompiledKernel, compile, get_arch_default_num_stages, get_arch_default_num_warps
-
-        # Get a compiler-flags arg like `num_warps` and remove it from kwargs.
-        def get_special_arg(name: str, default=None):
-            if name not in kwargs:
-                return default
-            ret = kwargs[name]
-            del kwargs[name]
-            return ret
-
-        grid = get_special_arg("grid")
-        num_warps = get_special_arg("num_warps")
-        num_ctas = get_special_arg("num_ctas", 1)
-        num_stages = get_special_arg("num_stages")
-        waves_per_eu = get_special_arg("waves_per_eu", 0)
-        matrix_instr_nonkdim = get_special_arg("matrix_instr_nonkdim", 0)
-        enable_warp_specialization = get_special_arg("enable_warp_specialization", False)
-        enable_fp_fusion = get_special_arg("enable_fp_fusion", True)
-        extern_libs = get_special_arg("extern_libs")
-        stream = get_special_arg("stream")
-        warmup = get_special_arg("warmup", False)
-        device = get_special_arg("device")
-        device_type = get_special_arg("device_type")
-
-        # Bind the remaining arguments to `fn`.
-=======
     def run(self, *args, grid, warmup, **kwargs):
         from ..compiler import CompiledKernel, compile, ASTSource
         from ..compiler.backends import make_backend
@@ -405,7 +361,6 @@
         options = backend.parse_options(kwargs)
         # bind non-reserved keyword args and set defaults
         kwargs = {k: v for k, v in kwargs.items() if not k in options.__dict__}
->>>>>>> 969c5bb1
         bound_args = self.signature.bind(*args, **kwargs)
         bound_args.apply_defaults()
         assert len(bound_args.arguments) == len(self.params)
@@ -420,66 +375,12 @@
         grid_0 = grid[0]
         grid_1 = grid[1] if grid_size > 1 else 1
         grid_2 = grid[2] if grid_size > 2 else 1
-<<<<<<< HEAD
-        if device_type is None:
-            device_types = [self._device_of(arg) for arg in non_constexpr_arg_values]
-            device_types = [_device_type for _device_type in device_types if _device_type != ""]
-            device_type = self._conclude_device_type(device_types,
-                                                     [self._pinned_memory_of(arg) for arg in non_constexpr_arg_values])
-
-        device_backend = None
-        if device_type not in ["cuda"]:
-            device_backend = get_backend(device_type)
-            if device_backend is None:
-                raise ValueError("Cannot find backend for " + device_type)
-
-        if device is None:
-            if device_type in ["cuda"]:
-                device = get_current_device()
-                set_current_device(device)
-            else:
-                device = device_backend.get_current_device()
-                device_backend.set_current_device(device)
-        if stream is None and not warmup:
-            if device_type in ["cuda"]:
-                stream = get_cuda_stream(device)
-            else:
-                stream = device_backend.get_stream()
-
-        if num_warps is None:
-            num_warps = get_arch_default_num_warps(device_type)
-        if num_stages is None:
-            num_stages = get_arch_default_num_stages(device_type)
-
-        if device_type in ["cuda"]:
-            version_key = get_cuda_version_key()
-        else:
-            version_key = device_backend.get_version_key()
-        key = (
-            version_key,
-            sig_key,
-            constexpr_key,
-            spec_key,
-            num_warps,
-            num_ctas,
-            num_stages,
-            waves_per_eu,
-            matrix_instr_nonkdim,
-            enable_warp_specialization,
-            enable_fp_fusion,
-            self.debug,
-        )
-        if extern_libs is not None:
-            key = (key, tuple(extern_libs.items()))
-
-=======
         # compute cache key
         args = [KernelArg(arg_value, param) for (_, arg_value), param in zip(bound_args.arguments.items(), self.params)]
         sig_key = tuple(arg.signature_key() for arg in args if not arg.param.is_constexpr)
         spec_key = tuple(arg.specialization_key() for arg in args if not arg.param.do_not_specialize)
         constexpr_key = tuple(arg.value for arg in args if arg.param.is_constexpr)
         key = (get_cuda_version_key(), sig_key, constexpr_key, spec_key, options)
->>>>>>> 969c5bb1
         # Kernel is not cached; we have to compile.
         if key not in self.cache[device]:
             configs = (self._get_config(*[arg.value for arg in args]), )
@@ -499,52 +400,16 @@
                 if not arg.param.is_constexpr
             }
 
-<<<<<<< HEAD
-            if self._call_hook(
-                    key,
-                    signature,
-                    device,
-                    constants,
-                    num_warps,
-                    num_ctas,
-                    num_stages,
-                    waves_per_eu,
-                    matrix_instr_nonkdim,
-                    enable_warp_specialization,
-                    enable_fp_fusion,
-                    extern_libs,
-                    configs,
-            ):
-=======
             if self._call_hook(key, signature, device, constants, options.num_warps, options.num_ctas,
                                options.num_stages, options.enable_warp_specialization, options.enable_fp_fusion,
                                options.extern_libs, configs):
->>>>>>> 969c5bb1
                 return None
             # compile the kernel
             src = ASTSource(self, signature, constants, configs[0])
             self.cache[device][key] = compile(
-<<<<<<< HEAD
-                self,
-                signature=signature,
-                device=device,
-                constants=constants,
-                num_warps=num_warps,
-                num_ctas=num_ctas,
-                num_stages=num_stages,
-                waves_per_eu=waves_per_eu,
-                matrix_instr_nonkdim=matrix_instr_nonkdim,
-                enable_warp_specialization=enable_warp_specialization,
-                enable_fp_fusion=enable_fp_fusion,
-                extern_libs=extern_libs,
-                configs=configs,
-                debug=self.debug,
-                device_type=device_type,
-=======
                 src,
                 target=target,
                 options=options.__dict__,
->>>>>>> 969c5bb1
             )
 
         kernel = self.cache[device][key]
