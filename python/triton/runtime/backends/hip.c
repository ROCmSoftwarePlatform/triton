#define __HIP_PLATFORM_AMD__
#include <hip/hip_runtime.h>
#define PY_SSIZE_T_CLEAN
#include <Python.h>
#include <stdio.h>
#include <stdlib.h>

static bool gpuAssert(hipError_t code, const char *file, int line) {
    if (code == HIP_SUCCESS)
        return true;

    const char *prefix = "Triton Error [HIP]: ";
    const char *str = hipGetErrorString(code);
    char err[1024] = {0};
    snprintf(err, 1024, "%s Code: %d, Messsage: %s", prefix, code, str);
    PyGILState_STATE gil_state;
    gil_state = PyGILState_Ensure();
    PyErr_SetString(PyExc_RuntimeError, err);
    PyGILState_Release(gil_state);
    return false;
}

#define HIP_CHECK(ans)                                                         \
  {                                                                            \
    gpuAssert((ans), __FILE__, __LINE__);                                      \
    if (PyErr_Occurred())                                                      \
      return NULL;                                                             \
  }

#define HIP_CHECK_AND_RETURN_NULL(ans)                                         \
  do {                                                                         \
    if (!gpuAssert((ans), __FILE__, __LINE__))                                 \
      return NULL;                                                             \
  } while (0)

#define HIP_CHECK_AND_RETURN_NULL_ALLOW_THREADS(ans)                           \
  do {                                                                         \
    if (!gpuAssert((ans), __FILE__, __LINE__)) {                               \
      PyEval_RestoreThread(_save);                                             \
      return NULL;                                                             \
    }                                                                          \
  } while (0)

static PyObject *getDeviceProperties(PyObject *self, PyObject *args) {
  int device_id;
  if (!PyArg_ParseTuple(args, "i", &device_id))
    return NULL;

  hipDeviceProp_t props;
  HIP_CHECK_AND_RETURN_NULL(hipGetDeviceProperties(&props, device_id));

  // create a struct to hold device properties
  return Py_BuildValue("{s:i, s:i, s:i, s:i, s:i, s:s}", "max_shared_mem",
                       props.sharedMemPerBlock, "multiprocessor_count",
                       props.multiProcessorCount, "sm_clock_rate",
                       props.clockRate, "mem_clock_rate", props.memoryClockRate,
                       "mem_bus_width", props.memoryBusWidth, "arch",
                       props.gcnArchName);
}

static PyObject *loadBinary(PyObject *self, PyObject *args) {
  const char *name;
  const char *data;
  Py_ssize_t data_size;
  int shared;
  int device;
  if (!PyArg_ParseTuple(args, "ss#ii", &name, &data, &data_size, &shared,
                        &device)) {
    return NULL;
  }

  // set HIP options
  hipJitOption opt[] = {hipJitOptionErrorLogBufferSizeBytes,
                        hipJitOptionErrorLogBuffer,
                        hipJitOptionInfoLogBufferSizeBytes,
                        hipJitOptionInfoLogBuffer, hipJitOptionLogVerbose};
  const unsigned int errbufsize = 8192;
  const unsigned int logbufsize = 8192;
  char _err[errbufsize];
  char _log[logbufsize];
  void *optval[] = {(void *)(uintptr_t)errbufsize, (void *)_err,
                    (void *)(uintptr_t)logbufsize, (void *)_log, (void *)1};

  // launch HIP Binary
  hipModule_t mod;
  hipFunction_t fun;
<<<<<<< HEAD
  Py_BEGIN_ALLOW_THREADS;
  HIP_CHECK_AND_RETURN_NULL_ALLOW_THREADS(hipModuleLoadDataEx(&mod, hsaco, 5, opt, optval));
  HIP_CHECK_AND_RETURN_NULL_ALLOW_THREADS(hipModuleGetFunction(&fun, mod, name));
  Py_END_ALLOW_THREADS;
  free(hsaco);
=======
  HIP_CHECK(hipModuleLoadDataEx(&mod, data, 5, opt, optval))
  HIP_CHECK(hipModuleGetFunction(&fun, mod, name));
>>>>>>> 969c5bb1

  // get allocated registers and spilled registers from the function
  int n_regs = 0;
  int n_spills = 0;
  if (PyErr_Occurred()) {
    return NULL;
  }
  return Py_BuildValue("(KKii)", (uint64_t)mod, (uint64_t)fun, n_regs,
                       n_spills);
}

static PyMethodDef ModuleMethods[] = {
    {"load_binary", loadBinary, METH_VARARGS,
     "Load provided hsaco into HIP driver"},
    {"get_device_properties", getDeviceProperties, METH_VARARGS,
     "Get the properties for a given device"},
    {NULL, NULL, 0, NULL} // sentinel
};

static struct PyModuleDef ModuleDef = {PyModuleDef_HEAD_INIT, "hip_utils",
                                       NULL, // documentation
                                       -1,   // size
                                       ModuleMethods};

PyMODINIT_FUNC PyInit_hip_utils(void) {
  PyObject *m = PyModule_Create(&ModuleDef);
  if (m == NULL) {
    return NULL;
  }
  PyModule_AddFunctions(m, ModuleMethods);
  return m;
}<|MERGE_RESOLUTION|>--- conflicted
+++ resolved
@@ -84,16 +84,11 @@
   // launch HIP Binary
   hipModule_t mod;
   hipFunction_t fun;
-<<<<<<< HEAD
   Py_BEGIN_ALLOW_THREADS;
   HIP_CHECK_AND_RETURN_NULL_ALLOW_THREADS(hipModuleLoadDataEx(&mod, hsaco, 5, opt, optval));
   HIP_CHECK_AND_RETURN_NULL_ALLOW_THREADS(hipModuleGetFunction(&fun, mod, name));
   Py_END_ALLOW_THREADS;
   free(hsaco);
-=======
-  HIP_CHECK(hipModuleLoadDataEx(&mod, data, 5, opt, optval))
-  HIP_CHECK(hipModuleGetFunction(&fun, mod, name));
->>>>>>> 969c5bb1
 
   // get allocated registers and spilled registers from the function
   int n_regs = 0;
