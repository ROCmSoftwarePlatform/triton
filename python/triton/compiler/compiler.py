from __future__ import annotations

import functools
import hashlib
import json
import os
import re
import subprocess
import tempfile
from collections import namedtuple
from pathlib import Path
from typing import Any, Tuple

# import triton
from .._C.libtriton.triton import (add_external_libs, compile_ptx_to_cubin,
                                   get_shared_memory_size, ir,
                                   translate_llvmir_to_hsaco, translate_llvmir_to_ptx,
                                   translate_triton_gpu_to_llvmir, get_arch_info,
                                   get_warp_size)
from ..common.backend import get_backend
# from ..runtime import driver, jit, JITFunction
# TODO: runtime.errors
from ..runtime.autotuner import OutOfResources
from ..runtime.cache import get_cache_manager
from ..runtime.driver import driver
from ..runtime.jit import (JITFunction, get_cuda_stream, get_current_device,
                           get_device_capability, version_key)
from ..tools.disasm import extract
from .code_generator import ast_to_ttir
from .make_launcher import make_stub

CUDA_DEFAULT_WARP_SIZE = 32

def inline_triton_ir(mod):
    pm = ir.pass_manager(mod.context)
    pm.enable_debug()
    pm.add_inliner_pass()
    pm.run(mod)
    return mod


def ttir_compute_capability_rewrite(mod, arch):
    # For hardware without support, we must rewrite all load/store
    # with block (tensor) pointers into tensors of pointers
    pm = ir.pass_manager(mod.context)
    pm.enable_debug()
    if _is_cuda(arch):
        pm.add_rewrite_tensor_pointer_pass(arch, False)
<<<<<<< HEAD
    else:
        device = get_current_device()
        capabilityTuple = get_device_capability(device)
        capability = capabilityTuple[0] * 10 + capabilityTuple[1]
        pm.add_rewrite_tensor_pointer_pass(capability, True)
=======
    elif is_hip():
        capability = 90
        pm.add_rewrite_tensor_pointer_pass(capability, True)
    else:
        assert(False, "unsupported target")
>>>>>>> ff7e707f
    pm.run(mod)
    return mod


def optimize_ttir(mod, arch):
    mod = inline_triton_ir(mod)
    mod = ttir_compute_capability_rewrite(mod, arch)
    pm = ir.pass_manager(mod.context)
    pm.enable_debug()
    pm.add_inliner_pass()
    pm.add_triton_combine_pass()
    pm.add_canonicalizer_pass()
    pm.add_cse_pass()
    pm.add_licm_pass()
    pm.add_symbol_dce_pass()
    pm.run(mod)
    return mod


def ttir_to_ttgir(mod, num_warps, warpsize):
    pm = ir.pass_manager(mod.context)
    pm.enable_debug()
    pm.add_convert_triton_to_tritongpu_pass(num_warps, warpsize)
    pm.run(mod)
    return mod


def optimize_ttgir(mod, num_stages, arch):
    pm = ir.pass_manager(mod.context)
    pm.enable_debug()
    pm.add_tritongpu_coalesce_pass()
    pm.add_tritongpu_remove_layout_conversions_pass()
    if _is_cuda(arch):
        pm.add_tritongpu_accelerate_matmul_pass(arch)
    # TODO change interface of accelerate_matmul_pass
    if is_hip() and gpu_has_mfma():
        pm.add_tritongpu_accelerate_matmul_pass(80)
    pm.add_tritongpu_remove_layout_conversions_pass()
    pm.add_tritongpu_optimize_dot_operands_pass()
    pm.add_tritongpu_pipeline_pass(num_stages)
    pm.add_tritongpu_prefetch_pass()
    pm.add_tritongpu_optimize_dot_operands_pass()
    pm.add_tritongpu_remove_layout_conversions_pass()
    pm.add_tritongpu_decompose_conversions_pass()
    pm.add_tritongpu_reorder_instructions_pass()
    pm.add_cse_pass()
    pm.add_symbol_dce_pass()
    pm.run(mod)
    return mod


def _add_external_libs(mod, libs):
    for name, path in libs.items():
        if len(name) == 0 or len(path) == 0:
            return
    add_external_libs(mod, list(libs.keys()), list(libs.values()))


def ttgir_to_llir(mod, extern_libs, arch):
    if extern_libs:
        _add_external_libs(mod, extern_libs)
    # TODO: separate tritongpu_to_llvmir for different backends
    if _is_cuda(arch):
        return translate_triton_gpu_to_llvmir(mod, arch, False)
    else:
        return translate_triton_gpu_to_llvmir(mod, 0, True)


# PTX translation

@functools.lru_cache()
def ptx_get_version(cuda_version) -> int:
    '''
    Get the highest PTX version supported by the current CUDA driver.
    '''
    assert isinstance(cuda_version, str)
    major, minor = map(int, cuda_version.split('.'))
    if major == 12:
        return 80 + minor
    if major == 11:
        return 70 + minor
    if major == 10:
        return 63 + minor
    raise RuntimeError("Triton only support CUDA 10.0 or higher")


@functools.lru_cache()
def path_to_ptxas():
    base_dir = os.path.join(os.path.dirname(__file__), os.pardir)
    paths = [
        os.environ.get("TRITON_PTXAS_PATH", ""),
        os.path.join(base_dir, "third_party", "cuda", "bin", "ptxas")
    ]

    for ptxas in paths:
        ptxas_bin = ptxas.split(" ")[0]
        if os.path.exists(ptxas_bin) and os.path.isfile(ptxas_bin):
            result = subprocess.check_output([ptxas_bin, "--version"], stderr=subprocess.STDOUT)
            if result is not None:
                version = re.search(r".*release (\d+\.\d+).*", result.decode("utf-8"), flags=re.MULTILINE)
                if version is not None:
                    return ptxas, version.group(1)
    raise RuntimeError("Cannot find ptxas")


def llir_to_ptx(mod: Any, arch: int, ptx_version: int = None) -> str:
    '''
    Translate TritonGPU module to PTX code.
    :param mod: a TritonGPU dialect module
    :return: PTX code
    '''
    if ptx_version is None:
        _, cuda_version = path_to_ptxas()
        ptx_version = ptx_get_version(cuda_version)
    return translate_llvmir_to_ptx(mod, arch, ptx_version)


def ptx_to_cubin(ptx: str, arch: int):
    '''
    Compile TritonGPU module to cubin.
    :param ptx: ptx code
    :param compute_capability: compute capability
    :return: str
    '''
    ptxas, _ = path_to_ptxas()
    return compile_ptx_to_cubin(ptx, ptxas, arch)


# AMDGCN translation

def get_amdgcn_bitcode_paths(arch):
    gpu_arch_agnostic_bitcode_libraries = ["opencl.bc",
                                           "ocml.bc",
                                           "ockl.bc",
                                           "oclc_finite_only_off.bc",
                                           "oclc_daz_opt_off.bc",
                                           "oclc_correctly_rounded_sqrt_on.bc",
                                           "oclc_unsafe_math_off.bc",
                                           "oclc_wavefrontsize64_on.bc",
                                           "oclc_abi_version_400.bc",]

    gfx_arch = arch[1]
    gfx_arch_id = re.search('gfx(\\w+)', gfx_arch).group(1).strip()

    gpu_arch_specific_bitcode_library = 'oclc_isa_version_' + gfx_arch_id + ".bc"
    bitcode_path_dir = os.path.join(Path(__file__).parent.parent.resolve(), "third_party/rocm/lib/bitcode/")

    amdgcn_bitcode_paths = {}
    i = 0
    for bc_lib in gpu_arch_agnostic_bitcode_libraries:
        bc_path = bitcode_path_dir + bc_lib
        if os.path.exists(bc_path):
            amdgcn_bitcode_paths['library_' + str(i)] = bc_path
            i += 1
    bc_gfx_path = bitcode_path_dir + gpu_arch_specific_bitcode_library
    if os.path.exists(bc_gfx_path):
        amdgcn_bitcode_paths['library_' + str(i)] = bc_gfx_path

    return amdgcn_bitcode_paths


def get_amdgpu_arch_fulldetails():
    """
    get the amdgpu fulll ISA details for compiling:
    i.e., arch_triple: amdgcn-amd-amdhsa; arch_name: gfx906; arch_features: sramecc+:xnack-
    """
    try:
        # TODO: package rocm.cc with Triton
        arch_info = get_arch_info()
        warp_size = get_warp_size()
        gfx_arch_details = re.search('amd.*', arch_info).group(0).strip().split('--')
        arch_triple = gfx_arch_details[0]
        arch_name_features = gfx_arch_details[1].split(':')
        arch_name = arch_name_features[0]
        arch_features = ""

        return [arch_triple, arch_name, arch_features, warp_size]
    except BaseException:
        return None


def llir_to_amdgcn_and_hsaco(mod: Any, gfx_arch: str, gfx_triple: str, gfx_features: str) -> Tuple[str, str]:
    '''
    Translate TritonGPU module to HSACO code based on full details of gpu architecture.
    :param mod: a TritonGPU dialect module
    :return:
        - AMDGCN code
        - Path to HSACO object
    '''
    return translate_llvmir_to_hsaco(mod, gfx_arch, gfx_triple, gfx_features)


# ------------------------------------------------------------------------------
# compiler
# ------------------------------------------------------------------------------
def get_kernel_name(src: str, pattern: str) -> str:
    '''
    Get kernel name from PTX code.
    This Kernel name is required when launching the kernel.
    '''
    # There is a name mangling in PTX codegen, so the original kernel names in Triton IR are not available in PTX/cubin.
    assert src
    for line in src.split('\n'):
        line = line.strip()
        if line.startswith(pattern):
            return line.split()[-1]


def convert_type_repr(x):
    match = re.search(r'!tt\.ptr<(.*)>', x)
    if match is not None:
        return '*' + convert_type_repr(match.group(1))
    return x


def make_hash(fn, arch, **kwargs):
    if isinstance(fn, JITFunction):
        configs = kwargs["configs"]
        signature = kwargs["signature"]
        constants = kwargs.get("constants", dict())
        num_warps = kwargs.get("num_warps", 4)
        num_stages = kwargs.get("num_stages", 3)
        debug = kwargs.get("debug", False)
        # Get unique key for the compiled code
        get_conf_key = lambda conf: (sorted(conf.divisible_by_16), sorted(conf.equal_to_1))
        configs_key = [get_conf_key(conf) for conf in configs]
        key = f"{fn.cache_key}-{''.join(signature.values())}-{configs_key}-{constants}-{num_warps}-{num_stages}-{debug}-{arch}"
        return hashlib.md5(key.encode("utf-8")).hexdigest()
    assert isinstance(fn, str)
    return hashlib.md5((Path(fn).read_text() + version_key()).encode("utf-8")).hexdigest()


# - ^\s*tt\.func\s+ : match the start of the string, any leading whitespace, the keyword func,
#    and any following whitespace
# - (public\s+)? : optionally match the keyword public and any following whitespace
# - (@\w+) : match an @ symbol followed by one or more word characters
#   (letters, digits, or underscores), and capture it as group 1 (the function name)
# - (\((?:%\w+: \S+(?: \{\S+ = \S+ : \S+\})?(?:, )?)*\)) : match a pair of parentheses enclosing
#   zero or more arguments separated by commas, and capture it as group 2 (the argument list)
mlir_prototype_pattern = r'^\s*tt\.func\s+(?:public\s+)?(@\w+)(\((?:%\w+: \S+(?: \{\S+ = \S+ : \S+\})?(?:, )?)*\))\s*\{\s*$'
ptx_prototype_pattern = r"\.(?:visible|extern)\s+\.(?:entry|func)\s+(\w+)\s*\(([^)]*)\)"
prototype_pattern = {
    "ttir": mlir_prototype_pattern,
    "ttgir": mlir_prototype_pattern,
    "ptx": ptx_prototype_pattern,
}

mlir_arg_type_pattern = r'%\w+: ([^,^\)\s]+)(?: \{\S+ = \S+ : \S+\})?,?'
ptx_arg_type_pattern = r"\.param\s+\.(\w+)"
arg_type_pattern = {
    "ttir": mlir_arg_type_pattern,
    "ttgir": mlir_arg_type_pattern,
    "ptx": ptx_arg_type_pattern,
}

ttgir_num_warps_pattern = r'"triton_gpu.num-warps"\s?=\s?(\d+)\s?:'


def _get_jsonable_constants(constants):
    def _is_jsonable(x):
        try:
            json.dumps(x)
            return True
        except (TypeError, OverflowError):
            return False
    serialized_constants = {}
    for constant in constants:
        if _is_jsonable(constants[constant]):
            serialized_constants[constant] = constants[constant]
    return serialized_constants


def parse_mlir_module(path, context):
    module = ir.parse_mlir_module(path, context)
    # module takes ownership of the context
    module.context = context
    return module


instance_descriptor = namedtuple("instance_descriptor", ["divisible_by_16", "equal_to_1"], defaults=[set(), set()])


# TODO: architecture descriptor class
def _is_cuda(arch):
    return isinstance(arch, int)

def is_hip():
    try:
        import torch
    except ImportError:
        raise ImportError("Triton requires PyTorch to be installed")
    return torch.version.hip is not None

from ..language.semantic import gpu_has_mfma

def get_architecture_descriptor(capability):
    try:
        import torch
    except ImportError:
        raise ImportError("Triton requires PyTorch to be installed")
    if capability is None:
        if torch.version.hip is None:
            device = get_current_device()
            capability = get_device_capability(device)
            capability = capability[0] * 10 + capability[1]
        else:
            capability = get_amdgpu_arch_fulldetails()
    return capability


def add_rocm_stages(arch, extern_libs, stages):
    extern_libs.update(get_amdgcn_bitcode_paths(arch))

    for key in list(extern_libs):
        if extern_libs[key] == '' or extern_libs[key] is None:
            extern_libs.pop(key)

    gfx_arch_full_details = arch
    gfx_arch = os.environ.get('MI_GPU_ARCH', gfx_arch_full_details[1])
    if gfx_arch is None:
        raise RuntimeError('gfx_arch is None (not specified)')
    stages["amdgcn"] = (lambda path: Path(path).read_text(),
                        lambda src: llir_to_amdgcn_and_hsaco(src, gfx_arch,
                                                             gfx_arch_full_details[0],
                                                             gfx_arch_full_details[2]))


def add_cuda_stages(arch, extern_libs, stages):

    stages["ptx"] = (lambda path: Path(path).read_text(),
                     lambda src: llir_to_ptx(src, arch))
    stages["cubin"] = (lambda path: Path(path).read_bytes(),
                       lambda src: ptx_to_cubin(src, arch))


def compile(fn, **kwargs):
    # Get device type to decide which backend should be used
    device_type = kwargs.get("device_type", "cuda")
    _device_backend = get_backend(device_type)

    if device_type in ["cuda", "hip"]:
        arch = get_architecture_descriptor(kwargs.get("cc", None))
    else:
        _device_backend = get_backend(device_type)
        assert _device_backend
        arch = _device_backend.get_architecture_descriptor(**kwargs)

    is_cuda = device_type == "cuda" and _is_cuda(arch)
    is_hip = device_type in ["cuda", "hip"] and not is_cuda
    warp_size = CUDA_DEFAULT_WARP_SIZE if _is_cuda(arch) else arch[3]
    context = ir.context()
    constants = kwargs.get("constants", dict())
    num_warps = kwargs.get("num_warps", 4)
    num_stages = kwargs.get("num_stages", 3 if is_cuda and arch >= 75 else (1 if is_hip else 2))
    extern_libs = kwargs.get("extern_libs", dict())
    if extern_libs is None:
        extern_libs = dict()
    debug = kwargs.get("debug", False)

    # build compilation stages
    stages = dict()
    stages["ast"] = (lambda path: fn, None)
    stages["ttir"] = (lambda path: parse_mlir_module(path, context),
                      lambda src: optimize_ttir(ast_to_ttir(src, signature, configs[0], constants, debug=debug), arch))
    stages["ttgir"] = (lambda path: parse_mlir_module(path, context),
                       lambda src: optimize_ttgir(ttir_to_ttgir(src, num_warps, warp_size), num_stages, arch))
    stages["llir"] = (lambda path: Path(path).read_text(),
                      lambda src: ttgir_to_llir(src, extern_libs, arch))
    if is_cuda:
        add_cuda_stages(arch, extern_libs, stages)
    elif is_hip:
        add_rocm_stages(arch, extern_libs, stages)
    else:
        _device_backend.add_stages(arch, extern_libs, stages)

    # find out the signature of the function
    if isinstance(fn, JITFunction):
        configs = kwargs.get("configs", None)
        signature = kwargs["signature"]
        if configs is None:
            configs = [instance_descriptor()]
        assert len(configs) == 1
        kwargs["configs"] = configs
        name = fn.__name__
        first_stage = 0
        if isinstance(signature, str):
            signature = {k: v.strip() for k, v in enumerate(signature.split(","))}
        kwargs["signature"] = signature
    else:
        assert isinstance(fn, str)
        _, ir_name = os.path.basename(fn).split(".")
        src = Path(fn).read_text()
        import re
        match = re.search(prototype_pattern[ir_name], src, re.MULTILINE)
        name, signature = match.group(1), match.group(2)
        types = re.findall(arg_type_pattern[ir_name], signature)
        if ir_name == 'ttgir':
            num_warps_matches = re.findall(ttgir_num_warps_pattern, src)
            assert len(num_warps_matches) == 1, "Expected exactly one match for num_warps"
            assert "num_warps" not in kwargs or int(num_warps_matches[0]) == num_warps, "num_warps in ttgir does not match num_warps in compile"
            num_warps = int(num_warps_matches[0])
        param_tys = [convert_type_repr(ty) for ty in types]
        signature = {k: v for k, v in enumerate(param_tys)}
        first_stage = list(stages.keys()).index(ir_name)

    # cache manager
    if is_cuda or is_hip:
        so_path = make_stub(name, signature, constants)
    else:
        so_path = _device_backend.make_launcher_stub(name, signature, constants)

    # create cache manager
    fn_cache_manager = get_cache_manager(make_hash(fn, arch, **kwargs))
    # determine name and extension type of provided function
    if isinstance(fn, JITFunction):
        name, ext = fn.__name__, "ast"
    else:
        name, ext = os.path.basename(fn).split(".")

    # load metadata if any
    metadata = None
    metadata_filename = f"{name}.json"

    # The group is addressed by the metadata
    metadata_group = fn_cache_manager.get_group(
        metadata_filename
    ) or {}

    metadata_path = metadata_group.get(metadata_filename)

    if metadata_path is not None:
        with open(metadata_path) as f:
            metadata = json.load(f)
    else:
        metadata = {"num_warps": num_warps,
                    "warp_size": warp_size,
                    "num_stages": num_stages,
                    "constants": _get_jsonable_constants(constants),
                    "debug": debug,
                    "arch": arch, }
        if ext == "ptx":
            assert "shared" in kwargs, "ptx compilation must provide shared memory size"
            metadata["shared"] = kwargs["shared"]

    # Add device type to meta information
    metadata["device_type"] = device_type

    first_stage = list(stages.keys()).index(ext)
    asm = dict()
    module = fn
    # run compilation pipeline  and populate metadata
    for ir_name, (parse, compile_kernel) in list(stages.items())[first_stage:]:
        ir_filename = f"{name}.{ir_name}"

        if ir_name == ext:
            next_module = parse(fn)
        else:
            path = metadata_group.get(ir_filename)
            if path is None:
                next_module = compile_kernel(module)
                if ir_name == "amdgcn":
                    extra_file_name = f"{name}.hsaco_path"
                    metadata_group[ir_filename] = fn_cache_manager.put(next_module[0], ir_filename)
                    metadata_group[extra_file_name] = fn_cache_manager.put(next_module[1], extra_file_name)
                else:
                    metadata_group[ir_filename] = fn_cache_manager.put(next_module, ir_filename)
                    fn_cache_manager.put(next_module, ir_filename)
            else:
                if ir_name == "amdgcn":
                    extra_file_name = f"{name}.hsaco_path"
                    hasco_path = metadata_group.get(extra_file_name)
                    assert hasco_path is not None, "Expected to have hsaco_path in metadata when we have the amdgcn"
                    next_module = (parse(path), parse(hasco_path))
                else:
                    next_module = parse(path)

        if ir_name == "cubin":
            asm[ir_name] = next_module
        elif ir_name == "amdgcn":
            asm[ir_name] = str(next_module[0])
        else:
            asm[ir_name] = str(next_module)
        if ir_name == "llir" and "shared" not in metadata:
            metadata["shared"] = get_shared_memory_size(module)
        if ir_name == "ptx":
            metadata["name"] = get_kernel_name(next_module, pattern='// .globl')
        if ir_name == "amdgcn":
            metadata["name"] = get_kernel_name(next_module[0], pattern='.globl')
            asm["hsaco_path"] = next_module[1]
        if not is_cuda and not is_hip:
            _device_backend.add_meta_info(ir_name, module, next_module, metadata, asm)
        module = next_module
    # write-back metadata, if it didn't come from the cache
    if metadata_path is None:
        metadata_group[metadata_filename] = fn_cache_manager.put(json.dumps(metadata), metadata_filename, binary=False)
        fn_cache_manager.put_group(metadata_filename, metadata_group)

    # return handle to compiled kernel
    return CompiledKernel(fn, so_path, metadata, asm)


class CompiledKernel:

    # Hooks for external tools to monitor the execution of triton kernels
    launch_enter_hook = None
    launch_exit_hook = None

    def __init__(self, fn, so_path, metadata, asm):
        # initialize launcher
        import importlib.util
        spec = importlib.util.spec_from_file_location("__triton_launcher", so_path)
        mod = importlib.util.module_from_spec(spec)
        self.fn = fn
        spec.loader.exec_module(mod)
        self.c_wrapper = getattr(mod, "launch")
        # initialize metadata
        self.shared = metadata["shared"] if "shared" in metadata else 0
        self.num_warps = metadata["num_warps"]
        self.warp_size = metadata["warp_size"]
        self.num_stages = metadata["num_stages"]
        self.constants = metadata["constants"]
        self.device_type = metadata["device_type"]
        self.device_backend = get_backend(self.device_type) if self.device_type not in ["cuda", "hip"] else None
        # initialize asm dict
        self.asm = asm
        # binaries are lazily initialized
        # because it involves doing runtime things
        # (e.g., checking amount of shared memory on current device)
        self.metadata = metadata
        self.cu_module = None
        self.cu_function = None

    def _init_handles(self):
        if self.cu_module is not None:
            return

        if self.device_type in ["cuda", "hip"]:
            device = get_current_device()
            bin_path = {
                driver.HIP: "hsaco_path",
                driver.CUDA: "cubin"
            }[driver.backend]
            max_shared = driver.utils.get_device_properties(device)["max_shared_mem"]
            fn_load_binary = driver.utils.load_binary
        else:
            assert self.device_backend
            device = self.device_backend.get_current_device()
            bin_path = self.device_backend.get_kernel_bin()
            max_shared = self.device_backend.get_device_properties(device)["max_shared_mem"]
            fn_load_binary = self.device_backend.get_load_binary_fn()

        if self.shared > max_shared:
            raise OutOfResources(self.shared, max_shared, "shared memory")

        mod, func, n_regs, n_spills = fn_load_binary(self.metadata["name"], self.asm[bin_path], self.shared, device)

        self.n_spills = n_spills
        self.n_regs = n_regs
        self.cu_module = mod
        self.cu_function = func

    def __getattribute__(self, name):
        if name == 'c_wrapper':
            self._init_handles()
        return super().__getattribute__(name)

    def __getitem__(self, grid):
        self._init_handles()

        def runner(*args, stream=None):
            if stream is None:
                if self.device_type in ["cuda", "hip"]:
                    stream = get_cuda_stream()
                else:
                    stream = get_backend(self.device_type).get_stream(None)
            self.c_wrapper(grid[0], grid[1], grid[2], self.num_warps, self.shared, stream, self.cu_function,
                           CompiledKernel.launch_enter_hook, CompiledKernel.launch_exit_hook, self, *args)
        return runner

    def get_sass(self, fun=None):
        if 'sass' in self.asm:
            return self.asm['sass']
        fd, path = tempfile.mkstemp()
        try:
            with open(fd, 'wb') as cubin:
                cubin.write(self.asm['cubin'])
            self.sass = extract(path, fun)
        finally:
            os.remove(path)
        self.asm['sass'] = self.sass
        return self.sass<|MERGE_RESOLUTION|>--- conflicted
+++ resolved
@@ -46,19 +46,11 @@
     pm.enable_debug()
     if _is_cuda(arch):
         pm.add_rewrite_tensor_pointer_pass(arch, False)
-<<<<<<< HEAD
-    else:
-        device = get_current_device()
-        capabilityTuple = get_device_capability(device)
-        capability = capabilityTuple[0] * 10 + capabilityTuple[1]
-        pm.add_rewrite_tensor_pointer_pass(capability, True)
-=======
     elif is_hip():
         capability = 90
         pm.add_rewrite_tensor_pointer_pass(capability, True)
     else:
         assert(False, "unsupported target")
->>>>>>> ff7e707f
     pm.run(mod)
     return mod
 
