from __future__ import annotations

import functools
import hashlib
import json
import os
import re
import subprocess
import tempfile
from collections import namedtuple
from pathlib import Path
from typing import Any, Tuple

# import triton
from .._C.libtriton.triton import (add_external_libs, compile_ptx_to_cubin,
                                   get_shared_memory_size, ir,
                                   translate_llvmir_to_hsaco, translate_llvmir_to_ptx,
                                   translate_triton_gpu_to_llvmir, get_arch_info,
                                   get_warp_size)
from ..common.backend import get_backend
# from ..runtime import driver, jit, JITFunction
# TODO: runtime.errors
from ..runtime.autotuner import OutOfResources
from ..runtime.cache import get_cache_manager
from ..runtime.driver import driver
from ..runtime.jit import (JITFunction, get_cuda_stream, get_current_device,
                           get_device_capability, version_key)
from ..tools.disasm import extract
from .code_generator import ast_to_ttir
from .make_launcher import make_stub

CUDA_DEFAULT_WARP_SIZE = 32

def inline_triton_ir(mod):
    pm = ir.pass_manager(mod.context)
    pm.enable_debug()
    pm.add_inliner_pass()
    pm.run(mod)
    return mod


def ttir_compute_capability_rewrite(mod, arch):
    # For hardware without support, we must rewrite all load/store
    # with block (tensor) pointers into tensors of pointers
    pm = ir.pass_manager(mod.context)
    pm.enable_debug()
    if _is_cuda(arch):
        pm.add_rewrite_tensor_pointer_pass(arch)
    pm.run(mod)
    return mod


def optimize_ttir(mod, arch):
    mod = inline_triton_ir(mod)
    mod = ttir_compute_capability_rewrite(mod, arch)
    pm = ir.pass_manager(mod.context)
    pm.enable_debug()
    pm.add_inliner_pass()
    pm.add_triton_combine_pass()
    pm.add_canonicalizer_pass()
    pm.add_cse_pass()
    pm.add_licm_pass()
    pm.add_symbol_dce_pass()
    pm.run(mod)
    return mod


def ttir_to_ttgir(mod, num_warps, warpsize):
    pm = ir.pass_manager(mod.context)
    pm.enable_debug()
    pm.add_convert_triton_to_tritongpu_pass(num_warps, warpsize)
    pm.run(mod)
    return mod


def optimize_ttgir(mod, num_stages, arch):
    pm = ir.pass_manager(mod.context)
    pm.enable_debug()
    pm.add_tritongpu_coalesce_pass()
    pm.add_tritongpu_remove_layout_conversions_pass()
    if _is_cuda(arch):
        pm.add_tritongpu_accelerate_matmul_pass(arch)
    # TODO change interface of accelerate_matmul_pass
    if is_hip() and gpu_has_mfma():
        pm.add_tritongpu_accelerate_matmul_pass(80)
    pm.add_tritongpu_remove_layout_conversions_pass()
    pm.add_tritongpu_optimize_dot_operands_pass()
    pm.add_tritongpu_pipeline_pass(num_stages)
    pm.add_tritongpu_prefetch_pass()
    pm.add_tritongpu_optimize_dot_operands_pass()
    pm.add_tritongpu_remove_layout_conversions_pass()
    pm.add_tritongpu_decompose_conversions_pass()
    pm.add_tritongpu_reorder_instructions_pass()
    pm.add_cse_pass()
    pm.add_symbol_dce_pass()
    pm.run(mod)
    return mod


def _add_external_libs(mod, libs):
    for name, path in libs.items():
        if len(name) == 0 or len(path) == 0:
            return
    add_external_libs(mod, list(libs.keys()), list(libs.values()))


def ttgir_to_llir(mod, extern_libs, arch):
    if extern_libs:
        _add_external_libs(mod, extern_libs)
    # TODO: separate tritongpu_to_llvmir for different backends
    if _is_cuda(arch):
        return translate_triton_gpu_to_llvmir(mod, arch, False)
    else:
        return translate_triton_gpu_to_llvmir(mod, 0, True)


# PTX translation

@functools.lru_cache()
def ptx_get_version(cuda_version) -> int:
    '''
    Get the highest PTX version supported by the current CUDA driver.
    '''
    assert isinstance(cuda_version, str)
    major, minor = map(int, cuda_version.split('.'))
    if major == 12:
        return 80 + minor
    if major == 11:
        return 70 + minor
    if major == 10:
        return 63 + minor
    raise RuntimeError("Triton only support CUDA 10.0 or higher")


@functools.lru_cache()
def path_to_ptxas():
    base_dir = os.path.join(os.path.dirname(__file__), os.pardir)
    paths = [
        os.environ.get("TRITON_PTXAS_PATH", ""),
        os.path.join(base_dir, "third_party", "cuda", "bin", "ptxas")
    ]

    for ptxas in paths:
        ptxas_bin = ptxas.split(" ")[0]
        if os.path.exists(ptxas_bin) and os.path.isfile(ptxas_bin):
            result = subprocess.check_output([ptxas_bin, "--version"], stderr=subprocess.STDOUT)
            if result is not None:
                version = re.search(r".*release (\d+\.\d+).*", result.decode("utf-8"), flags=re.MULTILINE)
                if version is not None:
                    return ptxas, version.group(1)
    raise RuntimeError("Cannot find ptxas")


def llir_to_ptx(mod: Any, arch: int, ptx_version: int = None) -> str:
    '''
    Translate TritonGPU module to PTX code.
    :param mod: a TritonGPU dialect module
    :return: PTX code
    '''
    if ptx_version is None:
        _, cuda_version = path_to_ptxas()
        ptx_version = ptx_get_version(cuda_version)
    return translate_llvmir_to_ptx(mod, arch, ptx_version)


def ptx_to_cubin(ptx: str, arch: int):
    '''
    Compile TritonGPU module to cubin.
    :param ptx: ptx code
    :param compute_capability: compute capability
    :return: str
    '''
    ptxas, _ = path_to_ptxas()
    return compile_ptx_to_cubin(ptx, ptxas, arch)


# AMDGCN translation

def get_amdgcn_bitcode_paths(arch):
    gpu_arch_agnostic_bitcode_libraries = ["opencl.bc",
                                           "ocml.bc",
                                           "ockl.bc",
                                           "oclc_finite_only_off.bc",
                                           "oclc_daz_opt_off.bc",
                                           "oclc_correctly_rounded_sqrt_on.bc",
                                           "oclc_unsafe_math_off.bc",
                                           "oclc_wavefrontsize64_on.bc",
                                           "oclc_abi_version_400.bc",]

    gfx_arch = arch[1]
    gfx_arch_id = re.search('gfx(\\w+)', gfx_arch).group(1).strip()

    gpu_arch_specific_bitcode_library = 'oclc_isa_version_' + gfx_arch_id + ".bc"
    bitcode_path_dir = os.path.join(Path(__file__).parent.parent.resolve(), "third_party/rocm/lib/bitcode/")

    amdgcn_bitcode_paths = {}
    i = 0
    for bc_lib in gpu_arch_agnostic_bitcode_libraries:
        bc_path = bitcode_path_dir + bc_lib
        if os.path.exists(bc_path):
            amdgcn_bitcode_paths['library_' + str(i)] = bc_path
            i += 1
    bc_gfx_path = bitcode_path_dir + gpu_arch_specific_bitcode_library
    if os.path.exists(bc_gfx_path):
        amdgcn_bitcode_paths['library_' + str(i)] = bc_gfx_path

    return amdgcn_bitcode_paths


def get_amdgpu_arch_fulldetails():
    """
    get the amdgpu fulll ISA details for compiling:
    i.e., arch_triple: amdgcn-amd-amdhsa; arch_name: gfx906; arch_features: sramecc+:xnack-
    """
    try:
        # TODO: package rocm.cc with Triton
        arch_info = get_arch_info()
        warp_size = get_warp_size()
        gfx_arch_details = re.search('amd.*', arch_info).group(0).strip().split('--')
        arch_triple = gfx_arch_details[0]
        arch_name_features = gfx_arch_details[1].split(':')
        arch_name = arch_name_features[0]
        arch_features = ""

        if (len(arch_name_features) == 3):
            arch_features = "+" + re.search('\\w+', arch_name_features[1]).group(0) + ","\
                            "-" + re.search('\\w+', arch_name_features[2]).group(0)
        return [arch_triple, arch_name, arch_features, warp_size]
    except BaseException:
        return None


def llir_to_amdgcn_and_hsaco(mod: Any, gfx_arch: str, gfx_triple: str, gfx_features: str) -> Tuple[str, str]:
    '''
    Translate TritonGPU module to HSACO code based on full details of gpu architecture.
    :param mod: a TritonGPU dialect module
    :return:
        - AMDGCN code
        - Path to HSACO object
    '''
    return translate_llvmir_to_hsaco(mod, gfx_arch, gfx_triple, gfx_features)


# ------------------------------------------------------------------------------
# compiler
# ------------------------------------------------------------------------------
def get_kernel_name(src: str, pattern: str) -> str:
    '''
    Get kernel name from PTX code.
    This Kernel name is required when launching the kernel.
    '''
    # There is a name mangling in PTX codegen, so the original kernel names in Triton IR are not available in PTX/cubin.
    assert src
    for line in src.split('\n'):
        line = line.strip()
        if line.startswith(pattern):
            return line.split()[-1]


def convert_type_repr(x):
    match = re.search(r'!tt\.ptr<(.*)>', x)
    if match is not None:
        return '*' + convert_type_repr(match.group(1))
    return x


def make_hash(fn, arch, **kwargs):
    if isinstance(fn, JITFunction):
        configs = kwargs["configs"]
        signature = kwargs["signature"]
        constants = kwargs.get("constants", dict())
        num_warps = kwargs.get("num_warps", 4)
        num_stages = kwargs.get("num_stages", 3)
        debug = kwargs.get("debug", False)
        # Get unique key for the compiled code
        get_conf_key = lambda conf: (sorted(conf.divisible_by_16), sorted(conf.equal_to_1))
        configs_key = [get_conf_key(conf) for conf in configs]
        key = f"{fn.cache_key}-{''.join(signature.values())}-{configs_key}-{constants}-{num_warps}-{num_stages}-{debug}-{arch}"
        return hashlib.md5(key.encode("utf-8")).hexdigest()
    assert isinstance(fn, str)
    return hashlib.md5((Path(fn).read_text() + version_key()).encode("utf-8")).hexdigest()


# - ^\s*tt\.func\s+ : match the start of the string, any leading whitespace, the keyword func,
#    and any following whitespace
# - (public\s+)? : optionally match the keyword public and any following whitespace
# - (@\w+) : match an @ symbol followed by one or more word characters
#   (letters, digits, or underscores), and capture it as group 1 (the function name)
# - (\((?:%\w+: \S+(?: \{\S+ = \S+ : \S+\})?(?:, )?)*\)) : match a pair of parentheses enclosing
#   zero or more arguments separated by commas, and capture it as group 2 (the argument list)
mlir_prototype_pattern = r'^\s*tt\.func\s+(?:public\s+)?(@\w+)(\((?:%\w+: \S+(?: \{\S+ = \S+ : \S+\})?(?:, )?)*\))\s*\{\s*$'
ptx_prototype_pattern = r"\.(?:visible|extern)\s+\.(?:entry|func)\s+(\w+)\s*\(([^)]*)\)"
prototype_pattern = {
    "ttir": mlir_prototype_pattern,
    "ttgir": mlir_prototype_pattern,
    "ptx": ptx_prototype_pattern,
}

mlir_arg_type_pattern = r'%\w+: ([^,^\)\s]+)(?: \{\S+ = \S+ : \S+\})?,?'
ptx_arg_type_pattern = r"\.param\s+\.(\w+)"
arg_type_pattern = {
    "ttir": mlir_arg_type_pattern,
    "ttgir": mlir_arg_type_pattern,
    "ptx": ptx_arg_type_pattern,
}

ttgir_num_warps_pattern = r'"triton_gpu.num-warps"\s?=\s?(\d+)\s?:'


def _get_jsonable_constants(constants):
    def _is_jsonable(x):
        try:
            json.dumps(x)
            return True
        except (TypeError, OverflowError):
            return False
    serialized_constants = {}
    for constant in constants:
        if _is_jsonable(constants[constant]):
            serialized_constants[constant] = constants[constant]
    return serialized_constants


def parse_mlir_module(path, context):
    module = ir.parse_mlir_module(path, context)
    # module takes ownership of the context
    module.context = context
    return module


instance_descriptor = namedtuple("instance_descriptor", ["divisible_by_16", "equal_to_1"], defaults=[set(), set()])


# TODO: architecture descriptor class
def _is_cuda(arch):
    return isinstance(arch, int)

def is_hip():
    try:
        import torch
    except ImportError:
        raise ImportError("Triton requires PyTorch to be installed")
    return torch.version.hip is not None

from ..language.semantic import gpu_has_mfma

def get_architecture_descriptor(capability):
    try:
        import torch
    except ImportError:
        raise ImportError("Triton requires PyTorch to be installed")
    if capability is None:
        if torch.version.hip is None:
            device = get_current_device()
            capability = get_device_capability(device)
            capability = capability[0] * 10 + capability[1]
        else:
            capability = get_amdgpu_arch_fulldetails()
    return capability


def add_rocm_stages(arch, extern_libs, stages):
    extern_libs.update(get_amdgcn_bitcode_paths(arch))

    for key in list(extern_libs):
        if extern_libs[key] == '' or extern_libs[key] is None:
            extern_libs.pop(key)

    gfx_arch_full_details = arch
    gfx_arch = os.environ.get('MI_GPU_ARCH', gfx_arch_full_details[1])
    if gfx_arch is None:
        raise RuntimeError('gfx_arch is None (not specified)')
    stages["amdgcn"] = (lambda path: Path(path).read_text(),
                        lambda src: llir_to_amdgcn_and_hsaco(src, gfx_arch,
                                                             gfx_arch_full_details[0],
                                                             gfx_arch_full_details[2]))


def add_cuda_stages(arch, extern_libs, stages):

    stages["ptx"] = (lambda path: Path(path).read_text(),
                     lambda src: llir_to_ptx(src, arch))
    stages["cubin"] = (lambda path: Path(path).read_bytes(),
                       lambda src: ptx_to_cubin(src, arch))


def compile(fn, **kwargs):
    # Get device type to decide which backend should be used
    device_type = kwargs.get("device_type", "cuda")
    _device_backend = get_backend(device_type)

    if device_type in ["cuda", "hip"]:
        arch = get_architecture_descriptor(kwargs.get("cc", None))
    else:
        _device_backend = get_backend(device_type)
        assert _device_backend
        arch = _device_backend.get_architecture_descriptor(**kwargs)

    is_cuda = device_type == "cuda" and _is_cuda(arch)
    is_hip = device_type in ["cuda", "hip"] and not is_cuda
    warp_size = CUDA_DEFAULT_WARP_SIZE if _is_cuda(arch) else arch[3]
    context = ir.context()
    constants = kwargs.get("constants", dict())
    num_warps = kwargs.get("num_warps", 4)
    num_stages = kwargs.get("num_stages", 3 if is_cuda and arch >= 75 else 2)
    extern_libs = kwargs.get("extern_libs", dict())
    if extern_libs is None:
        extern_libs = dict()
    debug = kwargs.get("debug", False)

    # build compilation stages
    stages = dict()
    stages["ast"] = (lambda path: fn, None)
    stages["ttir"] = (lambda path: parse_mlir_module(path, context),
                      lambda src: optimize_ttir(ast_to_ttir(src, signature, configs[0], constants, debug=debug), arch))
    stages["ttgir"] = (lambda path: parse_mlir_module(path, context),
                       lambda src: optimize_ttgir(ttir_to_ttgir(src, num_warps, warp_size), num_stages, arch))
    stages["llir"] = (lambda path: Path(path).read_text(),
                      lambda src: ttgir_to_llir(src, extern_libs, arch))
    if is_cuda:
        add_cuda_stages(arch, extern_libs, stages)
    elif is_hip:
        add_rocm_stages(arch, extern_libs, stages)
    else:
        _device_backend.add_stages(arch, extern_libs, stages)

    # find out the signature of the function
    if isinstance(fn, JITFunction):
        configs = kwargs.get("configs", None)
        signature = kwargs["signature"]
        if configs is None:
            configs = [instance_descriptor()]
        assert len(configs) == 1
        kwargs["configs"] = configs
        name = fn.__name__
        first_stage = 0
        if isinstance(signature, str):
            signature = {k: v.strip() for k, v in enumerate(signature.split(","))}
        kwargs["signature"] = signature
    else:
        assert isinstance(fn, str)
        _, ir_name = os.path.basename(fn).split(".")
        src = Path(fn).read_text()
        import re
        match = re.search(prototype_pattern[ir_name], src, re.MULTILINE)
        name, signature = match.group(1), match.group(2)
        types = re.findall(arg_type_pattern[ir_name], signature)
        if ir_name == 'ttgir':
            num_warps_matches = re.findall(ttgir_num_warps_pattern, src)
            assert len(num_warps_matches) == 1, "Expected exactly one match for num_warps"
            assert "num_warps" not in kwargs or int(num_warps_matches[0]) == num_warps, "num_warps in ttgir does not match num_warps in compile"
            num_warps = int(num_warps_matches[0])
        param_tys = [convert_type_repr(ty) for ty in types]
        signature = {k: v for k, v in enumerate(param_tys)}
        first_stage = list(stages.keys()).index(ir_name)

    # cache manager
    if is_cuda or is_hip:
        so_path = make_stub(name, signature, constants)
    else:
        so_path = _device_backend.make_launcher_stub(name, signature, constants)

    # create cache manager
    fn_cache_manager = get_cache_manager(make_hash(fn, arch, **kwargs))
    # determine name and extension type of provided function
    if isinstance(fn, JITFunction):
        name, ext = fn.__name__, "ast"
    else:
        name, ext = os.path.basename(fn).split(".")

    # load metadata if any
    metadata = None
    metadata_filename = f"{name}.json"

    # The group is addressed by the metadata
    metadata_group = fn_cache_manager.get_group(
        metadata_filename
    ) or {}

    metadata_path = metadata_group.get(metadata_filename)

    if metadata_path is not None:
        with open(metadata_path) as f:
            metadata = json.load(f)
    else:
        metadata = {"num_warps": num_warps,
                    "warp_size": warp_size,
                    "num_stages": num_stages,
                    "constants": _get_jsonable_constants(constants),
                    "debug": debug,
                    "arch": arch, }
        if ext == "ptx":
            assert "shared" in kwargs, "ptx compilation must provide shared memory size"
            metadata["shared"] = kwargs["shared"]

    # Add device type to meta information
    metadata["device_type"] = device_type

    first_stage = list(stages.keys()).index(ext)
    asm = dict()
    module = fn
    # run compilation pipeline  and populate metadata
    for ir_name, (parse, compile_kernel) in list(stages.items())[first_stage:]:
        ir_filename = f"{name}.{ir_name}"

        if ir_name == ext:
            next_module = parse(fn)
        else:
            path = metadata_group.get(ir_filename)
            if path is None:
                next_module = compile_kernel(module)
                if ir_name == "amdgcn":
                    extra_file_name = f"{name}.hsaco_path"
                    metadata_group[ir_filename] = fn_cache_manager.put(next_module[0], ir_filename)
                    metadata_group[extra_file_name] = fn_cache_manager.put(next_module[1], extra_file_name)
                else:
                    metadata_group[ir_filename] = fn_cache_manager.put(next_module, ir_filename)
                    fn_cache_manager.put(next_module, ir_filename)
            else:
                if ir_name == "amdgcn":
                    extra_file_name = f"{name}.hsaco_path"
                    hasco_path = metadata_group.get(extra_file_name)
                    assert hasco_path is not None, "Expected to have hsaco_path in metadata when we have the amdgcn"
                    next_module = (parse(path), parse(hasco_path))
                else:
                    next_module = parse(path)

        if ir_name == "cubin":
            asm[ir_name] = next_module
        elif ir_name == "amdgcn":
            asm[ir_name] = str(next_module[0])
        else:
            asm[ir_name] = str(next_module)
        if ir_name == "llir" and "shared" not in metadata:
            metadata["shared"] = get_shared_memory_size(module)
        if ir_name == "ptx":
            metadata["name"] = get_kernel_name(next_module, pattern='// .globl')
        if ir_name == "amdgcn":
            metadata["name"] = get_kernel_name(next_module[0], pattern='.globl')
            asm["hsaco_path"] = next_module[1]
        if not is_cuda and not is_hip:
            _device_backend.add_meta_info(ir_name, module, next_module, metadata, asm)
        module = next_module
    # write-back metadata, if it didn't come from the cache
    if metadata_path is None:
        metadata_group[metadata_filename] = fn_cache_manager.put(json.dumps(metadata), metadata_filename, binary=False)
        fn_cache_manager.put_group(metadata_filename, metadata_group)

    # return handle to compiled kernel
    return CompiledKernel(fn, so_path, metadata, asm)


class CompiledKernel:

    # Hooks for external tools to monitor the execution of triton kernels
    launch_enter_hook = None
    launch_exit_hook = None

    def __init__(self, fn, so_path, metadata, asm):
        # initialize launcher
        import importlib.util
        spec = importlib.util.spec_from_file_location("__triton_launcher", so_path)
        mod = importlib.util.module_from_spec(spec)
        self.fn = fn
        spec.loader.exec_module(mod)
        self.c_wrapper = getattr(mod, "launch")
        # initialize metadata
        self.shared = metadata["shared"] if "shared" in metadata else 0
        self.num_warps = metadata["num_warps"]
        self.warp_size = metadata["warp_size"]
        self.num_stages = metadata["num_stages"]
        self.constants = metadata["constants"]
        self.device_type = metadata["device_type"]
        self.device_backend = get_backend(self.device_type) if self.device_type not in ["cuda", "hip"] else None
        # initialize asm dict
        self.asm = asm
        # binaries are lazily initialized
        # because it involves doing runtime things
        # (e.g., checking amount of shared memory on current device)
        self.metadata = metadata
        self.cu_module = None
        self.cu_function = None

    def _init_handles(self):
        if self.cu_module is not None:
            return

        if self.device_type in ["cuda", "hip"]:
            device = get_current_device()
            bin_path = {
                driver.HIP: "hsaco_path",
                driver.CUDA: "cubin"
            }[driver.backend]
            max_shared = driver.utils.get_device_properties(device)["max_shared_mem"]
            fn_load_binary = driver.utils.load_binary
        else:
            assert self.device_backend
            device = self.device_backend.get_current_device()
            bin_path = self.device_backend.get_kernel_bin()
            max_shared = self.device_backend.get_device_properties(device)["max_shared_mem"]
            fn_load_binary = self.device_backend.get_load_binary_fn()

        if self.shared > max_shared:
            raise OutOfResources(self.shared, max_shared, "shared memory")

        mod, func, n_regs, n_spills = fn_load_binary(self.metadata["name"], self.asm[bin_path], self.shared, device)

        self.n_spills = n_spills
        self.n_regs = n_regs
        self.cu_module = mod
        self.cu_function = func

    def __getattribute__(self, name):
        if name == 'c_wrapper':
            self._init_handles()
        return super().__getattribute__(name)

    def __getitem__(self, grid):
        self._init_handles()

        def runner(*args, stream=None):
            if stream is None:
<<<<<<< HEAD
                if self.device_type in ["cuda", "rocm"]:
                    stream = get_cuda_stream()
                else:
                    stream = get_backend(self.device_type).get_stream(None)
            self.c_wrapper(grid[0], grid[1], grid[2], self.num_warps, self.warp_size, self.shared, stream, self.cu_function,
=======
                stream = triton.runtime.jit.get_cuda_stream()
            self.c_wrapper(grid[0], grid[1], grid[2], self.num_warps, self.shared, stream, self.cu_function,
>>>>>>> 788b283a
                           CompiledKernel.launch_enter_hook, CompiledKernel.launch_exit_hook, self, *args)
        return runner

    def get_sass(self, fun=None):
        if 'sass' in self.asm:
            return self.asm['sass']
        fd, path = tempfile.mkstemp()
        try:
            with open(fd, 'wb') as cubin:
                cubin.write(self.asm['cubin'])
            self.sass = extract(path, fun)
        finally:
            os.remove(path)
        self.asm['sass'] = self.sass
        return self.sass<|MERGE_RESOLUTION|>--- conflicted
+++ resolved
@@ -620,16 +620,11 @@
 
         def runner(*args, stream=None):
             if stream is None:
-<<<<<<< HEAD
                 if self.device_type in ["cuda", "rocm"]:
                     stream = get_cuda_stream()
                 else:
                     stream = get_backend(self.device_type).get_stream(None)
-            self.c_wrapper(grid[0], grid[1], grid[2], self.num_warps, self.warp_size, self.shared, stream, self.cu_function,
-=======
-                stream = triton.runtime.jit.get_cuda_stream()
             self.c_wrapper(grid[0], grid[1], grid[2], self.num_warps, self.shared, stream, self.cu_function,
->>>>>>> 788b283a
                            CompiledKernel.launch_enter_hook, CompiledKernel.launch_exit_hook, self, *args)
         return runner
 
